--- conflicted
+++ resolved
@@ -40,20 +40,12 @@
       root_host = endpoint.config(:url)[:host]
 
       cond do
-<<<<<<< HEAD
-        host in [root_host, "127.0.0.1", "0.0.0.0", "www.example.com"] ->
-=======
         host in ["0.0.0.0", "www.example.com"] ->
->>>>>>> 66e7af5a
           nil
 
         # this is just a temporary fix for now to get CI up and running
         # we need a better long term solution soon
-<<<<<<< HEAD
-        host == "localhost" ->
-=======
         host in ["localhost", root_host, "127.0.0.1"] ->
->>>>>>> 66e7af5a
           "glific"
 
         true ->
