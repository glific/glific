--- conflicted
+++ resolved
@@ -68,11 +68,7 @@
         labels: ["Opted In", "Opted Out", "Non Opted"]
       },
       message_type_chart_data: %{
-<<<<<<< HEAD
         data: fetch_count_data(:message_type_chart_data),
-=======
-        data: fetch_message_type_data("stats", org_id),
->>>>>>> eefdc4f3
         labels: ["Inbound", "Outbound"]
       }
     ]
@@ -87,7 +83,6 @@
     ]
   end
 
-<<<<<<< HEAD
   @spec fetch_count_data(atom()) :: list()
   defp fetch_count_data(:message_type_chart_data) do
     [
@@ -99,26 +94,12 @@
   @spec fetch_data(String.t()) :: list()
   defp fetch_data(table_name) do
     Reports.get_kpi_data(1, table_name)
-=======
-  @spec fetch_data(String.t(), non_neg_integer()) :: list()
-  defp fetch_data(table_name, org_id) do
-    Reports.get_kpi_data(org_id, table_name)
->>>>>>> eefdc4f3
     |> Map.values()
   end
 
-  @spec fetch_date_labels(String.t(), non_neg_integer()) :: list()
-  defp fetch_date_labels(table_name, org_id) do
-    Reports.get_kpi_data(org_id, table_name)
+  @spec fetch_date_labels(String.t()) :: list()
+  defp fetch_date_labels(table_name) do
+    Reports.get_kpi_data(1, table_name)
     |> Map.keys()
   end
-<<<<<<< HEAD
-=======
-
-  @spec fetch_message_type_data(String.t(), non_neg_integer()) :: list()
-  defp fetch_message_type_data(table_name, org_id) do
-    Reports.get_message_type_data(org_id, table_name)
-    |> Map.values()
-  end
->>>>>>> eefdc4f3
-end+end
