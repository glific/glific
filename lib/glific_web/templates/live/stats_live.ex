defmodule GlificWeb.StatsLive do
  @moduledoc """
  StatsLive uses phoenix live view to show current stats
  """
  use GlificWeb, :live_view

  alias Glific.Reports
  @colour_palette ["129656", "93A29B", "EBEDEC", "B5D8C7"]

  @doc false
  @spec mount(any(), any(), any()) ::
          {:ok, Phoenix.LiveView.Socket.t()} | {:ok, Phoenix.LiveView.Socket.t(), Keyword.t()}
  def mount(_params, _session, socket) do
    if connected?(socket) do
      :timer.send_interval(3000, self(), :refresh)
    end

    socket = assign_stats(socket, :init)
    {:ok, socket}
  end

  @doc false
  @spec handle_info(any(), any()) :: {:noreply, Phoenix.LiveView.Socket.t()}
  def handle_info(:refresh, socket) do
    {:noreply, assign_stats(socket, :call)}
  end

  def handle_info({:get_stats, kpi}, socket) do
    org_id = get_org_id(socket)
    {:noreply, assign(socket, kpi, Reports.get_kpi(kpi, org_id))}
  end

  @doc false
  @spec handle_event(any(), any(), Phoenix.LiveView.Socket.t()) ::
          {:noreply, Phoenix.LiveView.Socket.t()}
  def handle_event("export", %{"chart" => chart}, socket) do
    org_id = get_org_id(socket)
    data = get_export_data(String.to_atom(chart), org_id)
    csv = Enum.map_join(data, "\n", &Enum.join(&1, ","))

    {:noreply,
     socket
     |> push_event("download-file", %{
       data: csv,
       filename: chart <> ".csv"
     })}
  end

  defp get_export_data(:optin, org_id) do
    Reports.get_export_data(:optin, org_id)
    |> List.insert_at(0, ["ID", "Name", "Phone", "Optin Status"])
  end

  defp get_export_data(:contacts, org_id) do
    Reports.get_kpi_data(org_id, "contacts")
    |> Enum.map(fn {date, count} -> [date, count] end)
    |> List.insert_at(0, ["Date", "Number"])
  end

  defp get_export_data(:conversations, org_id) do
    Reports.get_kpi_data(org_id, "messages_conversations")
    |> Enum.map(fn {date, count} -> [date, count] end)
    |> List.insert_at(0, ["Date", "Number"])
  end

  defp get_export_data(:notifications, org_id) do
    Reports.get_export_data(:notifications, org_id)
    |> List.insert_at(0, ["ID", "Category", "Severity"])
  end

  defp get_export_data(:messages, org_id) do
    Reports.get_export_data(:messages, org_id)
    |> List.insert_at(0, ["ID", "Inbound", "Outbound"])
  end

  defp get_export_data(:contact_type, org_id) do
    Reports.get_export_data(:contact_type, org_id)
    |> List.insert_at(0, ["ID", "Name", "Phone", "BSP Status"])
  end

  defp get_export_data(:active_hour, org_id) do
    fetch_hourly_data(org_id)
    |> Enum.map(fn {hour, inbound, outbound} -> [hour, inbound, outbound] end)
    |> List.insert_at(0, ["Hour", "Inbound", "Outbound"])
  end

  defp get_export_data(:table, org_id) do
    fetch_table_data(:broadcasts, org_id)
    |> List.insert_at(0, ["Flow Name", "Group Name", "Started At", "Completed At"])
  end

  @spec assign_stats(Phoenix.LiveView.Socket.t(), atom()) :: Phoenix.LiveView.Socket.t()
  defp assign_stats(socket, :init) do
    stats = Enum.map(Reports.kpi_list(), &{&1, "loading.."})

    org_id = get_org_id(socket)

    assign(socket, Keyword.merge(stats, page_title: "Glific Dashboard"))
    |> assign(get_chart_data(org_id))
    |> assign_dataset()
    |> assign_chart_svg()
  end

  defp assign_stats(socket, :call) do
    Enum.each(Reports.kpi_list(), &send(self(), {:get_stats, &1}))
    org_id = get_org_id(socket)

    assign(socket, get_chart_data(org_id))
    |> assign_dataset()
    |> assign_chart_svg()
  end

  @spec assign_dataset(Phoenix.LiveView.Socket.t()) :: Phoenix.LiveView.Socket.t()
  defp assign_dataset(
         %{
           assigns: %{
             contact_chart_data: contact_chart_data,
             conversation_chart_data: conversation_chart_data,
             optin_chart_data: optin_chart_data,
             notification_chart_data: notification_chart_data,
             message_type_chart_data: message_type_chart_data,
             contact_pie_chart_data: contact_type_chart_data,
             messages_chart_data: messages_chart_data
           }
         } = socket
       ) do
    socket
    |> assign(
      contact_dataset: make_bar_chart_dataset(contact_chart_data),
      conversation_dataset: make_bar_chart_dataset(conversation_chart_data),
      optin_dataset: make_pie_chart_dataset(optin_chart_data),
      notification_dataset: make_pie_chart_dataset(notification_chart_data),
      message_dataset: make_pie_chart_dataset(message_type_chart_data),
      contact_type_dataset: make_pie_chart_dataset(contact_type_chart_data),
      messages_dataset: make_series_bar_chart_dataset(messages_chart_data)
    )
  end

  defp make_series_bar_chart_dataset(data) do
    Contex.Dataset.new(data, ["Hour", "Inbound", "Outbound"])
  end

  defp make_bar_chart_dataset(data) do
    Contex.Dataset.new(data)
  end

  defp make_pie_chart_dataset(data) do
    Contex.Dataset.new(data, ["Type", "Value"])
  end

  @spec assign_chart_svg(Phoenix.LiveView.Socket.t()) :: Phoenix.LiveView.Socket.t()
  defp assign_chart_svg(
         %{
           assigns: %{
             contact_dataset: contact_dataset,
             conversation_dataset: conversation_dataset,
             optin_dataset: optin_dataset,
             notification_dataset: notification_dataset,
             message_dataset: message_dataset,
             contact_type_dataset: contact_type_dataset,
             messages_dataset: messages_dataset
           }
         } = socket
       ) do
    socket
    |> assign(
      contact_chart_svg: render_bar_chart("Contacts", contact_dataset),
      conversation_chart_svg: render_bar_chart("Conversations", conversation_dataset),
      optin_chart_svg: render_pie_chart("Contacts Optin Status", optin_dataset),
      notification_chart_svg: render_pie_chart("Notifications", notification_dataset),
      message_chart_svg: render_pie_chart("Messages", message_dataset),
      contact_type_chart_svg: render_pie_chart("Contact Session Status", contact_type_dataset),
      messages_chart_svg: render_bar_chart("Most Active Hour", messages_dataset)
    )
  end

  defp render_bar_chart("Most Active Hour" = title, dataset) do
    opts = series_barchart_opts(title)

<<<<<<< HEAD
    Contex.Plot.new(dataset, Contex.BarChart, 500, 400, opts)
=======
    Contex.Plot.new(dataset, Contex.BarChart, 1600, 400, opts)
>>>>>>> ac5ce05e
    |> Contex.Plot.to_svg()
  end

  defp render_bar_chart(title, dataset) do
    opts = barchart_opts(title)

    Contex.Plot.new(dataset, Contex.BarChart, 500, 400, opts)
    |> Contex.Plot.to_svg()
  end

  @doc false
  @spec render_button_svg :: {:safe, any()}
  def render_button_svg do
    ~S"""
    <svg width="24" height="25" viewBox="0 0 24 25" fill="none" xmlns="http://www.w3.org/2000/svg">
      <mask
        id="mask0_1136_7518"
        style="mask-type:alpha"
        maskUnits="userSpaceOnUse"
        x="0"
        y="0"
        width="24"
        height="25"
      >
        <rect width="24" height="24.0037" fill="#D9D9D9" />
      </mask>
      <g mask="url(#mask0_1136_7518)">
        <path
          d="M12 16.0019L7 11.0011L8.4 9.55086L11 12.1513V4H13V12.1513L15.6 9.55086L17 11.0011L12 16.0019ZM6 20.0025C5.45 20.0025 4.97917 19.8066 4.5875 19.4149C4.19583 19.0232 4 18.5523 4 18.0022V15.0017H6V18.0022H18V15.0017H20V18.0022C20 18.5523 19.8042 19.0232 19.4125 19.4149C19.0208 19.8066 18.55 20.0025 18 20.0025H6Z"
          fill="#CCCCCC"
        />
      </g>
    </svg>
    """
    |> raw()
  end

  defp barchart_opts(title) do
    [
      colour_palette: @colour_palette,
      data_labels: true,
      title: title,
      axis_label_rotation: 45,
    ]
  end

  defp series_barchart_opts(title) do
    [
      colour_palette: ["129656", "93A29B", "EBEDEC", "B5D8C7"],
      mapping: %{category_col: "Hour", value_cols: ["Inbound", "Outbound"]},
      data_labels: true,
      title: title,
      axis_label_rotation: 45,
      type: :grouped,
      padding: 20,
      legend_setting: :legend_bottom,
    ]
  end

  defp series_barchart_opts(title) do
    [
      colour_palette: @colour_palette,
      mapping: %{category_col: "Hour", value_cols: ["Inbound", "Outbound"]},
      data_labels: true,
      title: title,
      axis_label_rotation: 45,
      type: :grouped,
      padding: 20,
      legend_setting: :legend_bottom
    ]
  end

  defp piechart_opts(title, category_col \\ "Type", value_col \\ "Value") do
    [
      mapping: %{category_col: category_col, value_col: value_col},
      colour_palette: @colour_palette,
      legend_setting: :legend_bottom,
      data_labels: false,
      title: title
    ]
  end

  defp render_pie_chart(title, dataset) do
    opts = piechart_opts(title)
    plot = Contex.Plot.new(dataset, Contex.PieChart, 500, 400, opts)
    has_no_data = Enum.any?(dataset.data, fn {_label, value} -> is_nil(value) end)

    if has_no_data do
      Jason.encode!(title <> ": No data")
    else
      Contex.Plot.to_svg(plot)
    end
  end

  @doc false
  @spec get_org_id(Phoenix.LiveView.Socket.t()) :: non_neg_integer()
  def get_org_id(socket) do
    socket.assigns[:current_user].organization_id
  end

  @doc false
  @spec get_chart_data(non_neg_integer()) :: list()
  def get_chart_data(org_id) do
    [
      contact_chart_data: Reports.get_kpi_data(org_id, "contacts"),
      conversation_chart_data: Reports.get_kpi_data(org_id, "messages_conversations"),
      optin_chart_data: fetch_count_data(:optin_chart_data, org_id),
      notification_chart_data: fetch_count_data(:notification_chart_data, org_id),
      message_type_chart_data: fetch_count_data(:message_type_chart_data, org_id),
      broadcast_data: fetch_table_data(:broadcasts, org_id),
      broadcast_headers: ["Flow Name", "Group Name", "Started At", "Completed At"],
      contact_pie_chart_data: fetch_count_data(:contact_type, org_id),
      messages_chart_data: fetch_hourly_data(org_id)
    ]
  end

  defp fetch_table_data(:broadcasts, org_id) do
    Reports.get_broadcast_data(org_id)
  end

  @spec fetch_count_data(atom(), non_neg_integer()) :: list()
  defp fetch_count_data(:optin_chart_data, org_id) do
    opted_in = Reports.get_kpi(:opted_in_contacts_count, org_id)
    opted_out = Reports.get_kpi(:opted_out_contacts_count, org_id)
    non_opted = Reports.get_kpi(:non_opted_contacts_count, org_id)

    [
      {"Opted In: #{opted_in}", opted_in},
      {"Opted Out: #{opted_out}", opted_out},
      {"Non Opted: #{non_opted}", non_opted}
    ]
  end

  defp fetch_count_data(:notification_chart_data, org_id) do
    critical = Reports.get_kpi(:critical_notification_count, org_id)
    warning = Reports.get_kpi(:warning_notification_count, org_id)
    information = Reports.get_kpi(:information_notification_count, org_id)

    [
      {"Critical: #{critical}", critical},
      {"Warning: #{warning}", warning},
      {"Information: #{information}", information}
    ]
  end

  defp fetch_count_data(:message_type_chart_data, org_id) do
    inbound = Reports.get_kpi(:inbound_messages_count, org_id)
    outbound = Reports.get_kpi(:outbound_messages_count, org_id)

    [
      {"Inbound: #{inbound}", inbound},
      {"Outbound: #{outbound}", outbound}
    ]
  end

  defp fetch_count_data(:contact_type, org_id) do
    Reports.get_contact_data(org_id)
    |> Enum.reduce([], fn [status, count], acc ->
      contact_status =
        case status do
          :none -> "None"
          :session_and_hsm -> "Session and HSM"
          :hsm -> "HSM"
          :session -> "Session"
        end

      acc ++ [{"#{contact_status}: #{count}", count}]
    end)
  end

  @doc false
  @spec fetch_hourly_data(non_neg_integer()) :: list()
  def fetch_hourly_data(org_id) do
<<<<<<< HEAD
    result = Reports.get_messages_data(org_id) |> Enum.into(%{}, fn {k, v} -> {trunc(k), v} end)
    hourly_list = Enum.into(0..23, %{}, fn key -> {key, %{inbound: 0, outbound: 0}} end)
    Map.merge(result, hourly_list, fn _k, v1, _v2 -> v1 end)
    |> Enum.map(fn {k, %{inbound: inbound, outbound: outbound}} -> {k, inbound, outbound} end)
  end
=======
    Reports.get_messages_data(org_id)
    |> Enum.map(fn {time, %{inbound: inbound, outbound: outbound}} ->
      {get_time(time), inbound, outbound}
    end)
  end

  @spec get_time(non_neg_integer()) :: String.t()
  defp get_time(0), do: "12AM"
  defp get_time(12), do: "12PM"
  defp get_time(time) when time < 12, do: "#{time}AM"
  defp get_time(time), do: "#{time - 12}PM"
>>>>>>> ac5ce05e
end<|MERGE_RESOLUTION|>--- conflicted
+++ resolved
@@ -177,11 +177,7 @@
   defp render_bar_chart("Most Active Hour" = title, dataset) do
     opts = series_barchart_opts(title)
 
-<<<<<<< HEAD
-    Contex.Plot.new(dataset, Contex.BarChart, 500, 400, opts)
-=======
     Contex.Plot.new(dataset, Contex.BarChart, 1600, 400, opts)
->>>>>>> ac5ce05e
     |> Contex.Plot.to_svg()
   end
 
@@ -230,19 +226,6 @@
 
   defp series_barchart_opts(title) do
     [
-      colour_palette: ["129656", "93A29B", "EBEDEC", "B5D8C7"],
-      mapping: %{category_col: "Hour", value_cols: ["Inbound", "Outbound"]},
-      data_labels: true,
-      title: title,
-      axis_label_rotation: 45,
-      type: :grouped,
-      padding: 20,
-      legend_setting: :legend_bottom,
-    ]
-  end
-
-  defp series_barchart_opts(title) do
-    [
       colour_palette: @colour_palette,
       mapping: %{category_col: "Hour", value_cols: ["Inbound", "Outbound"]},
       data_labels: true,
@@ -355,13 +338,6 @@
   @doc false
   @spec fetch_hourly_data(non_neg_integer()) :: list()
   def fetch_hourly_data(org_id) do
-<<<<<<< HEAD
-    result = Reports.get_messages_data(org_id) |> Enum.into(%{}, fn {k, v} -> {trunc(k), v} end)
-    hourly_list = Enum.into(0..23, %{}, fn key -> {key, %{inbound: 0, outbound: 0}} end)
-    Map.merge(result, hourly_list, fn _k, v1, _v2 -> v1 end)
-    |> Enum.map(fn {k, %{inbound: inbound, outbound: outbound}} -> {k, inbound, outbound} end)
-  end
-=======
     Reports.get_messages_data(org_id)
     |> Enum.map(fn {time, %{inbound: inbound, outbound: outbound}} ->
       {get_time(time), inbound, outbound}
@@ -373,5 +349,4 @@
   defp get_time(12), do: "12PM"
   defp get_time(time) when time < 12, do: "#{time}AM"
   defp get_time(time), do: "#{time - 12}PM"
->>>>>>> ac5ce05e
 end