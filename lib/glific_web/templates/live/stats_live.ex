defmodule GlificWeb.StatsLive do
  @moduledoc """
  StatsLive uses phoenix live view to show current stats
  """
  use GlificWeb, :live_view

  alias Glific.Reports

  @doc false
  @spec mount(any(), any(), any()) ::
          {:ok, Phoenix.LiveView.Socket.t()} | {:ok, Phoenix.LiveView.Socket.t(), Keyword.t()}
  def mount(_params, _session, socket) do
    if connected?(socket) do
      :timer.send_interval(3000, self(), :refresh)
    end

    socket = assign_stats(socket, :init)
    {:ok, socket}
  end

  @doc false
  @spec handle_info(any(), any()) :: {:noreply, Phoenix.LiveView.Socket.t()}
  def handle_info(:refresh, socket) do
    {:noreply, assign_stats(socket, :call)}
  end

  def handle_info({:get_stats, kpi}, socket) do
    org_id = get_org_id(socket)
    {:noreply, assign(socket, kpi, Reports.get_kpi(kpi, org_id))}
  end

  @spec assign_stats(Phoenix.LiveView.Socket.t(), atom()) :: Phoenix.LiveView.Socket.t()
  defp assign_stats(socket, :init) do
    stats = Enum.map(Reports.kpi_list(), &{&1, "loading.."})

    org_id = get_org_id(socket)

    assign(socket, Keyword.merge(stats, page_title: "Glific Dashboard"))
    |> assign(get_chart_data(org_id))
  end

  defp assign_stats(socket, :call) do
    Enum.each(Reports.kpi_list(), &send(self(), {:get_stats, &1}))
    org_id = get_org_id(socket)
    assign(socket, get_chart_data(org_id))
  end

  @doc false
  @spec get_org_id(Phoenix.LiveView.Socket.t()) :: non_neg_integer()
  def get_org_id(socket) do
    socket.assigns[:current_user].organization_id
  end

  @doc false
  @spec get_chart_data(non_neg_integer()) :: list()
  def get_chart_data(org_id) do
    [
      contact_chart_data: %{
        data: fetch_date_formatted_data("contacts", org_id),
        labels: fetch_date_labels("contacts", org_id)
      },
      conversation_chart_data: %{
        data: fetch_date_formatted_data("messages_conversations", org_id),
        labels: fetch_date_labels("messages_conversations", org_id)
      },
      optin_chart_data: %{
        data: fetch_count_data(:optin_chart_data, org_id),
        labels: ["Opted In", "Opted Out", "Non Opted"]
      },
      notification_chart_data: %{
        data: fetch_count_data(:notification_chart_data, org_id),
        labels: ["Critical", "Warning", "Information"]
      },
      message_type_chart_data: %{
        data: fetch_count_data(:message_type_chart_data, org_id),
        labels: ["Inbound", "Outbound"]
      },
<<<<<<< HEAD
      broadcast_data: fetch_table_data(:broadcasts, org_id),
      broadcast_headers: ["Flow Name", "Group Name", "Started At", "Completed At"]
=======
      contact_pie_chart_data: fetch_contact_pie_chart_data(org_id)
>>>>>>> bfa444ea
    ]
  end

  defp fetch_table_data(:broadcasts, org_id) do
    Reports.get_broadcast_data(org_id)
  end

  @spec fetch_count_data(atom(), non_neg_integer()) :: list()
  defp fetch_count_data(:optin_chart_data, org_id) do
    [
      Reports.get_kpi(:opted_in_contacts_count, org_id),
      Reports.get_kpi(:opted_out_contacts_count, org_id),
      Reports.get_kpi(:non_opted_contacts_count, org_id)
    ]
  end

  defp fetch_count_data(:notification_chart_data, org_id) do
    [
      Reports.get_kpi(:critical_notification_count, org_id),
      Reports.get_kpi(:warning_notification_count, org_id),
      Reports.get_kpi(:information_notification_count, org_id)
    ]
  end

  defp fetch_count_data(:message_type_chart_data, org_id) do
    [
      Reports.get_kpi(:inbound_messages_count, org_id),
      Reports.get_kpi(:outbound_messages_count, org_id)
    ]
  end

  @spec fetch_date_formatted_data(String.t(), non_neg_integer()) :: list()
  defp fetch_date_formatted_data(table_name, org_id) do
    Reports.get_kpi_data(org_id, table_name)
    |> Map.values()
  end

  @spec fetch_date_labels(String.t(), non_neg_integer()) :: list()
  defp fetch_date_labels(table_name, org_id) do
    Reports.get_kpi_data(org_id, table_name)
    |> Map.keys()
  end

  @spec fetch_contact_pie_chart_data(non_neg_integer()) :: list()
  defp fetch_contact_pie_chart_data(org_id) do
    Reports.get_contact_data(org_id)
    |> Enum.reduce(%{data: [], labels: []}, fn [label, count], acc ->
      data = acc.data ++ [count]
      labels = acc.labels ++ [label]
      %{data: data, labels: labels}
    end)
  end
end<|MERGE_RESOLUTION|>--- conflicted
+++ resolved
@@ -75,12 +75,9 @@
         data: fetch_count_data(:message_type_chart_data, org_id),
         labels: ["Inbound", "Outbound"]
       },
-<<<<<<< HEAD
       broadcast_data: fetch_table_data(:broadcasts, org_id),
-      broadcast_headers: ["Flow Name", "Group Name", "Started At", "Completed At"]
-=======
+      broadcast_headers: ["Flow Name", "Group Name", "Started At", "Completed At"],
       contact_pie_chart_data: fetch_contact_pie_chart_data(org_id)
->>>>>>> bfa444ea
     ]
   end
 
