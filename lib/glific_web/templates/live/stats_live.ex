defmodule GlificWeb.StatsLive do
  @moduledoc """
  StatsLive uses phoenix live view to show current stats
  """
  use GlificWeb, :live_view

  alias Glific.Reports
  @colour_palette ["129656", "93A29B", "EBEDEC", "B5D8C7"]

  @doc false
  @spec mount(any(), any(), any()) ::
          {:ok, Phoenix.LiveView.Socket.t()} | {:ok, Phoenix.LiveView.Socket.t(), Keyword.t()}
  def mount(_params, _session, socket) do
    if connected?(socket) do
      :timer.send_interval(3000, self(), :refresh)
    end

    socket = assign_stats(socket, :init)
    {:ok, socket}
  end

  @doc false
  @spec handle_info(any(), any()) :: {:noreply, Phoenix.LiveView.Socket.t()}
  def handle_info(:refresh, socket) do
    {:noreply, assign_stats(socket, :call)}
  end

  def handle_info({:get_stats, kpi}, socket) do
    org_id = get_org_id(socket)
    {:noreply, assign(socket, kpi, Reports.get_kpi(kpi, org_id))}
  end

  @doc false
  @spec handle_event(any(), any(), Phoenix.LiveView.Socket.t()) ::
          {:noreply, Phoenix.LiveView.Socket.t()}
  def handle_event("export", %{"chart" => chart}, socket) do
    org_id = get_org_id(socket)
    data = get_export_data(String.to_atom(chart), org_id)
    csv = Enum.map_join(data, "\n", &Enum.join(&1, ","))

    {:noreply,
     socket
     |> push_event("download-file", %{
       data: csv,
       filename: chart <> ".csv"
     })}
  end

  defp get_export_data(:optin, org_id) do
    Reports.get_export_data(:optin, org_id)
    |> List.insert_at(0, ["ID", "Name", "Phone", "Optin Status"])
  end

  defp get_export_data(:contacts, org_id) do
    Reports.get_kpi_data(org_id, "contacts")
    |> Enum.map(fn {date, count} -> [date, count] end)
    |> List.insert_at(0, ["Date", "Number"])
  end

  defp get_export_data(:conversations, org_id) do
    Reports.get_kpi_data(org_id, "messages_conversations")
    |> Enum.map(fn {date, count} -> [date, count] end)
    |> List.insert_at(0, ["Date", "Number"])
  end

  defp get_export_data(:notifications, org_id) do
    Reports.get_export_data(:notifications, org_id)
    |> List.insert_at(0, ["ID", "Category", "Severity"])
  end

  defp get_export_data(:messages, org_id) do
    Reports.get_export_data(:messages, org_id)
    |> List.insert_at(0, ["ID", "Inbound", "Outbound"])
  end

  defp get_export_data(:contact_type, org_id) do
    Reports.get_export_data(:contact_type, org_id)
    |> List.insert_at(0, ["ID", "Name", "Phone", "BSP Status"])
  end

  defp get_export_data(:active_hour, org_id) do
    fetch_hourly_data(org_id)
    |> Enum.map(fn {hour, inbound, outbound} -> [hour, inbound, outbound] end)
    |> List.insert_at(0, ["Hour", "Inbound", "Outbound"])
  end

  defp get_export_data(:table, org_id) do
    fetch_table_data(:broadcasts, org_id)
    |> List.insert_at(0, ["Flow Name", "Group Name", "Started At", "Completed At"])
  end

  @spec assign_stats(Phoenix.LiveView.Socket.t(), atom()) :: Phoenix.LiveView.Socket.t()
  defp assign_stats(socket, :init) do
    stats = Enum.map(Reports.kpi_list(), &{&1, "loading.."})

    org_id = get_org_id(socket)

    assign(socket, Keyword.merge(stats, page_title: "Glific Dashboard"))
    |> assign(get_chart_data(org_id))
    |> assign_dataset()
    |> assign_chart_svg()
  end

  defp assign_stats(socket, :call) do
    Enum.each(Reports.kpi_list(), &send(self(), {:get_stats, &1}))
    org_id = get_org_id(socket)

    assign(socket, get_chart_data(org_id))
    |> assign_dataset()
    |> assign_chart_svg()
  end

  @spec assign_dataset(Phoenix.LiveView.Socket.t()) :: Phoenix.LiveView.Socket.t()
  defp assign_dataset(
         %{
           assigns: %{
             contact_chart_data: contact_chart_data,
             conversation_chart_data: conversation_chart_data,
             optin_chart_data: optin_chart_data,
             notification_chart_data: notification_chart_data,
             message_type_chart_data: message_type_chart_data,
             contact_pie_chart_data: contact_type_chart_data,
            messages_chart_data: messages_chart_data
           }
         } = socket
       ) do
    socket
    |> assign(
      contact_dataset: make_bar_chart_dataset(contact_chart_data, ["Date", "Daily Contacts"]),
      conversation_dataset: make_bar_chart_dataset(conversation_chart_data, ["Hour", "Daily Conversations"]),
      optin_dataset: make_pie_chart_dataset(optin_chart_data),
      notification_dataset: make_pie_chart_dataset(notification_chart_data),
      message_dataset: make_pie_chart_dataset(message_type_chart_data),
      contact_type_dataset: make_pie_chart_dataset(contact_type_chart_data),
      messages_dataset: make_series_bar_chart_dataset(messages_chart_data)
    )
  end

  defp make_series_bar_chart_dataset(data) do
    Contex.Dataset.new(data, ["Hour", "Inbound", "Outbound"])
  end

<<<<<<< HEAD
  defp make_bar_chart_dataset(data, opts) do
    Contex.Dataset.new(data, opts)
=======
  @doc """
  Create Bar chart dataset from rows of data
  """
  @spec make_bar_chart_dataset([any()]) :: Contex.Dataset.t()
  def make_bar_chart_dataset(data) do
    Contex.Dataset.new(data)
>>>>>>> d24b7bfd
  end

  @doc """
  Create Pie chart dataset from rows of data
  """
  @spec make_pie_chart_dataset([any()]) :: Contex.Dataset.t()
  def make_pie_chart_dataset(data) do
    Contex.Dataset.new(data, ["Type", "Value"])
  end

  @spec assign_chart_svg(Phoenix.LiveView.Socket.t()) :: Phoenix.LiveView.Socket.t()
  defp assign_chart_svg(
         %{
           assigns: %{
             contact_dataset: contact_dataset,
             conversation_dataset: conversation_dataset,
             optin_dataset: optin_dataset,
             notification_dataset: notification_dataset,
             message_dataset: message_dataset,
             contact_type_dataset: contact_type_dataset,
             messages_dataset: messages_dataset
           }
         } = socket
       ) do
    socket
    |> assign(
      contact_chart_svg: render_bar_chart("Contacts", contact_dataset),
      conversation_chart_svg: render_bar_chart("Conversations", conversation_dataset),
      optin_chart_svg: render_pie_chart("Contacts Optin Status", optin_dataset),
      notification_chart_svg: render_pie_chart("Notifications", notification_dataset),
      message_chart_svg: render_pie_chart("Messages", message_dataset),
      contact_type_chart_svg: render_pie_chart("Contact Session Status", contact_type_dataset),
      messages_chart_svg: render_bar_chart("Most Active Hour", messages_dataset)
    )
  end

  @doc """
  Render bar chart from dataset, returns SVG
  """
  @spec render_bar_chart(String.t(), Contex.Dataset.t()) :: {:safe, [any()]}
  def render_bar_chart("Most Active Hour" = title, dataset) do
    opts = series_barchart_opts(title)

    if Enum.empty?(dataset.data) do
      Jason.encode!(title <> ": No data")
    else
      Contex.Plot.new(dataset, Contex.BarChart, 1600, 400, opts)
      |> Contex.Plot.to_svg()
    end
  end

  def render_bar_chart(title, dataset) do
    opts = barchart_opts(title)

    Contex.Plot.new(dataset, Contex.BarChart, 700, 350, opts)
    |> Contex.Plot.to_svg()
  end

  @doc false
  @spec render_button_svg :: {:safe, any()}
  def render_button_svg do
    ~S"""
    <svg width="24" height="25" viewBox="0 0 24 25" fill="none" xmlns="http://www.w3.org/2000/svg">
      <mask
        id="mask0_1136_7518"
        style="mask-type:alpha"
        maskUnits="userSpaceOnUse"
        x="0"
        y="0"
        width="24"
        height="25"
      >
        <rect width="24" height="24.0037" fill="#D9D9D9" />
      </mask>
      <g mask="url(#mask0_1136_7518)">
        <path
          d="M12 16.0019L7 11.0011L8.4 9.55086L11 12.1513V4H13V12.1513L15.6 9.55086L17 11.0011L12 16.0019ZM6 20.0025C5.45 20.0025 4.97917 19.8066 4.5875 19.4149C4.19583 19.0232 4 18.5523 4 18.0022V15.0017H6V18.0022H18V15.0017H20V18.0022C20 18.5523 19.8042 19.0232 19.4125 19.4149C19.0208 19.8066 18.55 20.0025 18 20.0025H6Z"
          fill="#CCCCCC"
        />
      </g>
    </svg>
    """
    |> raw()
  end

  defp barchart_opts(_title) do
    [
      colour_palette: @colour_palette,
      data_labels: false,
      title: false,
      axis_label_rotation: 45,
      legend_setting: :legend_bottom,
    ]
  end

  defp series_barchart_opts(_title) do
    [
      colour_palette: @colour_palette,
      mapping: %{category_col: "Hour", value_cols: ["Inbound", "Outbound"]},
      data_labels: false,
      title: false,
      axis_label_rotation: 45,
      type: :grouped,
      padding: 20,
      legend_setting: :legend_bottom,
    ]
  end

  defp piechart_opts(_title, category_col \\ "Type", value_col \\ "Value") do
    [
      mapping: %{category_col: category_col, value_col: value_col},
      colour_palette: @colour_palette,
      legend_setting: :legend_right,
      data_labels: false,
      title: false,
    ]
  end

  @doc """
  Render pie chart from dataset, returns SVG
  """
  @spec render_pie_chart(String.t(), Contex.Dataset.t()) :: {:safe, [any()]}
  def render_pie_chart(title, dataset) do
    opts = piechart_opts(title)
<<<<<<< HEAD
    plot = Contex.Plot.new(dataset, Contex.PieChart, 700, 400, opts)
    has_no_data = Enum.any?(dataset.data, fn {_label, value} -> is_nil(value) end)
=======
    plot = Contex.Plot.new(dataset, Contex.PieChart, 500, 400, opts)
    has_no_data = Enum.any?(dataset.data, fn {_label, value} -> is_nil(value) end) or
                  Enum.all?(dataset.data, fn {_label, value} -> value==0 end)
>>>>>>> d24b7bfd

    if has_no_data do
      Jason.encode!(title <> ": No data")
    else
      Contex.Plot.to_svg(plot)
    end
  end

  @doc false
  @spec get_org_id(Phoenix.LiveView.Socket.t()) :: non_neg_integer()
  def get_org_id(socket) do
    socket.assigns[:current_user].organization_id
  end

  @doc false
  @spec get_chart_data(non_neg_integer()) :: list()
  def get_chart_data(org_id) do
    [
      contact_chart_data: Reports.get_kpi_data(org_id, "contacts"),
      conversation_chart_data: Reports.get_kpi_data(org_id, "messages_conversations"),
      optin_chart_data: fetch_count_data(:optin_chart_data, org_id),
      notification_chart_data: fetch_count_data(:notification_chart_data, org_id),
      message_type_chart_data: fetch_count_data(:message_type_chart_data, org_id),
      broadcast_data: fetch_table_data(:broadcasts, org_id),
      broadcast_headers: ["Flow Name", "Group Name", "Started At", "Completed At"],
      contact_pie_chart_data: fetch_count_data(:contact_type, org_id),
      messages_chart_data: fetch_hourly_data(org_id)
    ]
  end

  defp fetch_table_data(:broadcasts, org_id) do
    Reports.get_broadcast_data(org_id)
  end

  @doc """
  Fetch optin chart count data
  """
  @spec fetch_count_data(atom(), non_neg_integer()) :: list()
  def fetch_count_data(:optin_chart_data, org_id) do
    opted_in = Reports.get_kpi(:opted_in_contacts_count, org_id)
    opted_out = Reports.get_kpi(:opted_out_contacts_count, org_id)
    non_opted = Reports.get_kpi(:non_opted_contacts_count, org_id)

    [
      {"Opted In: #{opted_in}", opted_in},
      {"Opted Out: #{opted_out}", opted_out},
      {"Non Opted: #{non_opted}", non_opted}
    ]
  end

  def fetch_count_data(:notification_chart_data, org_id) do
    critical = Reports.get_kpi(:critical_notification_count, org_id)
    warning = Reports.get_kpi(:warning_notification_count, org_id)
    information = Reports.get_kpi(:information_notification_count, org_id)

    [
      {"Critical: #{critical}", critical},
      {"Warning: #{warning}", warning},
      {"Information: #{information}", information}
    ]
  end

  def fetch_count_data(:message_type_chart_data, org_id) do
    inbound = Reports.get_kpi(:inbound_messages_count, org_id)
    outbound = Reports.get_kpi(:outbound_messages_count, org_id)

    [
      {"Inbound: #{inbound}", inbound},
      {"Outbound: #{outbound}", outbound}
    ]
  end

  def fetch_count_data(:contact_type, org_id) do
    Reports.get_contact_data(org_id)
    |> Enum.reduce([], fn [status, count], acc ->
      contact_status =
        case status do
          :none -> "None"
          :session_and_hsm -> "Session and HSM"
          :hsm -> "HSM"
          :session -> "Session"
        end

      acc ++ [{"#{contact_status}: #{count}", count}]
    end)
  end

  @doc false
  @spec fetch_hourly_data(non_neg_integer()) :: list()
  def fetch_hourly_data(org_id) do
    Reports.get_messages_data(org_id)
    |> Enum.map(fn {time, %{inbound: inbound, outbound: outbound}} ->
      {get_time(time), inbound, outbound}
    end)
  end

  @spec get_time(non_neg_integer()) :: String.t()
  defp get_time(0), do: "12AM"
  defp get_time(12), do: "12PM"
  defp get_time(time) when time < 12, do: "#{time}AM"
  defp get_time(time), do: "#{time - 12}PM"
end<|MERGE_RESOLUTION|>--- conflicted
+++ resolved
@@ -140,17 +140,12 @@
     Contex.Dataset.new(data, ["Hour", "Inbound", "Outbound"])
   end
 
-<<<<<<< HEAD
-  defp make_bar_chart_dataset(data, opts) do
-    Contex.Dataset.new(data, opts)
-=======
   @doc """
   Create Bar chart dataset from rows of data
   """
   @spec make_bar_chart_dataset([any()]) :: Contex.Dataset.t()
   def make_bar_chart_dataset(data) do
     Contex.Dataset.new(data)
->>>>>>> d24b7bfd
   end
 
   @doc """
@@ -275,14 +270,9 @@
   @spec render_pie_chart(String.t(), Contex.Dataset.t()) :: {:safe, [any()]}
   def render_pie_chart(title, dataset) do
     opts = piechart_opts(title)
-<<<<<<< HEAD
     plot = Contex.Plot.new(dataset, Contex.PieChart, 700, 400, opts)
-    has_no_data = Enum.any?(dataset.data, fn {_label, value} -> is_nil(value) end)
-=======
-    plot = Contex.Plot.new(dataset, Contex.PieChart, 500, 400, opts)
     has_no_data = Enum.any?(dataset.data, fn {_label, value} -> is_nil(value) end) or
                   Enum.all?(dataset.data, fn {_label, value} -> value==0 end)
->>>>>>> d24b7bfd
 
     if has_no_data do
       Jason.encode!(title <> ": No data")
