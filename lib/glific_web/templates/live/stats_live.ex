--- conflicted
+++ resolved
@@ -274,17 +274,11 @@
   @spec render_pie_chart(String.t(), Contex.Dataset.t()) :: {:safe, [any()]}
   def render_pie_chart(title, dataset) do
     opts = piechart_opts(title)
-<<<<<<< HEAD
     plot = Contex.Plot.new(dataset, Contex.PieChart, 700, 400, opts)
-    has_no_data = Enum.any?(dataset.data, fn {_label, value} -> is_nil(value) end) or
-                  Enum.all?(dataset.data, fn {_label, value} -> value == 0 end)
-=======
-    plot = Contex.Plot.new(dataset, Contex.PieChart, 500, 400, opts)
 
     has_no_data =
       Enum.any?(dataset.data, fn {_label, value} -> is_nil(value) end) or
         Enum.all?(dataset.data, fn {_label, value} -> value == 0 end)
->>>>>>> a1e7950f
 
     if has_no_data do
       Jason.encode!(title <> ": No data")
