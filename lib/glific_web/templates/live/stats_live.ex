--- conflicted
+++ resolved
@@ -167,13 +167,6 @@
     )
   end
 
-<<<<<<< HEAD
-  @doc """
-  Render bar chart from dataset, returns SVG
-  """
-  @spec render_bar_chart(String.t(), Contex.Dataset.t()) :: {:safe, [any()]}
-  def render_bar_chart(title, dataset) do
-=======
   @doc false
   @spec render_button_svg :: {:safe, any()}
   def render_button_svg do
@@ -202,7 +195,6 @@
   end
 
   defp render_bar_chart(title, dataset) do
->>>>>>> 5b2b6e3b
     opts = barchart_opts(title)
 
     Contex.Plot.new(dataset, Contex.BarChart, 500, 400, opts)
