<script src="https://cdn.jsdelivr.net/npm/chart.js@2.8.0">
</script>
<link rel="stylesheet" href="https://cdn.jsdelivr.net/npm/flatpickr/dist/flatpickr.min.css" />
<script src="https://cdn.jsdelivr.net/npm/flatpickr">
</script>
<!--
Commented out the filter code. Will add this once the functionality is ready

<div class="flex content-center justify-center" id="date-filters" phx-update="ignore">
  <input
    id="start_date"
    phx-hook="dateInput"
    class="mr-3 flatpickr flatpickr-input active"
    type="text"
    placeholder="Select Start Date.."
    readonly="readonly"
  />

  <input
    id="end_date"
    phx-hook="dateInput"
    class="flatpickr flatpickr-input active"
    type="text"
    placeholder="Select End Date.."
    readonly="readonly"
  />
</div>
-->
<div>
  <div class="flex content-center justify-center" id="charts" phx-update="ignore">
    <canvas
      class="card"
      id="contacts_chart"
      phx-hook="barChart"
      data-label="Contacts"
      data-chart-data={Jason.encode!(@contact_chart_data)}
    >
    </canvas>
    <canvas
      class="card"
      id="conversation_chart"
      phx-hook="barChart"
      data-label="Conversations"
      data-chart-data={Jason.encode!(@conversation_chart_data)}
    >
    </canvas>
    <div>
      <canvas
        class="card"
        id="optin_chart"
        phx-hook="pieChart"
        data-label="Optin"
        data-chart-data={Jason.encode!(@optin_chart_data)}
      >
      </canvas>
    </div>
<<<<<<< HEAD
    <canvas
        class="card"
        id="message_type_chart"
        phx-hook="pieChart"
        data-label="MessageType"
        data-chart-data={Jason.encode!(@message_type_chart_data)}
      >
      </canvas>
=======
>>>>>>> f359b9af
  </div>
</div>

<div class="flex content-center justify-center flex-wrap">
  <a class="card">
    <h5 class="mb-2 text-xl font-bold tracking-tight text-gray-900 dark:text-white">
      Monthly Conversations
    </h5>
    <p class="font-normal text-xl text-center text-gray-700 dark:text-gray-400">
      <%= @conversation_count %>
    </p>
  </a>

  <a class="card">
    <h5 class="mb-2 text-xl font-bold tracking-tight text-gray-900 dark:text-white">
      Contacts In Flows
    </h5>
    <p class="font-normal text-xl text-center text-gray-700 dark:text-gray-400">
      <%= @active_flow_count %>
    </p>
  </a>

  <a class="card">
    <h5 class="mb-2 text-xl font-bold tracking-tight text-gray-900 dark:text-white">
      Total Valid Contacts
    </h5>
    <p class="font-normal text-xl text-center text-gray-700 dark:text-gray-400">
      <%= @valid_contact_count %>
    </p>
  </a>

  <a class="card">
    <h5 class="mb-2 text-xl font-bold tracking-tight text-gray-900 dark:text-white">
      Total Invalid Contacts
    </h5>
    <p class="font-normal text-xl text-center text-gray-700 dark:text-gray-400">
      <%= @invalid_contact_count %>
    </p>
  </a>

  <a class="card">
    <h5 class="mb-2 text-xl font-bold tracking-tight text-gray-900 dark:text-white">
      Opted In Contacts
    </h5>
    <p class="font-normal text-xl text-center text-gray-700 dark:text-gray-400">
      <%= @opted_in_contacts_count %>
    </p>
  </a>

  <a class="card">
    <h5 class="mb-2 text-xl font-bold tracking-tight text-gray-900 dark:text-white">
      Opted Out Contacts
    </h5>
    <p class="font-normal text-xl text-center text-gray-700 dark:text-gray-400">
      <%= @opted_out_contacts_count %>
    </p>
  </a>
</div><|MERGE_RESOLUTION|>--- conflicted
+++ resolved
@@ -54,7 +54,6 @@
       >
       </canvas>
     </div>
-<<<<<<< HEAD
     <canvas
         class="card"
         id="message_type_chart"
@@ -62,9 +61,7 @@
         data-label="MessageType"
         data-chart-data={Jason.encode!(@message_type_chart_data)}
       >
-      </canvas>
-=======
->>>>>>> f359b9af
+    </canvas>
   </div>
 </div>
 
