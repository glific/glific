<script src="https://cdn.jsdelivr.net/npm/chart.js@2.8.0">
</script>
<link rel="stylesheet" href="https://cdn.jsdelivr.net/npm/flatpickr/dist/flatpickr.min.css" />
<script src="https://cdn.jsdelivr.net/npm/flatpickr">
</script>
<!--
Commented out the filter code. Will add this once the functionality is ready

<div class="flex content-center justify-center" id="date-filters" phx-update="ignore">
  <input
    id="start_date"
    phx-hook="dateInput"
    class="mr-3 flatpickr flatpickr-input active"
    type="text"
    placeholder="Select Start Date.."
    readonly="readonly"
  />

  <input
    id="end_date"
    phx-hook="dateInput"
    class="flatpickr flatpickr-input active"
    type="text"
    placeholder="Select End Date.."
    readonly="readonly"
  />
</div>
-->
<div>
<<<<<<< HEAD
  <div class="flex content-center justify-center flex-wrap" id="charts" phx-update="ignore">
    <canvas
      class="card"
      id="contacts_chart"
      phx-hook="barChart"
      data-label="Contacts"
      data-chart-data={Jason.encode!(@contact_chart_data)}
    >
    </canvas>
    <canvas
      class="card"
      id="conversation_chart"
      phx-hook="barChart"
      data-label="Conversations"
      data-chart-data={Jason.encode!(@conversation_chart_data)}
    >
    </canvas>
    <canvas
      class="card"
      id="message_chart"
      phx-hook="barChart"
      data-label="Messages"
      data-chart-data={Jason.encode!(@messages_chart_data)}
    >
    </canvas>
    <div phx-hook="download" id="exports" class="flex content-center justify-center flex-wrap" >
    <button class="bg-white hover:bg-gray-100 text-gray-800 font-semibold py-2 px-4 border border-gray-400 rounded shadow">
    <.link id="export-link1" href="#" phx-click="export" phx-value-chart= {:optin}  >
      <h1> Export OptIn </h1>
    </.link>
    </button>
    <div>
      <canvas
        class="card"
        id="optin_chart"
        phx-hook="pieChart"
        data-label="Optin"
        data-chart-data={Jason.encode!(@optin_chart_data)}
      >
      </canvas>
=======
  <div class="flex content-center justify-center flex-wrap" id="charts">
    <div id="contact-chart" class="card">
      <%= @contact_chart_svg %>
    </div>
    <div id="conversation-chart" class="card">
      <%= @conversation_chart_svg %>
    </div>
    <div id="optin-chart" class="card">
      <%= @optin_chart_svg %>
    </div>
    <div id="notification-chart" class="card">
      <%= @notification_chart_svg %>
    </div>
    <div id="notification-chart" class="card">
      <%= @message_chart_svg %>
    </div>
    <div id="notification-chart" class="card">
      <%= @contact_type_chart_svg %>
>>>>>>> b8166200
    </div>
  </div>
</div>
</div>

<div class="flex content-center justify-center flex-wrap">
  <div class="table-container">
    <div
      id="broadcast-table"
      class="table"
      phx-hook="table"
      data-table-data={Jason.encode!(@broadcast_data)}
      data-table-headers={Jason.encode!(@broadcast_headers)}
      phx-update="ignore"
    >
    </div>
  </div>
</div>

<div class="flex content-center justify-center flex-wrap">
  <a class="card">
    <h5 class="mb-2 text-xl font-bold tracking-tight text-gray-900 dark:text-white">
      Monthly Conversations
    </h5>
    <p class="font-normal text-xl text-center text-gray-700 dark:text-gray-400">
      <%= @conversation_count %>
    </p>
  </a>

  <a class="card">
    <h5 class="mb-2 text-xl font-bold tracking-tight text-gray-900 dark:text-white">
      Contacts In Flows
    </h5>
    <p class="font-normal text-xl text-center text-gray-700 dark:text-gray-400">
      <%= @active_flow_count %>
    </p>
  </a>

  <a class="card">
    <h5 class="mb-2 text-xl font-bold tracking-tight text-gray-900 dark:text-white">
      Monthly Flows Started
    </h5>
    <p class="font-normal text-xl text-center text-gray-700 dark:text-gray-400">
      <%= @flows_started %>
    </p>
  </a>

  <a class="card">
    <h5 class="mb-2 text-xl font-bold tracking-tight text-gray-900 dark:text-white">
      Monthly Flows Completed
    </h5>
    <p class="font-normal text-xl text-center text-gray-700 dark:text-gray-400">
      <%= @flows_completed %>
    </p>
  </a>

  <a class="card">
    <h5 class="mb-2 text-xl font-bold tracking-tight text-gray-900 dark:text-white">
      Total Valid Contacts
    </h5>
    <p class="font-normal text-xl text-center text-gray-700 dark:text-gray-400">
      <%= @valid_contact_count %>
    </p>
  </a>

  <a class="card">
    <h5 class="mb-2 text-xl font-bold tracking-tight text-gray-900 dark:text-white">
      Total Invalid Contacts
    </h5>
    <p class="font-normal text-xl text-center text-gray-700 dark:text-gray-400">
      <%= @invalid_contact_count %>
    </p>
  </a>

  <a class="card">
    <h5 class="mb-2 text-xl font-bold tracking-tight text-gray-900 dark:text-white">
      Opted In Contacts
    </h5>
    <p class="font-normal text-xl text-center text-gray-700 dark:text-gray-400">
      <%= @opted_in_contacts_count %>
    </p>
  </a>

  <a class="card">
    <h5 class="mb-2 text-xl font-bold tracking-tight text-gray-900 dark:text-white">
      Opted Out Contacts
    </h5>
    <p class="font-normal text-xl text-center text-gray-700 dark:text-gray-400">
      <%= @opted_out_contacts_count %>
    </p>
  </a>

  <a class="card">
    <h5 class="mb-2 text-xl font-bold tracking-tight text-gray-900 dark:text-white">
      Monthly Error Messages
    </h5>
    <p class="font-normal text-xl text-center text-gray-700 dark:text-gray-400">
      <%= @monthly_error_count %>
    </p>
  </a>

  <a class="card">
    <h5 class="mb-2 text-xl font-bold tracking-tight text-gray-900 dark:text-white">
      Non Opted Contacts
    </h5>
    <p class="font-normal text-xl text-center text-gray-700 dark:text-gray-400">
      <%= @non_opted_contacts_count %>
    </p>
  </a>

  <a class="card">
    <h5 class="mb-2 text-xl font-bold tracking-tight text-gray-900 dark:text-white">
      Monthly Incoming Messages
    </h5>
    <p class="font-normal text-xl text-center text-gray-700 dark:text-gray-400">
      <%= @inbound_messages_count %>
    </p>
  </a>

  <a class="card">
    <h5 class="mb-2 text-xl font-bold tracking-tight text-gray-900 dark:text-white">
      Monthly Outgoing Messages
    </h5>
    <p class="font-normal text-xl text-center text-gray-700 dark:text-gray-400">
      <%= @outbound_messages_count %>
    </p>
  </a>

  <a class="card">
    <h5 class="mb-2 text-xl font-bold tracking-tight text-gray-900 dark:text-white">
      Monthly HSM Messages
    </h5>
    <p class="font-normal text-xl text-center text-gray-700 dark:text-gray-400">
      <%= @hsm_messages_count %>
    </p>
  </a>
</div><|MERGE_RESOLUTION|>--- conflicted
+++ resolved
@@ -27,48 +27,6 @@
 </div>
 -->
 <div>
-<<<<<<< HEAD
-  <div class="flex content-center justify-center flex-wrap" id="charts" phx-update="ignore">
-    <canvas
-      class="card"
-      id="contacts_chart"
-      phx-hook="barChart"
-      data-label="Contacts"
-      data-chart-data={Jason.encode!(@contact_chart_data)}
-    >
-    </canvas>
-    <canvas
-      class="card"
-      id="conversation_chart"
-      phx-hook="barChart"
-      data-label="Conversations"
-      data-chart-data={Jason.encode!(@conversation_chart_data)}
-    >
-    </canvas>
-    <canvas
-      class="card"
-      id="message_chart"
-      phx-hook="barChart"
-      data-label="Messages"
-      data-chart-data={Jason.encode!(@messages_chart_data)}
-    >
-    </canvas>
-    <div phx-hook="download" id="exports" class="flex content-center justify-center flex-wrap" >
-    <button class="bg-white hover:bg-gray-100 text-gray-800 font-semibold py-2 px-4 border border-gray-400 rounded shadow">
-    <.link id="export-link1" href="#" phx-click="export" phx-value-chart= {:optin}  >
-      <h1> Export OptIn </h1>
-    </.link>
-    </button>
-    <div>
-      <canvas
-        class="card"
-        id="optin_chart"
-        phx-hook="pieChart"
-        data-label="Optin"
-        data-chart-data={Jason.encode!(@optin_chart_data)}
-      >
-      </canvas>
-=======
   <div class="flex content-center justify-center flex-wrap" id="charts">
     <div id="contact-chart" class="card">
       <%= @contact_chart_svg %>
@@ -87,7 +45,6 @@
     </div>
     <div id="notification-chart" class="card">
       <%= @contact_type_chart_svg %>
->>>>>>> b8166200
     </div>
   </div>
 </div>
