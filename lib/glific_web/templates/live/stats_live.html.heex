--- conflicted
+++ resolved
@@ -47,7 +47,6 @@
         </div>
       </div>
     </div>
-<<<<<<< HEAD
     <div class="flex content-center justify-center flex-wrap py-150">
       <div id="optin-chart" class="pie-chart">
         <div class="download-btn">
@@ -75,7 +74,7 @@
           <%= @notification_chart_svg %>
         </div>
       </div>
-      <div id="notification-chart" class="pie-chart">
+      <div id="message-chart" class="pie-chart">
         <div class="download-btn">
           <p class="font-bold">Inbound & Outbound Messages</p>
           <button class="text-gray-800 font-semibold">
@@ -88,7 +87,7 @@
           <%= @message_chart_svg %>
         </div>
       </div>
-      <div id="notification-chart" class="pie-chart">
+      <div id="contact-pie-chart" class="pie-chart">
         <div class="download-btn">
           <p class="font-bold">Contact in Sessions</p>
           <button class="text-gray-800 font-semibold">
@@ -101,15 +100,6 @@
           <%= @contact_type_chart_svg %>
         </div>
       </div>
-=======
-    <div id="messages-chart" class="card m-2">
-      <button class="bg-white hover:bg-gray-100 text-gray-800 font-semibold py-2 px-4 rounded shadow">
-        <.link id="export-link2" href="#" phx-click="export" phx-value-chart={:active_hour}>
-          <%= GlificWeb.StatsLive.render_button_svg() %>
-        </.link>
-      </button>
-      <%= @messages_chart_svg %>
->>>>>>> e524c996
     </div>
   </div>
 
