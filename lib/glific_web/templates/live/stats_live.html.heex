--- conflicted
+++ resolved
@@ -52,8 +52,6 @@
         data-chart-data={Jason.encode!(@optin_chart_data)}
       >
       </canvas>
-<<<<<<< HEAD
-=======
     </div>
     <canvas
         class="card"
@@ -63,7 +61,6 @@
         data-chart-data={Jason.encode!(@message_type_chart_data)}
       >
     </canvas>
->>>>>>> 6175c746
   </div>
 </div>
 
@@ -124,7 +121,6 @@
 
   <a class="card">
     <h5 class="mb-2 text-xl font-bold tracking-tight text-gray-900 dark:text-white">
-<<<<<<< HEAD
       Monthly Error Messages
     </h5>
     <p class="font-normal text-xl text-center text-gray-700 dark:text-gray-400">
@@ -132,12 +128,13 @@
     </p>
   </a>
 
-=======
+  <a class="card">
+    <h5 class="mb-2 text-xl font-bold tracking-tight text-gray-900 dark:text-white">
       Non Opted Contacts
     </h5>
     <p class="font-normal text-xl text-center text-gray-700 dark:text-gray-400">
       <%= @non_opted_contacts_count %>
     </p>
   </a>
->>>>>>> 6175c746
+
 </div>