<script src="https://cdn.jsdelivr.net/npm/chart.js@2.8.0">
</script>
<link rel="stylesheet" href="https://cdn.jsdelivr.net/npm/flatpickr/dist/flatpickr.min.css" />
<script src="https://cdn.jsdelivr.net/npm/flatpickr">
</script>
<!--
Commented out the filter code. Will add this once the functionality is ready

<div class="flex content-center justify-center" id="date-filters" phx-update="ignore">
  <input
    id="start_date"
    phx-hook="dateInput"
    class="mr-3 flatpickr flatpickr-input active"
    type="text"
    placeholder="Select Start Date.."
    readonly="readonly"
  />

  <input
    id="end_date"
    phx-hook="dateInput"
    class="flatpickr flatpickr-input active"
    type="text"
    placeholder="Select End Date.."
    readonly="readonly"
  />
</div>
-->
<div>
  <div class="flex content-center justify-center flex-wrap" id="charts" phx-update="ignore">
    <canvas
      class="card"
      id="contacts_chart"
      phx-hook="barChart"
      data-label="Contacts"
      data-chart-data={Jason.encode!(@contact_chart_data)}
    >
    </canvas>
    <canvas
      class="card"
      id="conversation_chart"
      phx-hook="barChart"
      data-label="Conversations"
      data-chart-data={Jason.encode!(@conversation_chart_data)}
    >
    </canvas>
      <canvas
        class="card"
        id="optin_chart"
        phx-hook="pieChart"
        data-label="Optin"
        data-chart-data={Jason.encode!(@optin_chart_data)}
      >
      </canvas>
    <canvas
      class="card"
      id="message_type_chart"
      phx-hook="pieChart"
      data-label="MessageType"
      data-chart-data={Jason.encode!(@message_type_chart_data)}
    >
    </canvas>
    <canvas
      class="card"
      id="notification_chart"
      phx-hook="pieChart"
      data-label="Notification Chart"
      data-chart-data={Jason.encode!(@notification_chart_data)}
      >
    </canvas>
  </div>
</div>

<div class="flex content-center justify-center flex-wrap">
  <a class="card">
    <h5 class="mb-2 text-xl font-bold tracking-tight text-gray-900 dark:text-white">
      Monthly Conversations
    </h5>
    <p class="font-normal text-xl text-center text-gray-700 dark:text-gray-400">
      <%= @conversation_count %>
    </p>
  </a>

  <a class="card">
    <h5 class="mb-2 text-xl font-bold tracking-tight text-gray-900 dark:text-white">
      Contacts In Flows
    </h5>
    <p class="font-normal text-xl text-center text-gray-700 dark:text-gray-400">
      <%= @active_flow_count %>
    </p>
  </a>

  <a class="card">
    <h5 class="mb-2 text-xl font-bold tracking-tight text-gray-900 dark:text-white">
      Total Valid Contacts
    </h5>
    <p class="font-normal text-xl text-center text-gray-700 dark:text-gray-400">
      <%= @valid_contact_count %>
    </p>
  </a>

  <a class="card">
    <h5 class="mb-2 text-xl font-bold tracking-tight text-gray-900 dark:text-white">
      Total Invalid Contacts
    </h5>
    <p class="font-normal text-xl text-center text-gray-700 dark:text-gray-400">
      <%= @invalid_contact_count %>
    </p>
  </a>

  <a class="card">
    <h5 class="mb-2 text-xl font-bold tracking-tight text-gray-900 dark:text-white">
      Opted In Contacts
    </h5>
    <p class="font-normal text-xl text-center text-gray-700 dark:text-gray-400">
      <%= @opted_in_contacts_count %>
    </p>
  </a>

  <a class="card">
    <h5 class="mb-2 text-xl font-bold tracking-tight text-gray-900 dark:text-white">
      Opted Out Contacts
    </h5>
    <p class="font-normal text-xl text-center text-gray-700 dark:text-gray-400">
      <%= @opted_out_contacts_count %>
    </p>
  </a>
  
  <a class="card">
    <h5 class="mb-2 text-xl font-bold tracking-tight text-gray-900 dark:text-white">
      Monthly Error Messages
    </h5>
    <p class="font-normal text-xl text-center text-gray-700 dark:text-gray-400">
      <%= @monthly_error_count %>
    </p>
  </a>

  <a class="card">
    <h5 class="mb-2 text-xl font-bold tracking-tight text-gray-900 dark:text-white">
      Non Opted Contacts
    </h5>
    <p class="font-normal text-xl text-center text-gray-700 dark:text-gray-400">
      <%= @non_opted_contacts_count %>
    </p>
  </a>

<<<<<<< HEAD
=======
  <a class="card">
    <h5 class="mb-2 text-xl font-bold tracking-tight text-gray-900 dark:text-white">
      Monthly Incoming Messages
    </h5>
    <p class="font-normal text-xl text-center text-gray-700 dark:text-gray-400">
      <%= @inbound_messages_count %>
    </p>
  </a>

  <a class="card">
    <h5 class="mb-2 text-xl font-bold tracking-tight text-gray-900 dark:text-white">
      Monthly Outgoing Messages
    </h5>
    <p class="font-normal text-xl text-center text-gray-700 dark:text-gray-400">
      <%= @outbound_messages_count %>
    </p>
  </a>

  <a class="card">
    <h5 class="mb-2 text-xl font-bold tracking-tight text-gray-900 dark:text-white">
      HSM Messages
    </h5>
    <p class="font-normal text-xl text-center text-gray-700 dark:text-gray-400">
      <%= @hsm_messages_count %>
    </p>
  </a>
>>>>>>> 47100fe1
</div><|MERGE_RESOLUTION|>--- conflicted
+++ resolved
@@ -143,9 +143,7 @@
       <%= @non_opted_contacts_count %>
     </p>
   </a>
-
-<<<<<<< HEAD
-=======
+  
   <a class="card">
     <h5 class="mb-2 text-xl font-bold tracking-tight text-gray-900 dark:text-white">
       Monthly Incoming Messages
@@ -172,5 +170,4 @@
       <%= @hsm_messages_count %>
     </p>
   </a>
->>>>>>> 47100fe1
 </div>