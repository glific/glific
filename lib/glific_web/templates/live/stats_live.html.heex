<script src="https://cdn.jsdelivr.net/npm/chart.js@2.8.0">
</script>
<link rel="stylesheet" href="https://cdn.jsdelivr.net/npm/flatpickr/dist/flatpickr.min.css" />
<script src="https://cdn.jsdelivr.net/npm/flatpickr">
</script>
<!--
Commented out the filter code. Will add this once the functionality is ready

<div class="flex content-center justify-center" id="date-filters" phx-update="ignore">
  <input
    id="start_date"
    phx-hook="dateInput"
    class="mr-3 flatpickr flatpickr-input active"
    type="text"
    placeholder="Select Start Date.."
    readonly="readonly"
  />

  <input
    id="end_date"
    phx-hook="dateInput"
    class="flatpickr flatpickr-input active"
    type="text"
    placeholder="Select End Date.."
    readonly="readonly"
  />
</div>
-->
<div>
  <div class="flex content-center justify-center flex-wrap" id="charts" phx-update="ignore">
    <canvas
      class="card"
      id="contacts_chart"
      phx-hook="barChart"
      data-label="Contacts"
      data-chart-data={Jason.encode!(@contact_chart_data)}
    >
    </canvas>
    <canvas
      class="card"
      id="conversation_chart"
      phx-hook="barChart"
      data-label="Conversations"
      data-chart-data={Jason.encode!(@conversation_chart_data)}
    >
    </canvas>
    <canvas
      class="card"
<<<<<<< HEAD
      id="message_chart"
      phx-hook="barChart"
      data-label="Messages"
      data-chart-data={Jason.encode!(@messages_chart_data)}
    >
    </canvas>
    <div>
      <canvas
        class="card"
        id="optin_chart"
        phx-hook="pieChart"
        data-label="Optin"
        data-chart-data={Jason.encode!(@optin_chart_data)}
      >
      </canvas>
    </div>
=======
      id="optin_chart"
      phx-hook="pieChart"
      data-label="Optin"
      data-chart-data={Jason.encode!(@optin_chart_data)}
    >
    </canvas>
>>>>>>> 18fd302f
    <canvas
      class="card"
      id="message_type_chart"
      phx-hook="pieChart"
      data-label="MessageType"
      data-chart-data={Jason.encode!(@message_type_chart_data)}
    >
    </canvas>
    <canvas
      class="card"
      id="notification_chart"
      phx-hook="pieChart"
      data-label="Notification Chart"
      data-chart-data={Jason.encode!(@notification_chart_data)}
    >
    </canvas>
  </div>
</div>

<div class="flex content-center justify-center flex-wrap">
  <a class="card">
    <h5 class="mb-2 text-xl font-bold tracking-tight text-gray-900 dark:text-white">
      Monthly Conversations
    </h5>
    <p class="font-normal text-xl text-center text-gray-700 dark:text-gray-400">
      <%= @conversation_count %>
    </p>
  </a>

  <a class="card">
    <h5 class="mb-2 text-xl font-bold tracking-tight text-gray-900 dark:text-white">
      Contacts In Flows
    </h5>
    <p class="font-normal text-xl text-center text-gray-700 dark:text-gray-400">
      <%= @active_flow_count %>
    </p>
  </a>

  <a class="card">
    <h5 class="mb-2 text-xl font-bold tracking-tight text-gray-900 dark:text-white">
      Total Valid Contacts
    </h5>
    <p class="font-normal text-xl text-center text-gray-700 dark:text-gray-400">
      <%= @valid_contact_count %>
    </p>
  </a>

  <a class="card">
    <h5 class="mb-2 text-xl font-bold tracking-tight text-gray-900 dark:text-white">
      Total Invalid Contacts
    </h5>
    <p class="font-normal text-xl text-center text-gray-700 dark:text-gray-400">
      <%= @invalid_contact_count %>
    </p>
  </a>

  <a class="card">
    <h5 class="mb-2 text-xl font-bold tracking-tight text-gray-900 dark:text-white">
      Opted In Contacts
    </h5>
    <p class="font-normal text-xl text-center text-gray-700 dark:text-gray-400">
      <%= @opted_in_contacts_count %>
    </p>
  </a>

  <a class="card">
    <h5 class="mb-2 text-xl font-bold tracking-tight text-gray-900 dark:text-white">
      Opted Out Contacts
    </h5>
    <p class="font-normal text-xl text-center text-gray-700 dark:text-gray-400">
      <%= @opted_out_contacts_count %>
    </p>
  </a>

  <a class="card">
    <h5 class="mb-2 text-xl font-bold tracking-tight text-gray-900 dark:text-white">
      Monthly Error Messages
    </h5>
    <p class="font-normal text-xl text-center text-gray-700 dark:text-gray-400">
      <%= @monthly_error_count %>
    </p>
  </a>

  <a class="card">
    <h5 class="mb-2 text-xl font-bold tracking-tight text-gray-900 dark:text-white">
      Non Opted Contacts
    </h5>
    <p class="font-normal text-xl text-center text-gray-700 dark:text-gray-400">
      <%= @non_opted_contacts_count %>
    </p>
  </a>

  <a class="card">
    <h5 class="mb-2 text-xl font-bold tracking-tight text-gray-900 dark:text-white">
      Monthly Incoming Messages
    </h5>
    <p class="font-normal text-xl text-center text-gray-700 dark:text-gray-400">
      <%= @inbound_messages_count %>
    </p>
  </a>

  <a class="card">
    <h5 class="mb-2 text-xl font-bold tracking-tight text-gray-900 dark:text-white">
      Monthly Outgoing Messages
    </h5>
    <p class="font-normal text-xl text-center text-gray-700 dark:text-gray-400">
      <%= @outbound_messages_count %>
    </p>
  </a>

  <a class="card">
    <h5 class="mb-2 text-xl font-bold tracking-tight text-gray-900 dark:text-white">
      HSM Messages
    </h5>
    <p class="font-normal text-xl text-center text-gray-700 dark:text-gray-400">
      <%= @hsm_messages_count %>
    </p>
  </a>
</div><|MERGE_RESOLUTION|>--- conflicted
+++ resolved
@@ -46,7 +46,6 @@
     </canvas>
     <canvas
       class="card"
-<<<<<<< HEAD
       id="message_chart"
       phx-hook="barChart"
       data-label="Messages"
@@ -63,14 +62,6 @@
       >
       </canvas>
     </div>
-=======
-      id="optin_chart"
-      phx-hook="pieChart"
-      data-label="Optin"
-      data-chart-data={Jason.encode!(@optin_chart_data)}
-    >
-    </canvas>
->>>>>>> 18fd302f
     <canvas
       class="card"
       id="message_type_chart"
