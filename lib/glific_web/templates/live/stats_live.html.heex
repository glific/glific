--- conflicted
+++ resolved
@@ -122,7 +122,15 @@
 
   <a class="card">
     <h5 class="mb-2 text-xl font-bold tracking-tight text-gray-900 dark:text-white">
-<<<<<<< HEAD
+      Non Opted Contacts
+    </h5>
+    <p class="font-normal text-xl text-center text-gray-700 dark:text-gray-400">
+      <%= @non_opted_contacts_count %>
+    </p>
+  </a>
+
+  <a class="card">
+    <h5 class="mb-2 text-xl font-bold tracking-tight text-gray-900 dark:text-white">
       Flows Started
     </h5>
     <p class="font-normal text-xl text-center text-gray-700 dark:text-gray-400">
@@ -136,12 +144,6 @@
     </h5>
     <p class="font-normal text-xl text-center text-gray-700 dark:text-gray-400">
       <%= @flows_completed %>
-=======
-      Non Opted Contacts
-    </h5>
-    <p class="font-normal text-xl text-center text-gray-700 dark:text-gray-400">
-      <%= @non_opted_contacts_count %>
->>>>>>> 6175c746
     </p>
   </a>
 </div>