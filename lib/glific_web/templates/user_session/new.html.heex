<<<<<<< HEAD

<h1 class="text-full text-center font-bold mt-20"> Login to Glific Dashboard </h1>
=======
<h1 class="text-full font-bold mt-4">Login to Glific Dashboard</h1>
>>>>>>> 423b6b01

<div class="center_form mt-20">
  <div class="w-full max-w-xs ">
    <.form
      :let={f}
      for={@conn}
      action={Routes.user_session_path(@conn, :create)}
      as={:user}
      class="bg-white shadow-md rounded px-8 pt-6 pb-8 mb-4"
    >
      <%= if @error_message do %>
        <div class="alert alert-danger mb-4">
          <p><%= @error_message %></p>
        </div>
      <% end %>

<<<<<<< HEAD
<div class="w-full max-w-xs ">
  <.form :let={f} for={@conn} action={Routes.user_session_path(@conn, :create)} as={:user} class="bg-white shadow-md rounded px-8 pt-6 pb-8 mb-4">
    <%= if @error_message do %>
    <div class="alert alert-danger mb-4">
      <p><%= @error_message %></p>
    </div>
   <% end %>

    <div class="mb-4">
      <label class="block text-gray-700 text-sm font-bold mb-2" for="username">
        Phone
      </label>
      <%= text_input f,
        :phone,
        required: true,
        class: "shadow appearance-none border rounded w-full py-2 px-3 text-gray-700 leading-tight focus:outline-none focus:shadow-outline",
        placeholder: "Phone" %>

    </div>
    <div class="mb-6">
      <label class="block text-gray-700 text-sm font-bold mb-2" for="password">
        Password
      </label>
      <%= password_input f, :password,
      required: true,
      class: "shadow appearance-none border border-red-500 rounded w-full py-2 px-3 text-gray-700 mb-3 leading-tight focus:outline-none focus:shadow-outline",
      placeholder: "******************"  %>

    </div>
    <div class="flex items-center justify-between">
      <button type="submit" class="bg-blue-500 hover:bg-blue-700 text-white font-bold py-2 px-4 rounded focus:outline-none focus:shadow-outline" type="button">
        Sign In
      </button>
    </div>
  </.form>

</div>
=======
      <div class="mb-4">
        <label class="block text-gray-700 text-sm font-bold mb-2" for="username">
          Phone
        </label>
        <%= text_input(
          f,
          :phone,
          required: true,
          class:
            "shadow appearance-none border rounded w-full py-2 px-3 text-gray-700 leading-tight focus:outline-none focus:shadow-outline",
          placeholder: "Phone"
        ) %>
      </div>
      <div class="mb-6">
        <label class="block text-gray-700 text-sm font-bold mb-2" for="password">
          Password
        </label>
        <%= password_input(f, :password,
          required: true,
          class:
            "shadow appearance-none border border-red-500 rounded w-full py-2 px-3 text-gray-700 mb-3 leading-tight focus:outline-none focus:shadow-outline",
          placeholder: "******************"
        ) %>
      </div>
      <div class="flex items-center justify-between">
        <button
          type="submit"
          class="bg-blue-500 hover:bg-blue-700 text-white font-bold py-2 px-4 rounded focus:outline-none focus:shadow-outline"
          type="button"
        >
          Sign In
        </button>
      </div>
    </.form>
  </div>
>>>>>>> 423b6b01
</div><|MERGE_RESOLUTION|>--- conflicted
+++ resolved
@@ -1,9 +1,5 @@
-<<<<<<< HEAD
 
-<h1 class="text-full text-center font-bold mt-20"> Login to Glific Dashboard </h1>
-=======
-<h1 class="text-full font-bold mt-4">Login to Glific Dashboard</h1>
->>>>>>> 423b6b01
+<h1 class="text-full text-center font-bold mt-20">Login to Glific Dashboard</h1>
 
 <div class="center_form mt-20">
   <div class="w-full max-w-xs ">
@@ -20,45 +16,6 @@
         </div>
       <% end %>
 
-<<<<<<< HEAD
-<div class="w-full max-w-xs ">
-  <.form :let={f} for={@conn} action={Routes.user_session_path(@conn, :create)} as={:user} class="bg-white shadow-md rounded px-8 pt-6 pb-8 mb-4">
-    <%= if @error_message do %>
-    <div class="alert alert-danger mb-4">
-      <p><%= @error_message %></p>
-    </div>
-   <% end %>
-
-    <div class="mb-4">
-      <label class="block text-gray-700 text-sm font-bold mb-2" for="username">
-        Phone
-      </label>
-      <%= text_input f,
-        :phone,
-        required: true,
-        class: "shadow appearance-none border rounded w-full py-2 px-3 text-gray-700 leading-tight focus:outline-none focus:shadow-outline",
-        placeholder: "Phone" %>
-
-    </div>
-    <div class="mb-6">
-      <label class="block text-gray-700 text-sm font-bold mb-2" for="password">
-        Password
-      </label>
-      <%= password_input f, :password,
-      required: true,
-      class: "shadow appearance-none border border-red-500 rounded w-full py-2 px-3 text-gray-700 mb-3 leading-tight focus:outline-none focus:shadow-outline",
-      placeholder: "******************"  %>
-
-    </div>
-    <div class="flex items-center justify-between">
-      <button type="submit" class="bg-blue-500 hover:bg-blue-700 text-white font-bold py-2 px-4 rounded focus:outline-none focus:shadow-outline" type="button">
-        Sign In
-      </button>
-    </div>
-  </.form>
-
-</div>
-=======
       <div class="mb-4">
         <label class="block text-gray-700 text-sm font-bold mb-2" for="username">
           Phone
@@ -94,5 +51,4 @@
       </div>
     </.form>
   </div>
->>>>>>> 423b6b01
 </div>