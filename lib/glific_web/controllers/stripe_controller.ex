--- conflicted
+++ resolved
@@ -44,13 +44,8 @@
   ## customer id is present in all endpoints.
   @spec get_organization_id(any()) :: integer() | nil
   defp get_organization_id(stripe_event) do
-<<<<<<< HEAD
     object = stripe_event.data.object
 
-=======
-    object = stripe_event.object
-    Logger.info("Found stripe object #{object}")
->>>>>>> 61e8fd48
     with true <- is_struct(stripe_event.object),
          {:ok, billing} <-
            Repo.fetch_by(Billing, %{stripe_customer_id: object.customer},
