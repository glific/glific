--- conflicted
+++ resolved
@@ -83,14 +83,7 @@
         %{type: type, data: data, id: id, group_label: group_label} = _contact_attrs,
         %{context: %{current_user: user}}
       ) do
-<<<<<<< HEAD
-    organization_id =
-      if Map.has_key?(params, :id) do
-        Glific.parse_maybe_integer(params.id) |> elem(1)
-      else
-        nil
-      end
-=======
+
     organization_id = Glific.parse_maybe_integer(id) |> elem(1)
 
     Import.import_contacts(
@@ -99,7 +92,6 @@
       [{type, data}]
     )
   end
->>>>>>> e5dd0e75
 
   def import_contacts(
         _,
