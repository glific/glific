--- conflicted
+++ resolved
@@ -115,7 +115,6 @@
   end
 
   @doc """
-<<<<<<< HEAD
   import interactive template
   """
   @spec import_interactive_template(Absinthe.Resolution.t(), map(), %{context: map()}) ::
@@ -132,7 +131,9 @@
       |> InteractiveTemplates.import_interactive_template(interactive_template)
 
       {:ok, %{success: true}}
-=======
+    end
+  end
+  
   Export interactive template
   """
   @spec export_interactive_template(Absinthe.Resolution.t(), %{id: integer}, %{context: map()}) ::
@@ -140,7 +141,6 @@
   def export_interactive_template(_, %{id: id}, _) do
     with {:ok, interactive_template} <- InteractiveTemplates.fetch_interactive_template(id) do
       InteractiveTemplates.export_interactive_template(interactive_template)
->>>>>>> fbe45891
     end
   end
 end