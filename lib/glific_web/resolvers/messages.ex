defmodule GlificWeb.Resolvers.Messages do
  @moduledoc """
  Message Resolver which sits between the GraphQL schema and Glific Message Context API. This layer basically stiches together
  one or more calls to resolve the incoming queries.
  """

  alias Glific.{Messages, Messages.Message, Messages.MessageMedia, Repo}

  @doc """
  Get a specific message by id
  """
  @spec message(Absinthe.Resolution.t(), %{id: integer}, %{context: map()}) ::
          {:ok, any} | {:error, any}
  def message(_, %{id: id}, _) do
    with {:ok, message} <- Repo.fetch(Message, id),
         do: {:ok, %{message: message}}
  end

  @doc """
  Get the list of messages filtered by args
  """
  @spec messages(Absinthe.Resolution.t(), map(), %{context: map()}) ::
          {:ok, any} | {:error, any}
  def messages(_, args, _) do
    {:ok, Messages.list_messages(args)}
  end

  @doc false
  @spec create_message(Absinthe.Resolution.t(), %{input: map()}, %{context: map()}) ::
          {:ok, any} | {:error, any}
  def create_message(_, %{input: params}, _) do
    with {:ok, message} <- Messages.create_message(params) do
      {:ok, %{message: message}}
    end
  end

  @doc false
  @spec update_message(Absinthe.Resolution.t(), %{id: integer, input: map()}, %{context: map()}) ::
          {:ok, any} | {:error, any}
  def update_message(_, %{id: id, input: params}, _) do
    with {:ok, message} <- Repo.fetch(Message, id),
         {:ok, message} <- Messages.update_message(message, params) do
      {:ok, %{message: message}}
    end
  end

  @doc false
  @spec delete_message(Absinthe.Resolution.t(), %{id: integer}, %{context: map()}) ::
          {:ok, any} | {:error, any}
  def delete_message(_, %{id: id}, _) do
    with {:ok, message} <- Repo.fetch(Message, id),
         {:ok, message} <- Messages.delete_message(message) do
      {:ok, message}
    end
  end

<<<<<<< HEAD
  def send_message(_, %{id: id}, _) do
    with {:ok, message} <- Repo.fetch(Message, id) do
      Repo.preload(message, [:recipient, :sender, :media])
      |> Communications.send_message()
      {:ok, %{message: message}}
    end
  end
=======
  # def send_message(_, %{id: id}, _) do
  #   with {:ok, message} <- Repo.fetch(Message, id) do
  #     Repo.preload(message, [:receiver, :sender, :media])
  #     |> Communications.send_message()
  #     {:ok, %{message: message}}
  #   end
  # end
>>>>>>> c30c9cc5

  # Message Media Resolver which sits between the GraphQL schema and Glific
  # Message Context API.
  # This layer basically stiches together
  # one or more calls to resolve the incoming queries.

  @doc """
  Get a specific message media by id
  """
  @spec message_media(Absinthe.Resolution.t(), %{id: integer}, %{context: map()}) ::
          {:ok, any} | {:error, any}
  def message_media(_, %{id: id}, _) do
    with {:ok, message_media} <- Repo.fetch(MessageMedia, id),
         do: {:ok, %{message_media: message_media}}
  end

  @doc false
  @spec messages_media(Absinthe.Resolution.t(), map(), %{context: map()}) ::
          {:ok, any} | {:error, any}
  def messages_media(_, args, _) do
    {:ok, Messages.list_messages_media(args)}
  end

  @doc false
  @spec create_message_media(Absinthe.Resolution.t(), %{input: map()}, %{context: map()}) ::
          {:ok, any} | {:error, any}
  def create_message_media(_, %{input: params}, _) do
    with {:ok, message_media} <- Messages.create_message_media(params) do
      {:ok, %{message_media: message_media}}
    end
  end

  @doc false
  @spec update_message_media(Absinthe.Resolution.t(), %{id: integer, input: map()}, %{
          context: map()
        }) ::
          {:ok, any} | {:error, any}
  def update_message_media(_, %{id: id, input: params}, _) do
    with {:ok, message_media} <- Repo.fetch(MessageMedia, id),
         {:ok, message_media} <- Messages.update_message_media(message_media, params) do
      {:ok, %{message_media: message_media}}
    end
  end

  @doc false
  @spec delete_message_media(Absinthe.Resolution.t(), %{id: integer}, %{context: map()}) ::
          {:ok, any} | {:error, any}
  def delete_message_media(_, %{id: id}, _) do
    with {:ok, message_media} <- Repo.fetch(MessageMedia, id),
         {:ok, message_media} <- Messages.delete_message_media(message_media) do
      {:ok, message_media}
    end
  end
end<|MERGE_RESOLUTION|>--- conflicted
+++ resolved
@@ -54,7 +54,7 @@
     end
   end
 
-<<<<<<< HEAD
+
   def send_message(_, %{id: id}, _) do
     with {:ok, message} <- Repo.fetch(Message, id) do
       Repo.preload(message, [:recipient, :sender, :media])
@@ -62,15 +62,6 @@
       {:ok, %{message: message}}
     end
   end
-=======
-  # def send_message(_, %{id: id}, _) do
-  #   with {:ok, message} <- Repo.fetch(Message, id) do
-  #     Repo.preload(message, [:receiver, :sender, :media])
-  #     |> Communications.send_message()
-  #     {:ok, %{message: message}}
-  #   end
-  # end
->>>>>>> c30c9cc5
 
   # Message Media Resolver which sits between the GraphQL schema and Glific
   # Message Context API.
