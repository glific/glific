--- conflicted
+++ resolved
@@ -4,17 +4,12 @@
   one or more calls to resolve the incoming queries.
   """
 
-<<<<<<< HEAD
   alias Glific.{
-    Communications,
     Messages,
     Messages.Message,
     Messages.MessageMedia,
     Repo
   }
-=======
-  alias Glific.{Messages, Messages.Message, Messages.MessageMedia, Repo}
->>>>>>> f24c5f46
 
   @doc """
   Get a specific message by id
@@ -84,24 +79,8 @@
   @spec create_and_send_message(Absinthe.Resolution.t(), %{input: map()}, %{context: map()}) ::
           {:ok, %{message: Message.t()}}
   def create_and_send_message(_, %{input: params}, _) do
-<<<<<<< HEAD
-    with {:ok, message} <- Messages.create_message(params) do
-      send_message(message)
-    end
-  end
-
-  @spec send_message(Message.t()) :: {:ok, any}
-  defp send_message(message) do
-    message
-    |> Repo.preload([:receiver, :sender, :media])
-    |> Communications.Message.send_message()
-
-    Communications.publish_data({:ok, message}, :sent_message)
-    {:ok, %{message: message}}
-=======
     with {:ok, message} <- Messages.create_and_send_message(params),
          do: {:ok, %{message: message}}
->>>>>>> f24c5f46
   end
 
   # Message Media Resolver which sits between the GraphQL schema and Glific
