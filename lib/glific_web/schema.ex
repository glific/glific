defmodule GlificWeb.Schema do
  @moduledoc """
  This is the container for the top level Absinthe GraphQL schema which encapsulates the entire Glific Public API.
  This file is primarily a container and pulls in the relevant information for data type specific files.
  """

  use Absinthe.Schema
  import GlificWeb.Gettext

  alias Glific.Repo
  alias GlificWeb.Schema.Middleware

  import_types(Absinthe.Type.Custom)

  # Important: Needed to use the `:upload` type
  import_types(Absinthe.Plug.Types)

  import_types(__MODULE__.ContactTypes)
  import_types(__MODULE__.ContactTagTypes)
  import_types(__MODULE__.EnumTypes)
  import_types(__MODULE__.GenericTypes)
  import_types(__MODULE__.LanguageTypes)
  import_types(__MODULE__.MessageTypes)
  import_types(__MODULE__.MessageMediaTypes)
  import_types(__MODULE__.MessageTagTypes)
  import_types(__MODULE__.OrganizationTypes)
  import_types(__MODULE__.CredentialTypes)
  import_types(__MODULE__.ProviderTypes)
  import_types(__MODULE__.SessionTemplateTypes)
  import_types(__MODULE__.TemplateTagTypes)
  import_types(__MODULE__.TagTypes)
  import_types(__MODULE__.UserTypes)
  import_types(__MODULE__.GroupTypes)
  import_types(__MODULE__.ContactGroupTypes)
  import_types(__MODULE__.UserGroupTypes)
  import_types(__MODULE__.SearchTypes)
  import_types(__MODULE__.FlowTypes)
  import_types(__MODULE__.TriggerTypes)
  import_types(__MODULE__.WebhookLogTypes)
  import_types(__MODULE__.NotificationTypes)
  import_types(__MODULE__.LocationTypes)
  import_types(__MODULE__.BillingTypes)
  import_types(__MODULE__.MediaTypes)
  import_types(__MODULE__.ConsultingHourTypes)
  import_types(__MODULE__.ContactsFieldTypes)

  query do
    import_fields(:contact_queries)

    import_fields(:language_queries)

    import_fields(:message_queries)

    import_fields(:message_media_queries)

    import_fields(:organization_queries)

    import_fields(:credential_queries)

    import_fields(:provider_queries)

    import_fields(:session_template_queries)

    import_fields(:tag_queries)

    import_fields(:user_queries)

    import_fields(:group_queries)

    import_fields(:search_queries)

    import_fields(:flow_queries)

    import_fields(:trigger_queries)

    import_fields(:webhook_log_queries)

    import_fields(:notification_queries)

    import_fields(:location_queries)

    import_fields(:billing_queries)

    import_fields(:consulting_hours_queries)

    import_fields(:contacts_field_queries)
  end

  mutation do
    import_fields(:contact_mutations)

    import_fields(:contact_tag_mutations)

    import_fields(:language_mutations)

    import_fields(:message_mutations)

    import_fields(:message_media_mutations)

    import_fields(:message_tag_mutations)

    import_fields(:organization_mutations)

    import_fields(:credential_mutations)

    import_fields(:provider_mutations)

    import_fields(:session_template_mutations)

    import_fields(:template_tag_mutations)

    import_fields(:tag_mutations)

    import_fields(:user_mutations)

    import_fields(:group_mutations)

    import_fields(:contact_group_mutations)

    import_fields(:user_group_mutations)

    import_fields(:search_mutations)

    import_fields(:flow_mutations)

    import_fields(:trigger_mutations)

    import_fields(:billing_mutations)

    import_fields(:media_mutations)

    import_fields(:consulting_hours_mutations)

<<<<<<< HEAD
    import_fields(:contacts_field_mutations)
=======
    import_fields(:notification_mutations)
>>>>>>> 808c17e7
  end

  subscription do
    import_fields(:message_subscriptions)

    import_fields(:message_tag_subscriptions)

    import_fields(:organization_subscriptions)
  end

  @doc """
  Used to apply middleware on all or a group of fields based on pattern matching.

  It is passed the existing middleware for a field, the field itself, and the object that the field is a part of.
  """

  @spec middleware(
          [Absinthe.Middleware.spec(), ...],
          Absinthe.Type.Field.t(),
          Absinthe.Type.Object.t()
        ) :: [Absinthe.Middleware.spec(), ...]
  def middleware(middleware, _field, %{identifier: :mutation}),
    do: [Middleware.AddOrganization | middleware] ++ [Middleware.ChangesetErrors]

  def middleware(middleware, _field, %{identifier: :query}),
    do: [Middleware.AddOrganization | middleware] ++ [Middleware.QueryErrors]

  def middleware(middleware, _field, _object),
    do: middleware

  @spec repo_opts(map()) :: Keyword.t()
  defp repo_opts(%{current_user: user}) when user != nil,
    do: [organization_id: user.organization_id]

  defp repo_opts(_params), do: []

  @doc """
  Used to set some values in the context that we may need in order to run.
  We store the organization id and the current user in the context once the user has been
  authenticated
  """
  @spec context(map()) :: map()
  def context(ctx) do
    loader =
      Dataloader.new()
      |> Dataloader.add_source(
        Repo,
        Dataloader.Ecto.new(Repo, repo_opts: repo_opts(ctx))
      )

    Map.put(ctx, :loader, loader)
  end

  @doc """
  Used to define the list of plugins to run before and after resolution.
  """
  @spec plugins() :: [Absinthe.Plugin.t()]
  def plugins do
    [Absinthe.Middleware.Dataloader | Absinthe.Plugin.defaults()]
  end

  @doc """
  Validation function for all subscriptions received by the system
  """
  @spec config_fun(map(), map()) :: {:ok, Keyword.t()} | {:error, String.t()}
  def config_fun(args, %{context: %{current_user: user}}) do
    organization_id = args.organization_id

    if organization_id == Integer.to_string(user.organization_id) do
      {:ok, [topic: organization_id]}
    else
      {:error, dgettext("errors", "Auth Credentials mismatch")}
    end
  end
end<|MERGE_RESOLUTION|>--- conflicted
+++ resolved
@@ -131,11 +131,9 @@
 
     import_fields(:consulting_hours_mutations)
 
-<<<<<<< HEAD
+    import_fields(:notification_mutations)
+
     import_fields(:contacts_field_mutations)
-=======
-    import_fields(:notification_mutations)
->>>>>>> 808c17e7
   end
 
   subscription do
