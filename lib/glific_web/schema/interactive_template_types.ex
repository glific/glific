--- conflicted
+++ resolved
@@ -130,17 +130,16 @@
       resolve(&Resolvers.InteractiveTemplates.translate_interactive_template/3)
     end
 
-<<<<<<< HEAD
     field :import_interactive_template, :interactive_template_result do
       arg(:id, non_null(:id))
       middleware(Authorize, :manager)
       resolve(&Resolvers.InteractiveTemplates.import_interactive_template/3)
-=======
+     end
+     
     field :export_interactive_template, :export_interactive_translation do
       arg(:id, non_null(:id))
       middleware(Authorize, :manager)
       resolve(&Resolvers.InteractiveTemplates.export_interactive_template/3)
->>>>>>> fbe45891
     end
   end
 end