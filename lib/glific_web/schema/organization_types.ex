--- conflicted
+++ resolved
@@ -21,11 +21,8 @@
     field(:dialogflow, :boolean)
     field(:fun_with_flags, :boolean)
     field(:flow_uuid_display, :boolean)
-<<<<<<< HEAD
     field(:roles_and_permission, :boolean)
-=======
     field(:contact_profile_enabled, :boolean)
->>>>>>> e9bb82b4
     field(:errors, list_of(:input_error))
   end
 
