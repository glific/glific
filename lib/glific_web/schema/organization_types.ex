defmodule GlificWeb.Schema.OrganizationTypes do
  @moduledoc """
  GraphQL Representation of Glific's Organization DataType
  """

  use Absinthe.Schema.Notation
  import Absinthe.Resolution.Helpers, only: [dataloader: 1]
  import Ecto.Query, warn: false

  alias Glific.{Enums.OrganizationStatus, Partners, Repo, Settings.Language}
  alias GlificWeb.{Resolvers, Schema, Schema.Middleware.Authorize}

  object :organization_result do
    field(:organization, :organization)
    field(:errors, list_of(:input_error))
  end

  object :organization_services_result do
    field(:bigquery, :boolean)
    field(:google_cloud_storage, :boolean)
    field(:dialogflow, :boolean)
    field(:fun_with_flags, :boolean)
    field(:flow_uuid_display, :boolean)
    field(:roles_and_permission, :boolean)
    field(:errors, list_of(:input_error))
  end

  object :enabled_day do
    field(:id, :integer)
    field(:enabled, :boolean)
  end

  object :out_of_office do
    field(:enabled, :boolean)
    field(:start_time, :time)
    field(:end_time, :time)
    field(:enabled_days, list_of(:enabled_day))
    field(:flow_id, :id)
    field(:default_flow_id, :id)
  end

  object :organization do
    field(:id, :id)
    field(:name, :string)
    field(:shortcode, :string)
    field(:email, :string)
    field(:fields, :json)

    field :bsp, :provider do
      resolve(dataloader(Repo))
    end

    field :contact, :contact do
      resolve(dataloader(Repo))
    end

    field :default_language, :language do
      resolve(dataloader(Repo))
    end

    field(:out_of_office, :out_of_office)

    field(:newcontact_flow_id, :id)

    field(:is_active, :boolean)

    field(:is_approved, :boolean)

    field(:status, :organization_status_enum)

    field(:timezone, :string)

    field(:session_limit, :integer)

    field(:last_communication_at, :datetime)

    field :active_languages, list_of(:language) do
      resolve(fn organization, _, _ ->
        languages =
          Language
          |> where([l], l.id in ^organization.active_language_ids)
          |> order_by([l], l.label)
          |> Repo.all()

        {:ok, languages}
      end)
    end

    field :signature_phrase, :string do
      resolve(fn organization, _, %{context: %{current_user: current_user}} ->
        if Enum.member?(current_user.roles, :staff),
          do: {:ok, ""},
          else: {:ok, organization.signature_phrase}
      end)
    end

    field(:is_suspended, :boolean)
    field(:suspended_until, :datetime)

    field(:is_flow_uuid_display, :boolean)
<<<<<<< HEAD
    field(:is_roles_and_permission, :boolean)
=======
    field(:is_contact_profile_enabled, :boolean)
>>>>>>> daa26587

    field(:inserted_at, :datetime)

    field(:updated_at, :datetime)
  end

  @desc "Filtering options for organizations"
  input_object :organization_filter do
    @desc "Match the shortcode"
    field(:shortcode, :string)

    @desc "Match the display name"
    field(:name, :string)

    @desc "Match the email"
    field(:email, :string)

    @desc "Match the provider"
    field(:provider, :string)

    @desc "Match the default language"
    field(:default_language, :string)
  end

  input_object :enabled_day_input do
    field(:id, non_null(:integer))
    field(:enabled, non_null(:boolean))
  end

  input_object :out_of_office_input do
    field(:enabled, :boolean)
    field(:start_time, :time)
    field(:end_time, :time)
    field(:enabled_days, list_of(:enabled_day_input))
    field(:flow_id, :id)
    field(:default_flow_id, :id)
  end

  input_object :delete_organization_input do
    field(:delete_organization_id, :id)
    field(:is_confirmed, :boolean)
  end

  input_object :organization_input do
    field(:name, :string)
    field(:shortcode, :string)
    field(:email, :string)

    field(:bsp_id, :id)
    field(:contact_id, :id)
    field(:default_language_id, :id)

    field(:out_of_office, :out_of_office_input)
    field(:newcontact_flow_id, :id)

    field(:is_active, :boolean)

    field(:status, :organization_status_enum)

    field(:timezone, :string)

    field(:session_limit, :integer)

    field(:active_language_ids, list_of(:id))

    field(:signature_phrase, :string)

    field(:last_communication_at, :datetime)

    field(:fields, :json)
  end

  object :organization_queries do
    @desc "get the details of one organization"
    field :organization, :organization_result do
      arg(:id, :id)
      middleware(Authorize, :admin)
      resolve(&Resolvers.Partners.organization/3)
    end

    @desc "Get a list of all organizations filtered by various criteria"
    field :organizations, list_of(:organization) do
      arg(:filter, :organization_filter)
      arg(:opts, :opts)
      middleware(Authorize, :admin)
      resolve(&Resolvers.Partners.organizations/3)
    end

    @desc "Get a count of all organizations filtered by various criteria"
    field :count_organizations, :integer do
      arg(:filter, :organization_filter)
      middleware(Authorize, :admin)
      resolve(&Resolvers.Partners.count_organizations/3)
    end

    @desc "Checks if organization has an active cloud storage setup"
    field :attachments_enabled, :boolean do
      middleware(Authorize, :staff)

      resolve(fn _, _, %{context: %{current_user: user}} ->
        {:ok, Partners.attachments_enabled?(user.organization_id)}
      end)
    end

    @desc "Get a list of all organizations services"
    field :organization_services, :organization_services_result do
      middleware(Authorize, :staff)
      resolve(&Resolvers.Partners.organization_services/3)
    end

    field :timezones, list_of(:string) do
      middleware(Authorize, :admin)

      resolve(fn _, _, _ ->
        {:ok, Tzdata.zone_list()}
      end)
    end

    @desc "Get a list of all organizations status"
    field :organization_status, list_of(:organization_status_enum) do
      middleware(Authorize, :admin)

      resolve(fn _, _, _ ->
        {:ok, OrganizationStatus.__enum_map__()}
      end)
    end
  end

  object :organization_mutations do
    field :create_organization, :organization_result do
      arg(:input, non_null(:organization_input))
      middleware(Authorize, :admin)
      resolve(&Resolvers.Partners.create_organization/3)
    end

    field :update_organization, :organization_result do
      arg(:id, non_null(:id))
      arg(:input, :organization_input)
      middleware(Authorize, :admin)
      resolve(&Resolvers.Partners.update_organization/3)
    end

    field :delete_organization, :organization_result do
      arg(:id, non_null(:id))
      middleware(Authorize, :admin)
      resolve(&Resolvers.Partners.delete_organization/3)
    end

    field :update_organization_status, :organization_result do
      arg(:update_organization_id, non_null(:id))
      arg(:status, :organization_status_enum)
      middleware(Authorize, :admin)
      resolve(&Resolvers.Partners.update_organization_status/3)
    end

    field :delete_inactive_organization, :organization_result do
      arg(:delete_organization_id, non_null(:id))
      arg(:is_confirmed, non_null(:boolean))
      middleware(Authorize, :admin)
      resolve(&Resolvers.Partners.delete_inactive_organization/3)
    end

    field :reset_organization, :string do
      arg(:reset_organization_id, non_null(:id))
      arg(:is_confirmed, non_null(:boolean))
      middleware(Authorize, :admin)
      resolve(&Resolvers.Partners.reset_organization/3)
    end
  end

  object :organization_subscriptions do
    field :simulator_release, :json do
      arg(:organization_id, non_null(:id))
      config(&Schema.config_fun/2)

      resolve(fn data, _, _ ->
        {:ok, data}
      end)
    end

    field :bsp_balance, :json do
      arg(:organization_id, non_null(:id))
      config(&Schema.config_fun/2)

      resolve(fn data, _, _ ->
        {:ok, data}
      end)
    end

    field :collection_count, :json do
      arg(:organization_id, non_null(:id))
      config(&Schema.config_fun/2)

      resolve(fn data, _, _ ->
        {:ok, data}
      end)
    end
  end
end<|MERGE_RESOLUTION|>--- conflicted
+++ resolved
@@ -98,11 +98,8 @@
     field(:suspended_until, :datetime)
 
     field(:is_flow_uuid_display, :boolean)
-<<<<<<< HEAD
     field(:is_roles_and_permission, :boolean)
-=======
     field(:is_contact_profile_enabled, :boolean)
->>>>>>> daa26587
 
     field(:inserted_at, :datetime)
 
