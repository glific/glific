--- conflicted
+++ resolved
@@ -3,11 +3,7 @@
   GraphQL Representation of Glific's WhatsApp Form DataType
   """
   use Absinthe.Schema.Notation
-<<<<<<< HEAD
-  import Absinthe.Resolution.Helpers, only: [dataloader: 1]
-=======
   import Absinthe.Resolution.Helpers, only: [dataloader: 2]
->>>>>>> d6a57b7a
 
   alias Glific.Repo
   alias GlificWeb.Resolvers
