defmodule GlificWeb.Schema.WhatsappFormTypes do
  @moduledoc """
  GraphQL Representation of Glific's WhatsApp Form DataType
  """
  use Absinthe.Schema.Notation

  alias GlificWeb.{
    Resolvers,
    Schema.Middleware.Authorize
  }

  object :whatsapp_form_result do
    field :whatsapp_form, :whatsapp_form
    field :errors, list_of(:input_error)
  end

  object :whatsapp_form do
    field :id, :id
    field :name, :string
    field :status, :whatsapp_form_status_enum
    field :categories, list_of(:string)
    field :definition, :json
    field :description, :string
    field :definition, :json
    field :meta_flow_id, :string
<<<<<<< HEAD
    field :inserted_at, :string
    field :updated_at, :string
=======
    field :categories, list_of(:string)
    field(:errors, list_of(:input_error))
>>>>>>> f44edbb6
  end

  input_object :whatsapp_form_input do
    field :name, non_null(:string)
    field :form_json, non_null(:json)
    field :categories, non_null(list_of(:string))
    field :description, :string
  end

  object :whatsapp_form_queries do
    @desc "Get a WhatsApp form by ID"
    field :whatsapp_form, :whatsapp_form_result do
      arg(:id, non_null(:id))
      resolve(&Resolvers.WhatsappForms.whatsapp_form/3)
    end

    @desc "List all available WhatsApp form categories"
    field :whatsapp_form_categories, list_of(:string) do
      resolve(&Resolvers.WhatsappForms.list_whatsapp_form_categories/3)
    end
  end

  @desc "Filtering options for WhatsApp forms"
  input_object :whatsapp_form_filter do
    @desc "Match the name"
    field(:name, :string)

    @desc "Match the meta flow id"
    field(:meta_flow_id, :string)

    @desc "Match the status"
    field(:status, :whatsapp_form_status_enum)
  end

  object :whatsapp_form_queries do
    @desc "Get a count of all whatsapp forms filtered by various criteria"
    field :count_whatsapp_forms, :integer do
      arg(:filter, :whatsapp_form_filter)
      middleware(Authorize, :manager)
      resolve(&Resolvers.WhatsappForms.count_whatsapp_forms/3)
    end

    @desc "get the details of one whatsapp form by id"
    field :get_whatsapp_form_by_id, :whatsapp_form do
      arg(:id, non_null(:id))
      middleware(Authorize, :staff)
      resolve(&Resolvers.WhatsappForms.get_whatsapp_form_by_id/3)
    end

    @desc "Get a list of all whatsapp forms filtered by various criteria"
    field :list_whatsapp_forms, list_of(:whatsapp_form) do
      arg(:filter, :whatsapp_form_filter)
      middleware(Authorize, :staff)
      resolve(&Resolvers.WhatsappForms.list_whatsapp_forms/3)
    end
  end

  object :whatsapp_form_mutations do
    @desc "Create a WhatsApp form"
    field :create_whatsapp_form, :whatsapp_form_result do
      arg(:input, non_null(:whatsapp_form_input))
      resolve(&Resolvers.WhatsappForms.create_whatsapp_form/3)
    end

    @desc "Update a WhatsApp form"
    field :update_whatsapp_form, :whatsapp_form_result do
      arg(:id, non_null(:id))
      arg(:input, non_null(:whatsapp_form_input))
      resolve(&Resolvers.WhatsappForms.update_whatsapp_form/3)
    end

    @desc "Publish a WhatsApp form to Meta"
    field :publish_whatsapp_form, :whatsapp_form_result do
      arg(:id, non_null(:id))
      middleware(Authorize, :manager)
      resolve(&Resolvers.WhatsappForms.publish_whatsapp_form/3)
    end

    @desc "Deactivate a WhatsApp Form"
    field :deactivate_whatsapp_form, type: :whatsapp_form_result do
      arg(:id, non_null(:id))
      middleware(Authorize, :manager)
      resolve(&Resolvers.WhatsappForms.deactivate_whatsapp_form/3)
    end
  end
end<|MERGE_RESOLUTION|>--- conflicted
+++ resolved
@@ -4,32 +4,31 @@
   """
   use Absinthe.Schema.Notation
 
-  alias GlificWeb.{
-    Resolvers,
-    Schema.Middleware.Authorize
-  }
+  alias GlificWeb.Resolvers
+  alias GlificWeb.Schema.Middleware.Authorize
+
+  object :whatsapp_form do
+    field :id, :id
+    field :name, :string
+    field :status, :whatsapp_form_status_enum
+    field :description, :string
+    field :definition, :json
+    field :meta_flow_id, :string
+    field :categories, list_of(:string)
+    field :inserted_at, :string
+    field :updated_at, :string
+    field(:errors, list_of(:input_error))
+  end
 
   object :whatsapp_form_result do
     field :whatsapp_form, :whatsapp_form
     field :errors, list_of(:input_error)
   end
 
-  object :whatsapp_form do
-    field :id, :id
-    field :name, :string
-    field :status, :whatsapp_form_status_enum
-    field :categories, list_of(:string)
-    field :definition, :json
-    field :description, :string
-    field :definition, :json
-    field :meta_flow_id, :string
-<<<<<<< HEAD
-    field :inserted_at, :string
-    field :updated_at, :string
-=======
-    field :categories, list_of(:string)
+  object :wa_form_response do
+    field :status, :string
+    field :body, :whatsapp_form
     field(:errors, list_of(:input_error))
->>>>>>> f44edbb6
   end
 
   input_object :whatsapp_form_input do
@@ -37,19 +36,6 @@
     field :form_json, non_null(:json)
     field :categories, non_null(list_of(:string))
     field :description, :string
-  end
-
-  object :whatsapp_form_queries do
-    @desc "Get a WhatsApp form by ID"
-    field :whatsapp_form, :whatsapp_form_result do
-      arg(:id, non_null(:id))
-      resolve(&Resolvers.WhatsappForms.whatsapp_form/3)
-    end
-
-    @desc "List all available WhatsApp form categories"
-    field :whatsapp_form_categories, list_of(:string) do
-      resolve(&Resolvers.WhatsappForms.list_whatsapp_form_categories/3)
-    end
   end
 
   @desc "Filtering options for WhatsApp forms"
@@ -65,6 +51,18 @@
   end
 
   object :whatsapp_form_queries do
+
+    @desc "Get a WhatsApp form by ID"
+    field :whatsapp_form, :whatsapp_form_result do
+      arg(:id, non_null(:id))
+      resolve(&Resolvers.WhatsappForms.whatsapp_form/3)
+    end
+
+    @desc "List all available WhatsApp form categories"
+    field :whatsapp_form_categories, list_of(:string) do
+      resolve(&Resolvers.WhatsappForms.list_whatsapp_form_categories/3)
+    end
+
     @desc "Get a count of all whatsapp forms filtered by various criteria"
     field :count_whatsapp_forms, :integer do
       arg(:filter, :whatsapp_form_filter)
@@ -88,6 +86,7 @@
   end
 
   object :whatsapp_form_mutations do
+
     @desc "Create a WhatsApp form"
     field :create_whatsapp_form, :whatsapp_form_result do
       arg(:input, non_null(:whatsapp_form_input))
@@ -100,6 +99,7 @@
       arg(:input, non_null(:whatsapp_form_input))
       resolve(&Resolvers.WhatsappForms.update_whatsapp_form/3)
     end
+
 
     @desc "Publish a WhatsApp form to Meta"
     field :publish_whatsapp_form, :whatsapp_form_result do
