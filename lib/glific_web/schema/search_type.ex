--- conflicted
+++ resolved
@@ -34,14 +34,11 @@
     field :labels, list_of(:message)
   end
 
-<<<<<<< HEAD
-=======
   object :wa_search_cup do
     field :wa_groups, list_of(:wa_group)
     field :wa_messages, list_of(:wa_message)
   end
 
->>>>>>> 92d4f676
   object :wa_conversation do
     field :wa_group, :wa_group
     field :wa_messages, list_of(:wa_message)
@@ -129,15 +126,12 @@
 
     @desc "Match multiple group ids"
     field :ids, list_of(:gid)
-<<<<<<< HEAD
-=======
 
     @desc "Match one or multiple wa_managed_phone ids"
     field :wa_phone_ids, list_of(:gid)
 
     @desc "Match term for saving the search"
     field :term, :string
->>>>>>> 92d4f676
   end
 
   object :search_queries do
