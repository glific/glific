defmodule GlificWeb.Schema.FlowTypes do
  @moduledoc """
  GraphQL Representation of Flow DataType
  """

  use Absinthe.Schema.Notation
  import Absinthe.Resolution.Helpers, only: [dataloader: 2]
  alias Glific.Repo
  alias GlificWeb.Resolvers
  alias GlificWeb.Schema.Middleware.Authorize

  object :flow_result do
    field :flow, :flow
    field :errors, list_of(:input_error)
  end

  object :common_flow_result do
    field :success, :boolean
    field :errors, list_of(:input_error)
  end

  object :export_flow do
    field :export_data, :json
  end

  object :flow do
    field :id, :id
    field :uuid, :uuid4
    field :name, :string
    field :keywords, list_of(:string)
    field :ignore_keywords, :boolean
    field :is_active, :boolean
    field :version_number, :string
    field :flow_type, :flow_type_enum
    field :inserted_at, :datetime
    field :updated_at, :datetime
    field :last_published_at, :datetime
    field :last_changed_at, :datetime
    field :is_background, :boolean
<<<<<<< HEAD

    field :roles, list_of(:access_role) do
      resolve(dataloader(Repo, use_parent: true))
    end
=======
    field :is_pinned, :boolean
>>>>>>> c3e67315
  end

  input_object :flow_input do
    field :name, :string
    field :keywords, list_of(:string)
    field :ignore_keywords, :boolean
    field :is_active, :boolean
    field :is_background, :boolean
<<<<<<< HEAD
    field :add_role_ids, list_of(:id)
    field :delete_role_ids, list_of(:id)
=======
    field :is_pinned, :boolean
>>>>>>> c3e67315
  end

  @desc "Filtering options for flows"
  input_object :flow_filter do
    @desc "Match the name"
    field :name, :string

    @desc "Match the name and keyword"
    field :name_or_keyword, :string

    @desc "Match the keyword"
    field :keyword, :string

    @desc "Match the uuid"
    field :uuid, :uuid4

    @desc "Match the status of flow revision"
    field :status, :string

    @desc "Match the is_active flag of flow"
    field :is_active, :boolean

    @desc "Match the is_background flag of flow"
    field :is_background, :boolean

    @desc "Match the is_pinned flag of flow"
    field :is_pinned, :boolean
  end

  object :flow_queries do
    @desc "get the details of one flow"
    field :flow, :flow_result do
      arg(:id, non_null(:id))
      middleware(Authorize, :staff)
      resolve(&Resolvers.Flows.flow/3)
    end

    @desc "Get a list of all flows"
    field :flows, list_of(:flow) do
      arg(:filter, :flow_filter)
      arg(:opts, :opts)
      middleware(Authorize, :staff)
      resolve(&Resolvers.Flows.flows/3)
    end

    @desc "Get a count of all flows filtered by various criteria"
    field :count_flows, :integer do
      arg(:filter, :flow_filter)
      middleware(Authorize, :staff)
      resolve(&Resolvers.Flows.count_flows/3)
    end

    @desc "Export flow details so that we can import it again"
    field :export_flow, :export_flow do
      arg(:id, non_null(:id))
      middleware(Authorize, :staff)
      resolve(&Resolvers.Flows.export_flow/3)
    end

    @desc "Get a flow for this user"
    field :flow_get, :flow_result do
      arg(:id, non_null(:id))
      middleware(Authorize, :staff)
      resolve(&Resolvers.Flows.flow_get/3)
    end

    @desc "Release a flow for this user"
    field :flow_release, :flow do
      middleware(Authorize, :staff)
      resolve(&Resolvers.Flows.flow_release/3)
    end

    @desc "Get broadcast flow stats"
    field :broadcast_stats, :json do
      arg(:flow_broadcast_id, non_null(:id))
      middleware(Authorize, :staff)
      resolve(&Resolvers.Flows.broadcast_stats/3)
    end
  end

  object :flow_mutations do
    field :create_flow, :flow_result do
      arg(:input, non_null(:flow_input))
      middleware(Authorize, :manager)
      resolve(&Resolvers.Flows.create_flow/3)
    end

    field :update_flow, :flow_result do
      arg(:id, non_null(:id))
      arg(:input, :flow_input)
      middleware(Authorize, :manager)
      resolve(&Resolvers.Flows.update_flow/3)
    end

    field :delete_flow, :flow_result do
      arg(:id, non_null(:id))
      middleware(Authorize, :manager)
      resolve(&Resolvers.Flows.delete_flow/3)
    end

    field :publish_flow, :common_flow_result do
      arg(:uuid, non_null(:uuid4))
      middleware(Authorize, :manager)
      resolve(&Resolvers.Flows.publish_flow/3)
    end

    field :start_contact_flow, :common_flow_result do
      arg(:flow_id, non_null(:id))
      arg(:contact_id, non_null(:id))
      middleware(Authorize, :staff)
      resolve(&Resolvers.Flows.start_contact_flow/3)
    end

    field :resume_contact_flow, :common_flow_result do
      arg(:flow_id, non_null(:id))
      arg(:contact_id, non_null(:id))
      arg(:result, :json)
      middleware(Authorize, :staff)
      resolve(&Resolvers.Flows.resume_contact_flow/3)
    end

    field :copy_flow, :flow_result do
      arg(:id, non_null(:id))
      arg(:input, :flow_input)
      middleware(Authorize, :manager)
      resolve(&Resolvers.Flows.copy_flow/3)
    end

    field :reset_flow_count, :common_flow_result do
      arg(:flow_id, non_null(:id))
      middleware(Authorize, :staff)
      resolve(&Resolvers.Flows.reset_flow_count/3)
    end

    field :terminate_contact_flows, :common_flow_result do
      arg(:contact_id, non_null(:id))
      middleware(Authorize, :staff)
      resolve(&Resolvers.Flows.terminate_contact_flows/3)
    end

    field :start_group_flow, :common_flow_result do
      arg(:flow_id, non_null(:id))
      arg(:group_id, non_null(:id))
      middleware(Authorize, :staff)
      resolve(&Resolvers.Flows.start_group_flow/3)
    end

    field :import_flow, :common_flow_result do
      arg(:flow, :json)
      middleware(Authorize, :staff)
      resolve(&Resolvers.Flows.import_flow/3)
    end
  end
end<|MERGE_RESOLUTION|>--- conflicted
+++ resolved
@@ -37,14 +37,10 @@
     field :last_published_at, :datetime
     field :last_changed_at, :datetime
     field :is_background, :boolean
-<<<<<<< HEAD
-
     field :roles, list_of(:access_role) do
       resolve(dataloader(Repo, use_parent: true))
     end
-=======
     field :is_pinned, :boolean
->>>>>>> c3e67315
   end
 
   input_object :flow_input do
@@ -53,12 +49,9 @@
     field :ignore_keywords, :boolean
     field :is_active, :boolean
     field :is_background, :boolean
-<<<<<<< HEAD
     field :add_role_ids, list_of(:id)
     field :delete_role_ids, list_of(:id)
-=======
     field :is_pinned, :boolean
->>>>>>> c3e67315
   end
 
   @desc "Filtering options for flows"
