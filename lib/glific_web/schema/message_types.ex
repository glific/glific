--- conflicted
+++ resolved
@@ -138,10 +138,7 @@
     field :group_id, :integer
     field :context_id, :string
     field :poll_content, :json
-<<<<<<< HEAD
-=======
-
->>>>>>> 345146f1
+
     field :context_message, :wa_message do
       resolve(dataloader(Repo, use_parent: true))
     end
