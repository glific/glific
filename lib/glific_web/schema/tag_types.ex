--- conflicted
+++ resolved
@@ -88,22 +88,14 @@
     field :tags, list_of(:tag) do
       arg(:filter, :tag_filter)
       arg(:opts, :opts)
-<<<<<<< HEAD
-      middleware(Authorize, :any)
-=======
       middleware(Authorize, :manager)
->>>>>>> ec101b23
       resolve(&Resolvers.Tags.tags/3)
     end
 
     @desc "Get a count of all tags filtered by various criteria"
     field :count_tags, :integer do
       arg(:filter, :tag_filter)
-<<<<<<< HEAD
-      middleware(Authorize, :admin)
-=======
       middleware(Authorize, :manager)
->>>>>>> ec101b23
       resolve(&Resolvers.Tags.count_tags/3)
     end
   end
@@ -118,17 +110,20 @@
     field :update_tag, :tag_result do
       arg(:id, non_null(:id))
       arg(:input, :tag_input)
+      middleware(Authorize, :manager)
       resolve(&Resolvers.Tags.update_tag/3)
     end
 
     field :delete_tag, :tag_result do
       arg(:id, non_null(:id))
+      middleware(Authorize, :manager)
       resolve(&Resolvers.Tags.delete_tag/3)
     end
 
     @desc "Remove unread tag from messages and returns a list of message ids"
     field :mark_contact_messages_as_read, list_of(:id) do
       arg(:contact_id, non_null(:gid))
+      middleware(Authorize, :manager)
       resolve(&Resolvers.Tags.mark_contact_messages_as_read/3)
     end
   end
