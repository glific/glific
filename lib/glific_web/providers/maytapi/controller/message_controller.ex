--- conflicted
+++ resolved
@@ -25,20 +25,7 @@
   def text(conn, params) do
     params
     |> Maytapi.Message.receive_text()
-<<<<<<< HEAD
-    |> update_message_params(
-      conn.assigns[:organization_id],
-      params["conversation"],
-      params["conversation_name"]
-    )
-=======
-    |> Map.put(:organization_id, conn.assigns[:organization_id])
-    |> Map.put(:provider, "maytapi")
-    |> Map.put(:message_type, "WA")
-    |> Map.put(:group_id, params["conversation"])
-    |> Map.put(:group_name, params["conversation_name"])
-    |> update_sender_details()
->>>>>>> 5efd5725
+    |> update_message_params(conn.assigns[:organization_id],params)
     |> Communications.Message.receive_message()
 
     handler(conn, params, "text handler")
@@ -80,24 +67,20 @@
   defp media(conn, params, type) do
     params
     |> Maytapi.Message.receive_media()
-    |> update_message_params(
-      conn.assigns[:organization_id],
-      params["conversation"],
-      params["conversation_name"]
-    )
+    |> update_message_params(conn.assigns[:organization_id], params)
     |> Communications.Message.receive_message(type)
 
     handler(conn, params, "media handler")
   end
 
-  @spec update_message_params(map(), non_neg_integer(), String.t(), String.t()) :: map()
-  defp update_message_params(message_params, org_id, group_id, group_name) do
+  @spec update_message_params(map(), non_neg_integer(), map()) :: map()
+  defp update_message_params(message_payload, org_id, params) do
     message_params
     |> Map.put(:organization_id, org_id)
     |> Map.put(:provider, "maytapi")
     |> Map.put(:message_type, "WA")
-    |> Map.put(:group_id, group_id)
-    |> Map.put(:group_name, group_name)
+    |> Map.put(:group_id,  params["conversation"])
+    |> Map.put(:group_name, params["conversation_name"])
     |> update_sender_details()
   end
 
