defmodule GlificWeb.Providers.Maytapi.Controllers.MessageEventController do
  @moduledoc """
  Dedicated controller to handle all the message status requests like sent, delivered etc..
  """
  use GlificWeb, :controller
  use Publicist

  alias Glific.{
    Communications,
    Repo
  }

  @message_event_type %{
    "delivered" => :delivered,
    "reached" => :reached,
    "seen" => :seen,
    # for sound messages
    "played" => :played,
    "deleted" => :deleted
  }

  @doc """
  Default handle for all message event callbacks
  """
  @spec handler(Plug.Conn.t(), map()) :: Plug.Conn.t()
  def handler(conn, params) do
    Task.Supervisor.start_child(Glific.TaskSupervisor, fn ->
      Repo.put_process_state(conn.assigns.organization_id)
      update_statuses(params, conn.assigns.organization_id)
    end)

    json(conn, nil)
  end

  @spec update_statuses(map(), non_neg_integer()) :: any()
<<<<<<< HEAD
  defp update_statuses(%{"data" => responses} = _params, org_id) do
    responses
    |> Enum.each(fn response ->
      case response do
        %{"options" => _options} ->
          update_poll_response(response, org_id)

        %{"reaction" => _reaction} ->
          handle_reactions(response, org_id)

        %{"ackType" => ack_type} ->
          do_update_status(response, ack_type, org_id)
      end
    end)
=======
  defp update_statuses(%{"data" => response} = _params, org_id) do
    response
    |> Enum.each(fn item ->
      if Map.has_key?(item, "reaction") do
        handle_reactions(item, org_id)
      else
        do_update_status(item, item["ackType"], org_id)
      end
    end)
  end

  @spec handle_reactions(map(), non_neg_integer()) :: any()
  defp handle_reactions(params, org_id) do
    params
    |> Communications.GroupMessage.receive_reaction_msg(org_id)
>>>>>>> bcea8dd7
  end

  # Updates the provider message statuses based on provider message id
  @spec do_update_status(map(), String.t(), non_neg_integer()) :: any()
  defp do_update_status(params, ack_type, org_id) do
    status = Map.get(@message_event_type, ack_type)
    bsp_message_id = Map.get(params, "msgId")
    Communications.GroupMessage.update_bsp_status(bsp_message_id, status, org_id)
  end

  @spec handle_reactions(map(), non_neg_integer()) :: any()
  defp handle_reactions(params, org_id) do
    params
    |> Communications.GroupMessage.receive_reaction_msg(org_id)
  end

  @spec update_poll_response(map(), non_neg_integer()) :: any()
  defp update_poll_response(response, org_id) do
    bsp_message_id = Map.get(response, "msgId")
    options = Map.get(response, "options")

    poll_content = %{
      "options" => options
    }

    Communications.GroupMessage.update_poll_content(bsp_message_id, poll_content, org_id)
  end
end<|MERGE_RESOLUTION|>--- conflicted
+++ resolved
@@ -33,7 +33,6 @@
   end
 
   @spec update_statuses(map(), non_neg_integer()) :: any()
-<<<<<<< HEAD
   defp update_statuses(%{"data" => responses} = _params, org_id) do
     responses
     |> Enum.each(fn response ->
@@ -48,24 +47,6 @@
           do_update_status(response, ack_type, org_id)
       end
     end)
-=======
-  defp update_statuses(%{"data" => response} = _params, org_id) do
-    response
-    |> Enum.each(fn item ->
-      if Map.has_key?(item, "reaction") do
-        handle_reactions(item, org_id)
-      else
-        do_update_status(item, item["ackType"], org_id)
-      end
-    end)
-  end
-
-  @spec handle_reactions(map(), non_neg_integer()) :: any()
-  defp handle_reactions(params, org_id) do
-    params
-    |> Communications.GroupMessage.receive_reaction_msg(org_id)
->>>>>>> bcea8dd7
-  end
 
   # Updates the provider message statuses based on provider message id
   @spec do_update_status(map(), String.t(), non_neg_integer()) :: any()
