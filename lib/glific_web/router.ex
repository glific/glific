--- conflicted
+++ resolved
@@ -75,10 +75,7 @@
     post("/onboard/reachout", OnboardController, :reachout)
     post "/askme", AskmeController, :ask
     post("/trial/allocate-account", TrialAccountController, :trial)
-<<<<<<< HEAD
-=======
     post("/trial/create-trial-user", TrialUsersController, :create_trial_user)
->>>>>>> c2a16819
   end
 
   # Enables LiveDashboard only for development
