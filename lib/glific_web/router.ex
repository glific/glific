defmodule GlificWeb.Router do
  @moduledoc """
  a defult gateway for all the external requests
  """
  use GlificWeb, :router
  @dialyzer {:nowarn_function, __checks__: 0}

  pipeline :browser do
    plug :accepts, ["html"]
    plug :fetch_session
    plug :fetch_live_flash
    plug :put_root_layout, {GlificWeb.LayoutView, :root}
    plug :protect_from_forgery
    plug :put_secure_browser_headers, %{"content-security-policy" => "default-src 'self'"}
  end

  pipeline :api do
    plug :accepts, ["json"]
  end

  scope "/", GlificWeb do
    pipe_through :browser

    live "/", PageLive, :index
  end

  # Custom stack for Ansinthe
  scope "/" do
    pipe_through :api

    forward "/api", Absinthe.Plug, schema: GlificWeb.Schema

    forward "/graphiql", Absinthe.Plug.GraphiQL,
      schema: GlificWeb.Schema,
      interface: :simple,
      socket: GlificWeb.UserSocket
  end
<<<<<<< HEAD


  scope "/", TwoWayWeb do
    forward("/gupshup", BSP.Gupshup.Plugs.GupshupShunt)
  end


  # Enables LiveDashboard only for development
  #
  # If you want to use the LiveDashboard in production, you should put
  # it behind authentication and allow only admins to access it.
  # If your application does not have an admins-only section yet,
  # you can use Plug.BasicAuth to set up some basic authentication
  # as long as you are also using SSL (which you should anyway).
  if Mix.env() in [:dev] do
    import Phoenix.LiveDashboard.Router

    scope "/" do
      pipe_through :browser
      live_dashboard "/dashboard", metrics: GlificWeb.Telemetry
    end
  end
=======
>>>>>>> c30c9cc5
end<|MERGE_RESOLUTION|>--- conflicted
+++ resolved
@@ -35,29 +35,4 @@
       interface: :simple,
       socket: GlificWeb.UserSocket
   end
-<<<<<<< HEAD
-
-
-  scope "/", TwoWayWeb do
-    forward("/gupshup", BSP.Gupshup.Plugs.GupshupShunt)
-  end
-
-
-  # Enables LiveDashboard only for development
-  #
-  # If you want to use the LiveDashboard in production, you should put
-  # it behind authentication and allow only admins to access it.
-  # If your application does not have an admins-only section yet,
-  # you can use Plug.BasicAuth to set up some basic authentication
-  # as long as you are also using SSL (which you should anyway).
-  if Mix.env() in [:dev] do
-    import Phoenix.LiveDashboard.Router
-
-    scope "/" do
-      pipe_through :browser
-      live_dashboard "/dashboard", metrics: GlificWeb.Telemetry
-    end
-  end
-=======
->>>>>>> c30c9cc5
 end