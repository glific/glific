--- conflicted
+++ resolved
@@ -62,12 +62,7 @@
   def organization_handler(nil) do
     # in the normal case we'll redirect them here to glific.io
     # and halt this connection
-<<<<<<< HEAD
     default = Partners.organization("glific")
-=======
-    {:ok, default} = Repo.fetch_by(Organization, %{shortcode: "glific"})
-
->>>>>>> 7369945f
     default.id
   end
 
