defmodule Glific.WhatsappForms do
  @moduledoc """
  WhatsApp Forms context module. This module provides functions for managing WhatsApp forms.
  """
  require Logger
  import Ecto.Query, warn: false

  alias Glific.{
    Enums.WhatsappFormCategory,
    Notifications,
    Providers.Gupshup.PartnerAPI,
    Providers.Gupshup.WhatsappForms.ApiClient,
    Repo,
    Sheets,
    Sheets.GoogleSheets,
    Sheets.Sheet,
<<<<<<< HEAD
    WhatsappForms.WhatsappForm,
    WhatsappForms.WhatsappFormWorker
=======
    Users.User,
    WhatsappForms.WhatsappForm,
    WhatsappFormsRevisions
>>>>>>> 2df2d298
  }

  require Logger

  @doc """
  Lists all available WhatsApp form categories
  """
  @spec list_whatsapp_form_categories() :: {:ok, list(String.t())}
  def list_whatsapp_form_categories do
    categories =
      WhatsappFormCategory.__enum_map__()
      |> Enum.map(&Atom.to_string/1)

    {:ok, categories}
  end

  @doc """
  Creates a WhatsApp form with an initial revision
  """
  @spec create_whatsapp_form(map(), User.t()) :: {:ok, map()} | {:error, any()}
  def create_whatsapp_form(attrs, user) do
    attrs = Map.put(attrs, :operation, :create)

    with {:ok, response} <- ApiClient.create_whatsapp_form(attrs),
         {:ok, updated_attrs} <- maybe_create_google_sheet(attrs),
         {:ok, db_attrs} <- prepare_attrs(updated_attrs, response),
         {:ok, whatsapp_form} <- do_create_whatsapp_form(db_attrs, user),
         :ok <- maybe_set_subscription(attrs.organization_id) do
      # Track metric for WhatsApp form creation
      Glific.Metrics.increment("WhatsApp Form Created", attrs.organization_id)
      {:ok, %{whatsapp_form: whatsapp_form}}
    end
  end

  @doc """
  Updates a WhatsApp form
  """
  @spec update_whatsapp_form(WhatsappForm.t(), map()) :: {:ok, map()} | {:error, any()}
  def update_whatsapp_form(%WhatsappForm{} = form, attrs) do
    attrs =
      attrs
      |> Map.put(:operation, :update)
      |> Map.put(:sheet_id, form.sheet_id)

    with {:ok, response} <- ApiClient.update_whatsapp_form(form.meta_flow_id, attrs),
         {:ok, updated_attrs} <- maybe_create_google_sheet(attrs),
         {:ok, db_attrs} <- prepare_attrs(updated_attrs, response),
         {:ok, whatsapp_form} <- do_update_whatsapp_form(form, db_attrs) do
      {:ok, %{whatsapp_form: whatsapp_form}}
    end
  end

  @doc """
  Syncs a WhatsApp form from Gupshup
  """
  @spec sync_whatsapp_form(non_neg_integer()) ::
          {:ok, String.t()} | {:error, any()}
  def sync_whatsapp_form(organization_id) do
    with {:ok, forms} <- ApiClient.list_whatsapp_forms(organization_id),
         {:ok, _} <- sync_all_forms_for_org(forms, organization_id) do
      {:ok, %{message: "Syncing of WhatsApp forms has started in the background."}}
    end
  end

  @doc """
  Handles syncing of a all WhatsApp form.
  """
  @spec sync_all_forms_for_org(list(map()), non_neg_integer()) :: {:ok, any()} | {:error, any()}
  def sync_all_forms_for_org(forms, org_id) do
    meta_flow_ids =
      forms
      |> Enum.map(fn form -> form.id end)

    published_ids =
      WhatsappForm
      |> where([w], w.meta_flow_id in ^meta_flow_ids and w.status == :published)
      |> select([w], w.meta_flow_id)
      |> Repo.all()
      |> MapSet.new()

    forms =
      Enum.reject(forms, fn form ->
        MapSet.member?(published_ids, form.id)
      end)

    Notifications.create_notification(%{
      category: "WhatsApp Forms",
      message: "Syncing of whatsapp form templates has started in the background.",
      severity: Notifications.types().info,
      organization_id: org_id,
      entity: %{Provider: "Gupshup"}
    })

    WhatsappFormWorker.schedule_next_form_sync(forms, org_id)
  end

  @doc """
    Publishes a WhatsApp form through the configured provider (e.g., Gupshup).
  """
  @spec publish_whatsapp_form(non_neg_integer()) ::
          {:ok, WhatsappForm.t()} | {:error, String.t()}

  def publish_whatsapp_form(id) do
    with {:ok, form} <- get_whatsapp_form_by_id(id),
         {:ok, _} <-
           ApiClient.update_whatsapp_form_json(form.meta_flow_id, %{
             definition: form.revision.definition,
             organization_id: form.organization_id
           }),
         {:ok, _response} <-
           ApiClient.publish_whatsapp_form(form.meta_flow_id, form.organization_id),
         {:ok, updated_form} <- update_form_status(form, :published),
         {:ok, _} <- append_headers_to_sheet(form) do
      {:ok, %{whatsapp_form: updated_form}}
    end
  end

  @doc """
  Deactivates a WhatsApp form by its Meta Flow ID.
  """
  @spec deactivate_whatsapp_form(non_neg_integer()) ::
          {:ok, %{whatsapp_form: WhatsappForm.t()}} | {:error, String.t()}
  def deactivate_whatsapp_form(id) do
    with {:ok, form} <- get_whatsapp_form_by_id(id),
         {:ok, updated_form} <- update_form_status(form, :inactive) do
      {:ok, %{whatsapp_form: updated_form}}
    end
  end

  @doc """
  Activate a WhatsApp form by its Meta Flow ID.

  Publishing a form makes the flow live and ready for use.
  If a form has been previously deactivated (which temporarily prevents NGOs from using it),
  this function activates it again and makes it available for use.
  """
  @spec activate_whatsapp_form(non_neg_integer()) ::
          {:ok, %{whatsapp_form: WhatsappForm.t()}} | {:error, String.t()}
  def activate_whatsapp_form(id) do
    with {:ok, form} <- get_whatsapp_form_by_id(id),
         {:ok, updated_form} <- update_form_status(form, :published) do
      {:ok, %{whatsapp_form: updated_form}}
    end
  end

  @doc """
  Fetches a WhatsApp form by its ID
  """
  @spec get_whatsapp_form_by_id(non_neg_integer()) ::
          {:ok, WhatsappForm.t()} | {:error, any()}
  def get_whatsapp_form_by_id(id) do
    case Repo.fetch_by(WhatsappForm, %{id: id}) do
      {:ok, whatsapp_form} ->
        {:ok, Repo.preload(whatsapp_form, [:sheet, :revision])}

      {:error, reason} ->
        {:error, reason}
    end
  end

  @doc """
  Returns the list of whatsapp forms.
  """
  @spec list_whatsapp_forms(map()) :: [WhatsappForm.t()]
  def list_whatsapp_forms(args),
    do: Repo.list_filter(args, WhatsappForm, &Repo.opts_with_label/2, &filter_with/2)

  @doc """
  Updates the WhatsApp form JSON with the definition from the given revision
  """
  @spec update_revision_id(non_neg_integer(), non_neg_integer()) ::
          {:ok, WhatsappForm.t()} | {:error, any()}
  def update_revision_id(whatsapp_form_id, revision_id) do
    with {:ok, form} <- get_whatsapp_form_by_id(whatsapp_form_id) do
      form
      |> WhatsappForm.changeset(%{revision_id: revision_id})
      |> Repo.update()
    end
  end

  @doc """
  Return the count of whatsapp forms
  """
  @spec count_whatsapp_forms(map()) :: integer
  def count_whatsapp_forms(args),
    do: Repo.count_filter(args, WhatsappForm, &filter_with/2)

  @spec filter_with(Ecto.Queryable.t(), %{optional(atom()) => any}) :: Ecto.Queryable.t()
  defp filter_with(query, filter) do
    query = Repo.filter_with(query, filter)

    Enum.reduce(filter, query, fn
      {:status, status}, query ->
        from(q in query, where: q.status == ^status)

      {:name, name}, query ->
        from(q in query, where: ilike(q.name, ^"%#{name}%"))

      {:meta_flow_id, meta_flow_id}, query ->
        from(q in query, where: q.meta_flow_id == ^meta_flow_id)
    end)
  end

  @spec update_form_status(WhatsappForm.t(), atom()) ::
          {:ok, WhatsappForm.t()} | {:error, Ecto.Changeset.t()}
  defp update_form_status(%WhatsappForm{} = form, new_status) do
    form
    |> Ecto.Changeset.change(status: new_status)
    |> Repo.update()
  end

  @spec prepare_attrs(map(), map()) :: {:ok, map()}
  defp prepare_attrs(%{operation: :create} = validated_attrs, api_response) do
    db_attrs = %{
      name: validated_attrs.name,
      organization_id: validated_attrs.organization_id,
      meta_flow_id: api_response.id,
      status: "draft",
      description: validated_attrs.description,
      categories: validated_attrs.categories,
      sheet_id: validated_attrs.sheet_id
    }

    {:ok, db_attrs}
  end

  defp prepare_attrs(%{operation: :update} = validated_attrs, _api_response) do
    db_attrs = %{
      name: validated_attrs.name,
      description: Map.get(validated_attrs, :description),
      categories: validated_attrs.categories,
      organization_id: validated_attrs.organization_id,
      sheet_id: validated_attrs.sheet_id
    }

    {:ok, db_attrs}
  end

  @spec do_create_whatsapp_form(map(), map()) ::
          {:ok, WhatsappForm.t()} | {:error, Ecto.Changeset.t()}
  defp do_create_whatsapp_form(attrs, user) do
    with {:ok, whatsapp_form} <-
           %WhatsappForm{}
           |> WhatsappForm.changeset(attrs)
           |> Repo.insert(),
         {:ok, revision} <-
           WhatsappFormsRevisions.create_revision(%{
             whatsapp_form_id: whatsapp_form.id,
             definition: WhatsappFormsRevisions.default_definition(),
             user_id: user.id,
             organization_id: whatsapp_form.organization_id
           }) do
      update_revision_id(whatsapp_form.id, revision.id)
    end
  end

  @spec do_update_whatsapp_form(WhatsappForm.t(), map()) ::
          {:ok, WhatsappForm.t()} | {:error, Ecto.Changeset.t()}
  defp do_update_whatsapp_form(form, attrs) do
    with {:ok, whatsapp_form} <- get_whatsapp_form_by_id(form.id) do
      whatsapp_form
      |> WhatsappForm.changeset(attrs)
      |> Repo.update()
    end
  end

  @doc """
  Deletes a WhatsApp form belonging to a specific organization by its ID.
  """
  @spec delete_whatsapp_form(non_neg_integer()) ::
          {:ok, %{whatsapp_form: WhatsappForm.t()}} | {:error, String.t()}
  def delete_whatsapp_form(id) do
    with {:ok, whatsapp_form} <- Repo.fetch_by(WhatsappForm, %{id: id}),
         {:ok, delete_form} <- Repo.delete(whatsapp_form) do
      {:ok, %{whatsapp_form: delete_form}}
    end
  end

  @spec maybe_set_subscription(non_neg_integer()) :: :ok
  defp maybe_set_subscription(organization_id) do
    # Check if this is the first form for the organization
    with 1 <- count_whatsapp_forms(%{organization_id: organization_id}),
         {:ok, _response} <-
           PartnerAPI.set_subscription(
             organization_id,
             nil,
             ["FLOW_MESSAGE"],
             3,
             "whatsapp_forms_webhook"
           ) do
      :ok
    else
      {:error, %Tesla.Env{body: body, status: 400}} ->
        if String.contains?(body, "Duplicate component tag") do
          :ok
        else
          Logger.error("Failed to set subscription for org #{organization_id}: #{inspect(body)}")
          {:error, body}
        end

      {:error, error} ->
        Logger.error("Failed to set subscription for org #{organization_id}: #{inspect(error)}")
        {:error, error}

      # Any other count (not 1) means it's not the first form
      _count ->
        :ok
    end
  end

  @spec maybe_create_google_sheet(map()) ::
          {:ok, map()} | {:error, any()}
  defp maybe_create_google_sheet(attrs) do
    url = Map.get(attrs, :google_sheet_url)

    if url in [nil, ""] do
      {:ok, Map.put(attrs, :sheet_id, nil)}
    else
      handle_google_sheet(attrs, url)
    end
  end

  @spec handle_google_sheet(map(), String.t()) :: {:ok, map()} | {:error, any()}
  defp handle_google_sheet(%{operation: :update, sheet_id: sheet_id} = attrs, url)
       when not is_nil(sheet_id) do
    update_existing_sheet(attrs, url, sheet_id)
  end

  defp handle_google_sheet(%{operation: operation} = attrs, url)
       when operation in [:create, :update] do
    create_new_sheet(attrs, url)
  end

  @spec create_new_sheet(map(), String.t()) ::
          {:ok, map()} | {:error, any()}
  defp create_new_sheet(attrs, url) do
    case Sheets.create_sheet(%{
           label: "WhatsApp Form - #{attrs.name}",
           organization_id: attrs.organization_id,
           url: url,
           type: "WRITE"
         }) do
      {:ok, sheet} ->
        {:ok, Map.put(attrs, :sheet_id, sheet.id)}

      {:error, reason} ->
        Logger.error("Failed to create Google Sheet for WhatsApp form: #{inspect(reason)}")
        {:error, reason}
    end
  end

  @spec update_existing_sheet(map(), String.t(), non_neg_integer()) ::
          {:ok, map()} | {:error, any()}
  defp update_existing_sheet(attrs, url, sheet_id) do
    case Repo.fetch_by(Sheet, %{id: sheet_id}) do
      {:ok, sheet} ->
        case Sheets.update_sheet(sheet, %{
               url: url,
               label: "WhatsApp Form - #{attrs.name}",
               type: "WRITE",
               organization_id: attrs.organization_id
             }) do
          {:ok, updated_sheet} ->
            {:ok, Map.put(attrs, :sheet_id, updated_sheet.id)}

          {:error, reason} ->
            Logger.error("Failed to update Google Sheet for WhatsApp form: #{inspect(reason)}")
            {:error, reason}
        end

      {:error, reason} ->
        Logger.error(
          "Failed to fetch existing Google Sheet for WhatsApp form: #{inspect(reason)}"
        )

        {:error, reason}
    end
  end

  @doc """
    Appends headers to the Google Sheet associated with the WhatsApp form.
  """
  @spec append_headers_to_sheet(WhatsappForm.t()) :: {:ok, any()} | {:error, any()}
  def append_headers_to_sheet(%{sheet_id: nil}), do: {:ok, nil}

  def append_headers_to_sheet(%{
        revision: %{definition: %{"screens" => screens}},
        sheet: %{url: url},
        organization_id: organization_id
      }) do
    with {:ok, complete_payload} <- extract_complete_payload(screens),
         spreadsheet_id <- Sheets.extract_spreadsheet_id(url),
         headers <- build_headers(complete_payload),
         {:ok, _result} <- insert_headers(organization_id, spreadsheet_id, headers) do
      {:ok, headers}
    end
  end

  def append_headers_to_sheet(_), do: {:error, "Invalid form structure"}

  @spec extract_complete_payload(list()) :: {:ok, map()} | {:error, String.t()}
  defp extract_complete_payload(screens) do
    payload =
      screens
      |> Enum.find_value(&find_complete_action/1)

    case payload do
      nil -> {:error, "No complete action payload found"}
      payload -> {:ok, payload}
    end
  end

  @spec find_complete_action(map()) :: map() | nil
  defp find_complete_action(%{"layout" => %{"children" => children}}) do
    children
    |> Enum.flat_map(fn child ->
      get_in(child, ["children"]) || []
    end)
    |> Enum.find_value(&extract_payload_from_child/1)
  end

  defp find_complete_action(_), do: nil

  @spec extract_payload_from_child(map()) :: map() | nil
  defp extract_payload_from_child(%{
         "on-click-action" => %{"name" => "complete", "payload" => payload}
       }),
       do: payload

  defp extract_payload_from_child(_), do: nil

  @spec build_headers(map()) :: list(String.t())
  defp build_headers(complete_payload) do
    default_headers = [
      "timestamp",
      "contact_phone_number",
      "whatsapp_form_id",
      "whatsapp_form_name"
    ]

    form_headers = complete_payload |> Map.keys() |> Enum.map(&to_string/1)

    default_headers ++ form_headers
  end

  @spec insert_headers(non_neg_integer(), String.t(), list(String.t())) ::
          {:ok, any()} | {:error, any()}
  defp insert_headers(organization_id, spreadsheet_id, headers) do
    GoogleSheets.insert_row(organization_id, spreadsheet_id, %{
      range: "A1",
      data: [headers]
    })
  end

  @spec normalize_categories(any()) :: list(atom() | String.t())

  defp normalize_categories(categories) when is_list(categories) do
    Enum.map(categories, fn category ->
      category
      |> to_string()
      |> String.downcase()
      |> String.to_existing_atom()
    end)
  end

  @spec normalize_status(any()) :: atom() | String.t()

  defp normalize_status(status) when is_binary(status) do
    status
    |> String.downcase()
    |> String.to_existing_atom()
  end

  @spec form_changed?(map(), map()) :: boolean()
  defp form_changed?(%WhatsappForm{} = existing_form, attrs) do
    comparable_fields = [:name, :definition, :categories, :status]

    Enum.any?(comparable_fields, fn field ->
      Map.get(existing_form, field) != Map.get(attrs, field)
    end)
  end
end<|MERGE_RESOLUTION|>--- conflicted
+++ resolved
@@ -14,14 +14,10 @@
     Sheets,
     Sheets.GoogleSheets,
     Sheets.Sheet,
-<<<<<<< HEAD
-    WhatsappForms.WhatsappForm,
-    WhatsappForms.WhatsappFormWorker
-=======
     Users.User,
     WhatsappForms.WhatsappForm,
-    WhatsappFormsRevisions
->>>>>>> 2df2d298
+    WhatsappFormsRevisions,
+    WhatsappForms.WhatsappFormWorker
   }
 
   require Logger
