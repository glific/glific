defmodule Glific.WhatsappForms do
  @moduledoc """
  WhatsApp Forms context module. This module provides functions for managing WhatsApp forms.
  """
  require Logger
  import Ecto.Query, warn: false

  alias Glific.{
    Enums.WhatsappFormCategory,
    Providers.Gupshup.PartnerAPI,
    Providers.Gupshup.WhatsappForms.ApiClient,
    Repo,
    WhatsappForms.WhatsappForm
  }

  require Logger

  @doc """
  Lists all available WhatsApp form categories
  """
  @spec list_whatsapp_form_categories() :: {:ok, list(String.t())}
  def list_whatsapp_form_categories do
    categories =
      WhatsappFormCategory.__enum_map__()
      |> Enum.map(&Atom.to_string/1)

    {:ok, categories}
  end

  @doc """
  Creates a WhatsApp form
  """
  @spec create_whatsapp_form(map()) :: {:ok, map()} | {:error, any()}
  def create_whatsapp_form(attrs) do
    with {:ok, response} <- ApiClient.create_whatsapp_form(attrs),
<<<<<<< HEAD
         {:ok, db_attrs} <- prepare_db_attrs(attrs, response, :create),
         {:ok, whatsapp_form} <- create_whatsapp_form_entry(db_attrs),
         :ok <- maybe_set_subscription(attrs.organization_id) do
=======
         {:ok, db_attrs} <- prepare_attrs(attrs, response, :create),
         {:ok, whatsapp_form} <- do_create_whatsapp_form(db_attrs) do
>>>>>>> 9e1dc5a9
      {:ok, %{whatsapp_form: whatsapp_form}}
    end
  end

  @doc """
  Updates a WhatsApp form
  """
  @spec update_whatsapp_form(WhatsappForm.t(), map()) :: {:ok, map()} | {:error, any()}
  def update_whatsapp_form(%WhatsappForm{} = form, attrs) do
    with {:ok, response} <- ApiClient.update_whatsapp_form(form.meta_flow_id, attrs),
         {:ok, db_attrs} <- prepare_attrs(attrs, response, :update),
         {:ok, whatsapp_form} <- do_update_whatsapp_form(form, db_attrs) do
      {:ok, %{whatsapp_form: whatsapp_form}}
    end
  end

  @doc """
    Publishes a WhatsApp form through the configured provider (e.g., Gupshup).
  """
  @spec publish_whatsapp_form(non_neg_integer()) ::
          {:ok, WhatsappForm.t()} | {:error, String.t()}

  def publish_whatsapp_form(id) do
    with {:ok, form} <- get_whatsapp_form_by_id(id),
         {:ok, _response} <-
           ApiClient.publish_whatsapp_form(form.meta_flow_id, form.organization_id),
         {:ok, updated_form} <- update_form_status(form, :published) do
      {:ok, %{whatsapp_form: updated_form}}
    end
  end

  @doc """
  Deactivates a WhatsApp form by its Meta Flow ID.
  """
  @spec deactivate_whatsapp_form(non_neg_integer()) ::
          {:ok, WhatsappForm.t()} | {:error, String.t()}
  def deactivate_whatsapp_form(id) do
    with {:ok, form} <- get_whatsapp_form_by_id(id),
         {:ok, updated_form} <- update_form_status(form, :inactive) do
      {:ok, %{whatsapp_form: updated_form}}
    end
  end

  @doc """
  Fetches a WhatsApp form by its ID
  """
  @spec get_whatsapp_form_by_id(non_neg_integer()) ::
          {:ok, WhatsappForm.t()} | {:error, any()}
  def get_whatsapp_form_by_id(id) do
    Repo.fetch_by(WhatsappForm, %{id: id})
  end

  @doc """
  Returns the list of whatsapp forms.
  """
  @spec list_whatsapp_forms(map()) :: [WhatsappForm.t()]
  def list_whatsapp_forms(args),
    do: Repo.list_filter(args, WhatsappForm, &Repo.opts_with_label/2, &filter_with/2)

  @doc """
  Return the count of whatsapp forms
  """
  @spec count_whatsapp_forms(map()) :: integer
  def count_whatsapp_forms(args),
    do: Repo.count_filter(args, WhatsappForm, &filter_with/2)

  @spec filter_with(Ecto.Queryable.t(), %{optional(atom()) => any}) :: Ecto.Queryable.t()
  defp filter_with(query, filter) do
    query = Repo.filter_with(query, filter)

    Enum.reduce(filter, query, fn
      {:status, status}, query ->
        from(q in query, where: q.status == ^status)

      {:name, name}, query ->
        from(q in query, where: q.name == ^name)

      {:meta_flow_id, meta_flow_id}, query ->
        from(q in query, where: q.meta_flow_id == ^meta_flow_id)
    end)
  end

  @spec update_form_status(WhatsappForm.t(), atom()) ::
          {:ok, WhatsappForm.t()} | {:error, String.t()}
  defp update_form_status(%WhatsappForm{} = form, new_status) do
    form
    |> Ecto.Changeset.change(status: new_status)
    |> Repo.update()
  end

  @spec prepare_attrs(map(), map(), :create | :update) ::
          {:ok, map()}
  defp prepare_attrs(validated_attrs, api_response, :create) do
    db_attrs = %{
      name: validated_attrs.name,
      organization_id: validated_attrs.organization_id,
      definition: validated_attrs.form_json,
      meta_flow_id: api_response.id,
      status: "draft",
      description: validated_attrs.description,
      categories: validated_attrs.categories
    }

    {:ok, db_attrs}
  end

  defp prepare_attrs(validated_attrs, _, :update) do
    db_attrs = %{
      name: validated_attrs.name,
      definition: validated_attrs.form_json,
      description: Map.get(validated_attrs, :description),
      categories: validated_attrs.categories,
      organization_id: validated_attrs.organization_id
    }

    {:ok, db_attrs}
  end

  @spec do_create_whatsapp_form(map()) ::
          {:ok, WhatsappForm.t()} | {:error, Ecto.Changeset.t()}
  defp do_create_whatsapp_form(attrs) do
    %WhatsappForm{}
    |> WhatsappForm.changeset(attrs)
    |> Repo.insert()
  end

  @spec do_update_whatsapp_form(WhatsappForm.t(), map()) ::
          {:ok, WhatsappForm.t()} | {:error, Ecto.Changeset.t()}
  defp do_update_whatsapp_form(form, attrs) do
    {:ok, whatsapp_form} = get_whatsapp_form_by_id(form.id)

    whatsapp_form
    |> WhatsappForm.changeset(attrs)
    |> Repo.update()
  end

  defp maybe_set_subscription(organization_id) do
    # Check if this is the first form for the organization
    case count_by_organization(organization_id) do
      1 ->
        case PartnerAPI.set_subscription(organization_id, nil, ["FLOW_MESSAGE"], 3) do
          {:ok, _response} ->
            :ok

          {:error, error} ->
            Logger.error(
              "Failed to set subscription for org #{organization_id}: #{inspect(error)}"
            )
            :ok
        end

      _ ->
        :ok
    end
  end

    @doc """
  Counts the number of WhatsApp forms for a given organization
  """
  @spec count_by_organization(non_neg_integer()) :: non_neg_integer()
  defp count_by_organization(organization_id) do
    WhatsappForm
    |> where([w], w.organization_id == ^organization_id)
    |> Repo.aggregate(:count, :id)
  end
end<|MERGE_RESOLUTION|>--- conflicted
+++ resolved
@@ -33,14 +33,9 @@
   @spec create_whatsapp_form(map()) :: {:ok, map()} | {:error, any()}
   def create_whatsapp_form(attrs) do
     with {:ok, response} <- ApiClient.create_whatsapp_form(attrs),
-<<<<<<< HEAD
-         {:ok, db_attrs} <- prepare_db_attrs(attrs, response, :create),
-         {:ok, whatsapp_form} <- create_whatsapp_form_entry(db_attrs),
+         {:ok, db_attrs} <- prepare_attrs(attrs, response, :create),
+         {:ok, whatsapp_form} <- do_create_whatsapp_form(db_attrs),
          :ok <- maybe_set_subscription(attrs.organization_id) do
-=======
-         {:ok, db_attrs} <- prepare_attrs(attrs, response, :create),
-         {:ok, whatsapp_form} <- do_create_whatsapp_form(db_attrs) do
->>>>>>> 9e1dc5a9
       {:ok, %{whatsapp_form: whatsapp_form}}
     end
   end
@@ -189,6 +184,7 @@
             Logger.error(
               "Failed to set subscription for org #{organization_id}: #{inspect(error)}"
             )
+
             :ok
         end
 
@@ -197,7 +193,7 @@
     end
   end
 
-    @doc """
+  @doc """
   Counts the number of WhatsApp forms for a given organization
   """
   @spec count_by_organization(non_neg_integer()) :: non_neg_integer()
