--- conflicted
+++ resolved
@@ -2,17 +2,12 @@
   @moduledoc """
   WhatsApp Forms context module. This module provides functions for managing WhatsApp forms.
   """
-<<<<<<< HEAD
   require Logger
-
-  alias Glific.{
-    Providers.Gupshup.PartnerAPI,
-=======
   import Ecto.Query, warn: false
 
   alias Glific.{
     Enums.WhatsappFormCategory,
->>>>>>> ea288bd4
+    Providers.Gupshup.PartnerAPI,
     Providers.Gupshup.WhatsappForms.ApiClient,
     Repo,
     WhatsappForms.WhatsappForm
@@ -38,14 +33,9 @@
   @spec create_whatsapp_form(map()) :: {:ok, map()} | {:error, any()}
   def create_whatsapp_form(attrs) do
     with {:ok, response} <- ApiClient.create_whatsapp_form(attrs),
-<<<<<<< HEAD
-         {:ok, db_attrs} <- prepare_db_attrs(attrs, response),
+         {:ok, db_attrs} <- prepare_db_attrs(attrs, response, :create),
          {:ok, whatsapp_form} <- WhatsappForm.create_whatsapp_form(db_attrs),
-         {:ok, _} <- maybe_set_subscription(attrs.organization_id) do
-=======
-         {:ok, db_attrs} <- prepare_db_attrs(attrs, response, :create),
-         {:ok, whatsapp_form} <- WhatsappForm.create_whatsapp_form(db_attrs) do
->>>>>>> ea288bd4
+         :ok <- maybe_set_subscription(attrs.organization_id) do
       {:ok, %{whatsapp_form: whatsapp_form}}
     else
       {:error, reason} -> {:error, reason}
@@ -142,16 +132,17 @@
       1 ->
         case PartnerAPI.set_subscription(organization_id, nil, ["FLOW_MESSAGE"], 3) do
           {:ok, _response} ->
-            {:ok, "subscription set"}
+            :ok
 
           {:error, error} ->
             Logger.error(
               "Failed to set subscription for org #{organization_id}: #{inspect(error)}"
             )
+            :ok
         end
 
       _ ->
-        {:ok, "no subscription needed"}
+        :ok
     end
   end
 end