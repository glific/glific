defmodule Glific.WhatsappForms do
  @moduledoc """
  WhatsApp Forms context module. This module provides functions for managing WhatsApp forms.
  """
<<<<<<< HEAD

  alias Glific.{
    Enums.WhatsappFormCategory,
    Providers.Gupshup.WhatsappForms.ApiClient,
    WhatsappForms.WhatsappForm
  }

  @doc """
  Lists all available WhatsApp form categories
  """
  @spec list_whatsapp_form_categories() :: {:ok, list(String.t())}
  def list_whatsapp_form_categories do
    categories =
      WhatsappFormCategory.__enum_map__()
      |> Enum.map(&Atom.to_string/1)

    {:ok, categories}
  end

  @doc """
  Creates a WhatsApp form
  """
  @spec create_whatsapp_form(map()) :: {:ok, map()} | {:error, any()}
  def create_whatsapp_form(attrs) do
    with {:ok, response} <- ApiClient.create_whatsapp_form(attrs),
         {:ok, db_attrs} <- prepare_db_attrs(attrs, response, :create),
         {:ok, whatsapp_form} <- WhatsappForm.create_whatsapp_form(db_attrs) do
      {:ok, %{whatsapp_form: whatsapp_form}}
    else
      {:error, reason} -> {:error, reason}
    end
  end

  @doc """
  Updates a WhatsApp form
  """
  @spec update_whatsapp_form(String.t(), map()) :: {:ok, map()} | {:error, any()}
  def update_whatsapp_form(id, attrs) do
    with {:ok, flow} <- WhatsappForm.get_whatsapp_form_by_id(id),
         {:ok, response} <- ApiClient.update_whatsapp_form(flow.meta_flow_id, attrs),
         {:ok, db_attrs} <- prepare_db_attrs(attrs, response, :update),
         {:ok, whatsapp_form} <- WhatsappForm.update_whatsapp_form(id, db_attrs) do
      {:ok, %{whatsapp_form: whatsapp_form}}
    else
      {:error, reason} -> {:error, reason}
    end
  end

  @spec prepare_db_attrs(map(), map(), :create | :update) ::
          {:ok, map()}
  defp prepare_db_attrs(validated_attrs, api_response, :create) do
    db_attrs = %{
      name: validated_attrs.name,
      organization_id: validated_attrs.organization_id,
      definition: validated_attrs.flow_json,
      meta_flow_id: Map.get(api_response, :id),
      status: "draft",
      description: Map.get(validated_attrs, :description),
      categories: validated_attrs.categories |> Enum.map(&String.downcase/1)
    }

    {:ok, db_attrs}
  end

  defp prepare_db_attrs(validated_attrs, _, :update) do
    db_attrs = %{
      name: validated_attrs.name,
      definition: validated_attrs.flow_json,
      description: Map.get(validated_attrs, :description),
      categories: validated_attrs.categories |> Enum.map(&String.downcase/1)
    }

    {:ok, db_attrs}
=======
  import Ecto.Query, warn: false
  alias Glific.Providers.Gupshup.WhatsappForms.ApiClient
  alias Glific.Repo
  alias Glific.WhatsappForms.WhatsappForm

  require Logger

  @doc """
    Publishes a WhatsApp form through the configured provider (e.g., Gupshup).
  """
  @spec publish_whatsapp_form(WhatsappForm.t()) ::
          {:ok, WhatsappForm.t()} | {:error, String.t()}
  def publish_whatsapp_form(%WhatsappForm{} = form) do
    case ApiClient.publish_wa_form(form.meta_flow_id, form.organization_id) do
      {:ok, _response} ->
        update_form_status(form, :published)

      {:error, reason} ->
        Logger.error("Failed to publish WhatsApp form #{form.id}: #{inspect(reason)}")
        {:error, reason}
    end
  end

  @doc """
  Deactivates a WhatsApp form by its Meta Flow ID.
  """
  @spec deactivate_wa_form(WhatsappForm.t()) ::
          {:ok, WhatsappForm.t()} | {:error, String.t()}
  def deactivate_wa_form(form) do
    update_form_status(form, :inactive)
  end

  @doc """
  Fetches a WhatsApp form from the database using its whatsapp form ID.
  """
  @spec get_whatsapp_form_by_id(String.t()) ::
          {:ok, WhatsappForm.t()} | {:error, any()}
  def get_whatsapp_form_by_id(form_id) do
    Repo.fetch_by(WhatsappForm, %{id: form_id})
  end

  @spec update_form_status(WhatsappForm.t(), atom()) ::
          {:ok, WhatsappForm.t()} | {:error, String.t()}
  defp update_form_status(%WhatsappForm{} = form, new_status) do
    form
    |> Ecto.Changeset.change(status: new_status)
    |> Repo.update()
>>>>>>> d361af5f
  end
end<|MERGE_RESOLUTION|>--- conflicted
+++ resolved
@@ -2,13 +2,16 @@
   @moduledoc """
   WhatsApp Forms context module. This module provides functions for managing WhatsApp forms.
   """
-<<<<<<< HEAD
+  import Ecto.Query, warn: false
 
   alias Glific.{
     Enums.WhatsappFormCategory,
     Providers.Gupshup.WhatsappForms.ApiClient,
+    Repo,
     WhatsappForms.WhatsappForm
   }
+
+  require Logger
 
   @doc """
   Lists all available WhatsApp form categories
@@ -39,7 +42,7 @@
   @doc """
   Updates a WhatsApp form
   """
-  @spec update_whatsapp_form(String.t(), map()) :: {:ok, map()} | {:error, any()}
+  @spec update_whatsapp_form(non_neg_integer(), map()) :: {:ok, map()} | {:error, any()}
   def update_whatsapp_form(id, attrs) do
     with {:ok, flow} <- WhatsappForm.get_whatsapp_form_by_id(id),
          {:ok, response} <- ApiClient.update_whatsapp_form(flow.meta_flow_id, attrs),
@@ -50,39 +53,6 @@
       {:error, reason} -> {:error, reason}
     end
   end
-
-  @spec prepare_db_attrs(map(), map(), :create | :update) ::
-          {:ok, map()}
-  defp prepare_db_attrs(validated_attrs, api_response, :create) do
-    db_attrs = %{
-      name: validated_attrs.name,
-      organization_id: validated_attrs.organization_id,
-      definition: validated_attrs.flow_json,
-      meta_flow_id: Map.get(api_response, :id),
-      status: "draft",
-      description: Map.get(validated_attrs, :description),
-      categories: validated_attrs.categories |> Enum.map(&String.downcase/1)
-    }
-
-    {:ok, db_attrs}
-  end
-
-  defp prepare_db_attrs(validated_attrs, _, :update) do
-    db_attrs = %{
-      name: validated_attrs.name,
-      definition: validated_attrs.flow_json,
-      description: Map.get(validated_attrs, :description),
-      categories: validated_attrs.categories |> Enum.map(&String.downcase/1)
-    }
-
-    {:ok, db_attrs}
-=======
-  import Ecto.Query, warn: false
-  alias Glific.Providers.Gupshup.WhatsappForms.ApiClient
-  alias Glific.Repo
-  alias Glific.WhatsappForms.WhatsappForm
-
-  require Logger
 
   @doc """
     Publishes a WhatsApp form through the configured provider (e.g., Gupshup).
@@ -124,6 +94,32 @@
     form
     |> Ecto.Changeset.change(status: new_status)
     |> Repo.update()
->>>>>>> d361af5f
+  end
+
+  @spec prepare_db_attrs(map(), map(), :create | :update) ::
+          {:ok, map()}
+  defp prepare_db_attrs(validated_attrs, api_response, :create) do
+    db_attrs = %{
+      name: validated_attrs.name,
+      organization_id: validated_attrs.organization_id,
+      definition: validated_attrs.form_json,
+      meta_flow_id: Map.get(api_response, :id),
+      status: "draft",
+      description: Map.get(validated_attrs, :description),
+      categories: validated_attrs.categories |> Enum.map(&String.downcase/1)
+    }
+
+    {:ok, db_attrs}
+  end
+
+  defp prepare_db_attrs(validated_attrs, _, :update) do
+    db_attrs = %{
+      name: validated_attrs.name,
+      definition: validated_attrs.form_json,
+      description: Map.get(validated_attrs, :description),
+      categories: validated_attrs.categories |> Enum.map(&String.downcase/1)
+    }
+
+    {:ok, db_attrs}
   end
 end