defmodule Glific.Clients.KEF do
  @moduledoc """
  Tweak GCS Bucket name based on group that the contact is in (if any)
  """

  import Ecto.Query, warn: false

  require Logger

  alias Glific.{
    Contacts,
    Flows.ContactField,
    Partners,
    Partners.OrganizationData,
    Repo,
    Settings.Language,
    Sheets.ApiClient
  }

  @worksheet_flow_ids [15_955, 15_507, 16_171, 16_175, 17_479]

  @props %{
    worksheets: %{
      sheet_links: %{
        prekg:
          "https://docs.google.com/spreadsheets/d/e/2PACX-1vQPzJ4BruF8RFMB0DwBgM8Rer7MC0fiL_IVC0rrLtZT7rsa3UnGE3ZTVBRtNdZI9zGXGlQevCajwNcn/pub?gid=89165000&single=true&output=csv",
        lkg:
          "https://docs.google.com/spreadsheets/d/e/2PACX-1vQPzJ4BruF8RFMB0DwBgM8Rer7MC0fiL_IVC0rrLtZT7rsa3UnGE3ZTVBRtNdZI9zGXGlQevCajwNcn/pub?gid=531803735&single=true&output=csv",
        ukg:
          "https://docs.google.com/spreadsheets/d/e/2PACX-1vQPzJ4BruF8RFMB0DwBgM8Rer7MC0fiL_IVC0rrLtZT7rsa3UnGE3ZTVBRtNdZI9zGXGlQevCajwNcn/pub?gid=1715409890&single=true&output=csv"
      }
    },
    school_ids_sheet_link:
      "https://docs.google.com/spreadsheets/d/e/2PACX-1vQPzJ4BruF8RFMB0DwBgM8Rer7MC0fiL_IVC0rrLtZT7rsa3UnGE3ZTVBRtNdZI9zGXGlQevCajwNcn/pub?gid=1503063199&single=true&output=csv"
  }

  @doc """
  Generate custom GCS bucket name based on group that the contact is in (if any)
  """
  @spec gcs_file_name(map()) :: String.t()
  def gcs_file_name(media) do
    media_subfolder =
      case media["type"] do
        "image" -> "Images"
        "video" -> "Videos"
        "audio" -> "Audio note"
        _ -> "Others"
      end

    if is_nil(media["contact_id"]), do: Logger.error("Invalid media for KEF: #{inspect(media)}")

    Contacts.Contact
    |> Repo.fetch_by(%{
      id: media["contact_id"],
      organization_id: media["organization_id"]
    })
    |> case do
      {:ok, contact} ->
        contact_type =
          get_in(contact.fields, ["contact_type2425", "value"])

        phone = contact.phone

        folder_structure = get_folder_structure(media, contact_type, contact.fields)

<<<<<<< HEAD
        "2024/#{folder_structure}/#{media_subfolder}/" <>
=======
        "#{folder_structure}/#{media_subfolder}/" <>
>>>>>>> 18403b03
          generate_filename(media["remote_name"], phone)

      {:error, _} ->
        "2024/#{media_subfolder}/" <> media["remote_name"]
    end
  end

  @spec get_folder_structure(map(), String.t(), map()) :: String.t()
  defp get_folder_structure(media, contact_type, fields) do
    current_worksheet_code = get_in(fields, ["current_worksheet_code", "value"])

    with {:ok, school_name} <- get_school_name(contact_type, fields),
         {:ok, flow_subfolder} <- get_flow_subfolder(media["flow_id"], current_worksheet_code) do
      "#{school_name}/#{flow_subfolder}"
    else
      _ -> "Ungrouped users"
    end
  end

  @spec get_school_name(nil | String.t(), map()) :: {:error, String.t()} | {:ok, String.t()}
  defp get_school_name(contact_type, fields)
       when contact_type in ["Parent", "Teacher", "Teacher and Parent"] do
    school_name = get_in(fields, ["school_name_2425", "value"])
    {:ok, school_name}
  end

  defp get_school_name(_, _fields), do: {:error, "Invalid contact_type"}

  @spec get_flow_subfolder(non_neg_integer(), String.t()) ::
          {:error, String.t()} | {:ok, String.t()}
  defp get_flow_subfolder(flow_id, current_worksheet_code) when flow_id in @worksheet_flow_ids do
    {:ok, "Worksheets/#{current_worksheet_code}"}
  end

  defp get_flow_subfolder(_flow_id, nil), do: {:ok, "Others"}

  defp get_flow_subfolder(_flow_id, _current_worksheet_code), do: {:ok, "Others"}

  @doc """
  Create a webhook with different signatures, so we can easily implement
  additional functionality as needed
  """
  @spec webhook(String.t(), map()) :: map()
  def webhook("load_worksheets", fields) do
    Glific.parse_maybe_integer!(fields["organization_id"])
    |> load_worksheets()

    fields
  end

  def webhook("load_school_ids", fields) do
    Glific.parse_maybe_integer!(fields["organization_id"])
    |> load_school_ids()

    fields
  end

  def webhook("validate_worksheet_code", fields) do
    status =
      Glific.parse_maybe_integer!(fields["organization_id"])
      |> validate_worksheet_code(fields["worksheet_code"])

    %{
      is_vaid: status
    }
  end

  def webhook("get_worksheet_info", fields) do
    Glific.parse_maybe_integer!(fields["organization_id"])
    |> get_worksheet_info(fields["worksheet_code"])
    |> interactive_message_reflection_question(fields["language_label"])
  end

  def webhook("get_interactive_message_reflection_question", fields) do
    Glific.parse_maybe_integer!(fields["organization_id"])
    |> get_worksheet_info(fields["worksheet_code"])
    |> interactive_message_reflection_question(fields["language_label"])
  end

  def webhook("validate_reflection_response", fields) do
    user_input = Glific.string_clean(fields["user_answer"])
    correct_answer = Glific.string_clean(fields["correct_answer"])

    in_valid_answer_range =
      fields["valid_answers"]
      |> String.split("|", trim: true)
      |> Enum.map(&Glific.string_clean(&1))
      |> Enum.member?(user_input)

    cond do
      user_input == correct_answer ->
        %{status: "correct_response"}

      correct_answer == "allanswers" && in_valid_answer_range ->
        %{status: "correct_response"}

      in_valid_answer_range ->
        %{status: "incorrect_response"}

      true ->
        %{status: "out_of_range"}
    end
  end

  def webhook("mark_worksheet_completed", fields) do
    worksheet_code = String.trim(fields["worksheet_code"] || "")
    worksheet_grade = String.trim(fields["worksheet_grade"] || "")
    contact_id = Glific.parse_maybe_integer!(get_in(fields, ["contact", "id"]))

    completed_worksheet_codes =
      get_in(fields, ["contact", "fields", "completed_worksheet_code", "value"]) || ""

    completed_worksheet_codes =
      if completed_worksheet_codes == "",
        do: worksheet_code,
        else: "#{completed_worksheet_codes}, #{worksheet_code}_#{worksheet_grade}"

    Contacts.get_contact!(contact_id)
    |> ContactField.do_add_contact_field(
      "completed_worksheet_code",
      "completed_worksheet_code",
      completed_worksheet_codes
    )

    %{
      error: false,
      message: "Worksheet #{worksheet_code}_#{worksheet_grade} marked as completed"
    }
  end

  def webhook("mark_helping_hand_complete", fields) do
    helping_hand_topic = String.trim(fields["helping_hand_topic"] || "")
    contact_id = Glific.parse_maybe_integer!(get_in(fields, ["contact", "id"]))

    completed_helping_hand_topics =
      get_in(fields, ["contact", "fields", "completed_helping_hand_topic", "value"]) || ""

    completed_helping_hand_topics =
      if completed_helping_hand_topics == "",
        do: helping_hand_topic,
        else: "#{completed_helping_hand_topics}, #{helping_hand_topic}"

    Contacts.get_contact!(contact_id)
    |> ContactField.do_add_contact_field(
      "completed_helping_hand_topic",
      "completed_helping_hand_topic",
      completed_helping_hand_topics
    )

    %{
      error: false,
      message: "Helping hand #{helping_hand_topic} marked as completed"
    }
  end

  def webhook("get_reports_info", fields) do
    language = get_language(fields["contact"]["id"])

    uniq_completed_worksheets =
      get_in(fields, ["contact", "fields"])
      |> get_completed_worksheets()

    uniq_completed_helping_hands =
      get_in(fields, ["contact", "fields"])
      |> get_completed_helping_hands()

    %{
      worksheet: %{
        completed: length(uniq_completed_worksheets),
        remaining: 36 - length(uniq_completed_worksheets),
        list: Enum.join(uniq_completed_worksheets, ","),
        list_message: get_worksheet_msg(uniq_completed_worksheets, language)
      },
      helping_hand: %{
        completed: length(uniq_completed_helping_hands),
        list: Enum.join(uniq_completed_helping_hands, ","),
        total: 1
      }
    }
  end

  def webhook("get_school_id_info", fields) do
    school_id = fields["school_id"] || ""

    Glific.parse_maybe_integer!(fields["organization_id"])
    |> get_school_id_info(school_id)
  end

  def webhook("check_is_completed_worksheet", fields) do
    worksheet_code = String.trim(fields["worksheet_code"] || "")

    completed_worksheet_codes =
      get_in(fields, ["contact", "fields", "sheet_completed_worksheet_code", "value"]) || ""

    is_completed = worksheet_code in String.split(completed_worksheet_codes, ", ")

    %{
      error: false,
      is_completed: is_completed
    }
  end

  def webhook("get_question_buttons", fields) do
    buttons =
      fields["question"]
      |> String.split("|")
      |> Enum.with_index()
      |> Enum.map(fn {answer, index} -> {"button_#{index + 1}", String.trim(answer)} end)
      |> Enum.into(%{})

    %{
      buttons: buttons,
      button_count: length(Map.keys(buttons)),
      is_valid: true
    }
  end

  def webhook("check_response", fields) do
    %{
      response: String.equivalent?(fields["correct_response"], fields["user_response"])
    }
  end

  def webhook("mark_sheet_worksheet_completed", fields) do
    worksheet_code = String.trim(fields["worksheet_code"] || "")
    contact_id = Glific.parse_maybe_integer!(get_in(fields, ["contact", "id"]))

    sheet_completed_worksheet_codes =
      get_in(fields, ["contact", "fields", "sheet_completed_worksheet_code", "value"]) || ""

    sheet_completed_worksheet_codes =
      if sheet_completed_worksheet_codes == "" do
        worksheet_code
      else
        "#{sheet_completed_worksheet_codes}, #{worksheet_code}"
      end

    Contacts.get_contact!(contact_id)
    |> ContactField.do_add_contact_field(
      "sheet_completed_worksheet_code",
      "sheet_completed_worksheet_code",
      sheet_completed_worksheet_codes
    )

    %{
      error: false,
      message: "Worksheet #{worksheet_code} marked as completed"
    }
  end

  def webhook("check_is_topic_already_watched", fields) do
    current_topic = String.trim(fields["current_topic"] || "")

    already_watched_topics =
      get_in(fields, ["contact", "fields", "watched_topics", "value"]) || ""

    is_watched = current_topic in String.split(already_watched_topics, ", ")

    %{
      error: false,
      is_watched: is_watched
    }
  end

  def webhook("mark_video_topic_watched", fields) do
    current_topic = String.trim(fields["current_topic"] || "")
    contact_id = Glific.parse_maybe_integer!(get_in(fields, ["contact", "id"]))

    already_watched_topics =
      get_in(fields, ["contact", "fields", "watched_topics", "value"]) || ""

    already_watched_topics =
      if already_watched_topics == "" do
        current_topic
      else
        "#{already_watched_topics}, #{current_topic}"
      end

    Contacts.get_contact!(contact_id)
    |> ContactField.do_add_contact_field(
      "watched_topics",
      "watched_topics",
      already_watched_topics
    )

    %{
      error: false,
      message: "Topic #{current_topic} marked as watched"
    }
  end

  def webhook("total_topics_watched", fields) do
    contact_id = Glific.parse_maybe_integer!(get_in(fields, ["contact", "id"]))

    watched_topics = String.trim(fields["contact"]["fields"]["watched_topics"]["value"] || "")
    watched_topics_list = String.split(watched_topics, ",")
    number_of_topics_watched = length(watched_topics_list)

    Contacts.get_contact!(contact_id)
    |> ContactField.do_add_contact_field(
      "number_of_topics_watched",
      "number_of_topics_watched",
      number_of_topics_watched
    )

    %{
      error: false,
      message: "Total topics watched #{number_of_topics_watched}"
    }
  end

  def webhook(_, _fields), do: %{}

  @spec load_worksheets(non_neg_integer()) :: map()
  defp load_worksheets(org_id) do
    @props.worksheets.sheet_links
    |> Enum.each(fn {k, v} -> do_load_code_worksheet(k, v, org_id) end)

    %{status: "successfull"}
  end

  @spec do_load_code_worksheet(String.t(), String.t(), non_neg_integer()) :: :ok
  defp do_load_code_worksheet(class, sheet_link, org_id) do
    ApiClient.get_csv_content(url: sheet_link)
    |> Enum.each(fn {_, row} ->
      row = Map.put(row, "class", class)
      row = Map.put(row, "code", row["Worksheet Code"])
      key = clean_worksheet_code(row["Worksheet Code"] || "")
      Partners.maybe_insert_organization_data(key, row, org_id)
    end)
  end

  @spec load_school_ids(non_neg_integer()) :: :ok
  defp load_school_ids(org_id) do
    ApiClient.get_csv_content(url: @props.school_ids_sheet_link)
    |> Enum.reduce(%{}, fn {_, row}, acc ->
      school_id = row["School ID"]

      if school_id in [nil, ""],
        do: acc,
        else: Map.put(acc, Glific.string_clean(school_id), clean_map_keys(row))
    end)
    |> then(fn school_ids_data ->
      Partners.maybe_insert_organization_data("school_ids_data", school_ids_data, org_id)
    end)

    :ok
  end

  @spec validate_worksheet_code(non_neg_integer(), String.t()) :: boolean()
  defp validate_worksheet_code(org_id, worksheet_code) do
    Repo.fetch_by(OrganizationData, %{
      organization_id: org_id,
      key: clean_worksheet_code(worksheet_code)
    })
    |> case do
      {:ok, _data} -> true
      _ -> false
    end
  end

  @spec get_worksheet_info(non_neg_integer(), String.t()) :: map()
  defp get_worksheet_info(org_id, worksheet_code) do
    Repo.fetch_by(OrganizationData, %{
      organization_id: org_id,
      key: clean_worksheet_code(worksheet_code)
    })
    |> case do
      {:ok, data} ->
        data.json
        |> clean_map_keys()
        |> Map.put("worksheet_code", worksheet_code)
        |> Map.put("is_valid", true)
        |> Map.put("worksheet_code_label", worksheet_code)

      _ ->
        %{
          is_valid: false,
          message: "Worksheet code not found"
        }
    end
  end

  @spec get_school_id_info(non_neg_integer(), String.t()) :: map()
  defp get_school_id_info(org_id, school_id) do
    Repo.fetch_by(OrganizationData, %{
      organization_id: org_id,
      key: "school_ids_data"
    })
    |> case do
      {:ok, data} ->
        {key, value} =
          data.json
          |> Enum.find(fn {_k, v} ->
            v["userinputcorrectcode"]
            |> Glific.string_clean()
            |> String.equivalent?(school_id)
          end) || {nil, nil}

        %{
          is_valid: key != nil,
          info: value
        }

      _ ->
        %{
          is_valid: false,
          message: "Worksheet code not found"
        }
    end
  end

  @spec interactive_message_reflection_question(map(), String.t()) :: map()
  defp interactive_message_reflection_question(worksheet_code_info, langauge_label) do
    get_reflection_question_answer_count(worksheet_code_info, langauge_label)
    |> Map.merge(%{
      worksheet_code: worksheet_code_info["code"],
      langauge_label: langauge_label
    })
    |> Map.merge(worksheet_code_info)
  end

  @spec get_reflection_question_answer_count(map(), String.t()) :: map()
  defp get_reflection_question_answer_count(worksheet_code_info, langauge_label) do
    refelction_answers =
      case langauge_label do
        "English" ->
          %{
            valid_answers: worksheet_code_info["reflectionquestionvalidresponses"],
            correct_response: worksheet_code_info["reflectionquestionanswer"]
          }

        "Hindi" ->
          %{
            valid_answers: worksheet_code_info["reflectionquestionvalidresponseshindi"],
            correct_response: worksheet_code_info["reflectionquestionanswerhindi"]
          }

        "Kannada" ->
          %{
            valid_answers: worksheet_code_info["reflectionquestionvalidresponseskan"],
            correct_response: worksheet_code_info["reflectionquestionanswerkan"]
          }

        _ ->
          %{}
      end

    buttons =
      refelction_answers.valid_answers
      |> String.split("|")
      |> Enum.with_index()
      |> Enum.map(fn {answer, index} -> {"button_#{index + 1}", answer} end)
      |> Enum.into(%{})

    Map.merge(
      refelction_answers,
      %{
        buttons: buttons,
        button_count: length(Map.keys(buttons))
      }
    )
  end

  @spec clean_map_keys(map()) :: map()
  defp clean_map_keys(data) do
    data
    |> Enum.map(fn {k, v} -> {Glific.string_clean(k), v} end)
    |> Enum.into(%{})
  end

  @spec get_worksheet_msg(list(), Language.t()) :: String.t()
  defp get_worksheet_msg(completed_worksheets, language) do
    worksheet_count =
      completed_worksheets
      |> Enum.reduce(%{level_1: 0, level_2: 0, level_3: 0}, fn worksheet, acc ->
        cond do
          String.contains?(worksheet, "_prekg") ->
            Map.put(acc, :level_1, acc.level_1 + 1)

          String.contains?(worksheet, "_lkg") ->
            Map.put(acc, :level_2, acc.level_2 + 1)

          String.contains?(worksheet, "_ukg") ->
            Map.put(acc, :level_3, acc.level_3 + 1)

          true ->
            acc
        end
      end)

    do_get_worksheet_msg(worksheet_count, language.locale)
  end

  defp do_get_worksheet_msg(worksheet_count, "en") do
    """
    #{worksheet_count.level_1} worksheets for Level 1
    #{worksheet_count.level_2} worksheets for Level 2
    #{worksheet_count.level_3} worksheets for Level 3
    """
  end

  defp do_get_worksheet_msg(worksheet_count, "hi") do
    """
    स्तर 1 के #{worksheet_count.level_1} कार्यपत्रक
    स्तर 2 के #{worksheet_count.level_2} कार्यपत्रक
    स्तर 3 के #{worksheet_count.level_3} कार्यपत्रक
    """
  end

  defp do_get_worksheet_msg(worksheet_count, "kn") do
    """
    ಲೆವೆಲ್ 1 #{worksheet_count.level_1} ವರ್ಕ್‌ಶೀಟ್‌ಗಳು
    ಲೆವೆಲ್ 2 #{worksheet_count.level_2} ವರ್ಕ್‌ಶೀಟ್‌ಗಳು
    ಲೆವೆಲ್ 3 #{worksheet_count.level_3} ವರ್ಕ್‌ಶೀಟ್‌ಗಳು
    """
  end

  @spec get_completed_worksheets(map()) :: list()
  defp get_completed_worksheets(contact_fields) do
    completed_worksheet_codes =
      get_in(contact_fields, ["completed_worksheet_code", "value"]) || ""

    completed_worksheet_codes
    |> String.split(",", trim: true)
    |> Enum.uniq_by(&String.trim(&1))
  end

  @spec get_completed_helping_hands(map()) :: list()
  defp get_completed_helping_hands(contact_fields) do
    completed_helping_hands =
      get_in(contact_fields, ["completed_helping_hand_topic", "value"]) || ""

    completed_helping_hands
    |> String.split(",", trim: true)
    |> Enum.uniq_by(&String.trim(&1))
  end

  @spec clean_worksheet_code(String.t()) :: String.t()
  defp clean_worksheet_code(str) do
    code = Glific.string_clean(str)
    "worksheet_code_#{code}"
  end

  defp get_language(contact_id) do
    contact_id = Glific.parse_maybe_integer!(contact_id)

    contact =
      contact_id
      |> Contacts.get_contact!()
      |> Repo.preload([:language])

    contact.language
  end

  # We need the ending part of the file name to be phonenumber
  @spec generate_filename(String.t(), String.t()) :: String.t()
  defp generate_filename(remote_name, phone_number) do
    [datetime, _, _, message_id] = String.split(remote_name, "_")
    [message_id, ext] = String.split(message_id, ".")
    datetime <> "_" <> message_id <> "_" <> phone_number <> "." <> ext
  end
end<|MERGE_RESOLUTION|>--- conflicted
+++ resolved
@@ -62,12 +62,8 @@
         phone = contact.phone
 
         folder_structure = get_folder_structure(media, contact_type, contact.fields)
-
-<<<<<<< HEAD
+        
         "2024/#{folder_structure}/#{media_subfolder}/" <>
-=======
-        "#{folder_structure}/#{media_subfolder}/" <>
->>>>>>> 18403b03
           generate_filename(media["remote_name"], phone)
 
       {:error, _} ->
