--- conflicted
+++ resolved
@@ -266,7 +266,6 @@
     end
   end
 
-<<<<<<< HEAD
   @spec get_school_id_info(non_neg_integer(), String.t()) :: map()
   defp get_school_id_info(org_id, school_id) do
     Repo.fetch_by(OrganizationData, %{
@@ -286,7 +285,8 @@
           message: "Worksheet code not found"
         }
     end
-=======
+  end
+
   @spec interactive_message_reflection_question(map(), String.t()) :: map()
   defp interactive_message_reflection_question(worksheet_code_info, langauge_label) do
     get_reflection_question_answer_count(worksheet_code_info, langauge_label)
@@ -337,7 +337,6 @@
         button_count: length(Map.keys(buttons))
       }
     )
->>>>>>> c6cead82
   end
 
   @spec clean_map_keys(map()) :: map()
