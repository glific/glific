--- conflicted
+++ resolved
@@ -1,19 +1,8 @@
 defmodule Glific.Clients.ArogyaWorld do
-<<<<<<< HEAD
   alias Glific.Caches
   alias Glific.Clients.ClientData
   alias Glific.Repo
-=======
-  @moduledoc """
-  Fetching data from CSV and using it to send messages for Arogya usecase.
-  """
-
-  alias Glific.{
-    Clients.ClientData,
-    Repo,
-    Sheets.ApiClient
-  }
->>>>>>> a2b83ef1
+  alias Sheets.ApiClient
 
   @start_date "2022-01-24"
 
