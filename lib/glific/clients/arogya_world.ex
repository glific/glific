--- conflicted
+++ resolved
@@ -84,7 +84,6 @@
     }
   end
 
-<<<<<<< HEAD
   def webhook("weekly_task", fields) do
     organization_id = Glific.parse_maybe_integer!(fields["organization_id"])
 
@@ -98,9 +97,6 @@
   @doc """
   Send the response data back to arogya team in a CSV file
   """
-=======
-  # Send the response data back to arogya team in a CSV file
->>>>>>> f834135e
   def webhook("send_participant_responses", fields) do
     organization_id = Glific.parse_maybe_integer!(fields["organization_id"])
 
@@ -138,8 +134,6 @@
 
   def webhook(_, fields), do: fields
 
-<<<<<<< HEAD
-=======
   @doc """
   Daily task jobs for the ArogyaWorld
   """
@@ -159,16 +153,11 @@
     end
   end
 
->>>>>>> f834135e
   defp run_weekly_tasks(org_id) do
     {_current_week, next_week} = update_week_number(org_id)
 
     Logger.info(
-<<<<<<< HEAD
       "Ran weekly tasks for update_week_number for org id: #{org_id}, next week: #{next_week}"
-=======
-      "Ran daily tasks for update_week_number for org id: #{org_id}, next week: #{next_week}"
->>>>>>> f834135e
     )
 
     load_participant_file(org_id, next_week)
