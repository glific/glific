defmodule Glific.Clients.ArogyaWorld do
  require Logger

  alias Glific.{
    Partners,
    Partners.OrganizationData,
    Repo,
    Sheets.ApiClient
  }

<<<<<<< HEAD
  @pilot_hour_to_day %{
    3 => 1,
    4 => 2,
    5 => 3,
    6 => 4,
    7 => 5,
    8 => 6,
    9 => 7
=======
  @week_url_map %{
    "dynamic_message_schedule_week_1" =>
      "https://storage.googleapis.com/week1_to_participant%20-%20Sheet1.csv",
    "dynamic_message_schedule_week_2" => "",
    "dynamic_message_schedule_week_3" => "",
    "dynamic_message_schedule_week_4" => ""
>>>>>>> b04ce7b6
  }

  def webhook("static_message", fields) do
    {:ok, organization_id} = Glific.parse_maybe_integer(fields["organization_id"])
    current_week = get_current_week(organization_id)
    current_week_day = get_week_day_number()
    message_id = get_message_id(organization_id, current_week, current_week_day)
    template_id = get_message_template_id(organization_id, message_id)

    %{
      message_id: message_id,
      template_id: template_id || false,
      current_week: current_week,
      current_week_day: current_week_day
    }
  end

  def webhook("dynamic_message", fields) do
    {:ok, organization_id} = Glific.parse_maybe_integer(fields["organization_id"])
    {:ok, contact_id} = Glific.parse_maybe_integer(get_in(fields, ["contact", "id"]))

    current_week = get_current_week(organization_id)
    current_week_day = get_week_day_number()

    message_id =
      get_dynamic_message_id(organization_id, current_week, current_week_day, contact_id)

    question_id =
      get_dynamic_question_id(organization_id, current_week, current_week_day, contact_id)

    message_template_id = get_message_template_id(organization_id, message_id)
    question_template_id = get_question_template_id(organization_id, question_id)

    %{
      current_week: current_week,
      current_week_day: current_week_day,
      message_id: message_id,
      question_id: question_id,
      message_template_id: message_template_id || false,
      question_template_id: question_template_id || false
    }
  end

  def webhook(_, fields), do: fields

  def weekly_tasks(org_id), do: run_weekly_tasks(org_id)

  defp run_weekly_tasks(org_id) do
    {_current_week, next_week} = update_week_number(org_id)
    load_participient_file(org_id, next_week)
  end

  def daily_tasks(org_id) do
    ## This is just for pilot phase. Will be removed later. We will update the weeknumber on a daily basis.
    run_weekly_tasks(org_id)
  end

  def hourly_tasks(org_id) do
    ## This is just for pilot phase. Will be removed later. We will update the day on a hourly basis.
    if(is_nil(get_week_day_number()))
      Logger.info("Weekday is nil. Skipping hourly tasks.")
    else
      broadcast_static_group(org_id)
      broadcast_dynamic_group(org_id)
    end

    ## broadcast for dynamic group
  end

  defp broadcast_static_group(_org_id) do
    static_flow_id = 1
    static_group_id = 1
    static_flow = Glific.Flows.get_flow!(static_flow_id)
    static_group = Glific.Groups.get_group!(static_group_id)
    Glific.Flows.start_group_flow(static_flow, static_group)
  end

  defp broadcast_dynamic_group(_org_id) do
    dynamic_flow_id = 1
    dynamic_group_id = 1
    dynamic_flow = Glific.Flows.get_flow!(dynamic_flow_id)
    dynamic_group = Glific.Groups.get_group!(dynamic_group_id)
    Glific.Flows.start_group_flow(dynamic_flow, dynamic_group)
  end

  defp get_current_week(organization_id) do
    ## For pilot phase, it will be the day number.
    {:ok, organization_data} =
      Repo.fetch_by(OrganizationData, %{organization_id: organization_id, key: "current_week"})

    organization_data.text
  end

  defp get_week_day_number() do
    ## For pilot phase, we will use the hour number.
    hour = Timex.now().hour
    @pilot_hour_to_day[hour]
    # Todo: ## we will enable this when pilot phase is over.
    # Timex.weekday(Timex.today())
  end

  defp get_dynamic_week_key(current_week),
    do: "dynamic_message_schedule_week_#{current_week}"

  defp get_message_id(organization_id, current_week, current_week_day) do
    {:ok, organization_data} =
      Repo.fetch_by(OrganizationData, %{
        organization_id: organization_id,
        key: "static_message_schedule"
      })

    current_week_day = to_string(current_week_day)
    static_message_schedule = organization_data.json
    get_in(static_message_schedule, [current_week, current_week_day])
  end

  defp get_message_template_id(organization_id, message_id) do
    {:ok, organization_data} =
      Repo.fetch_by(OrganizationData, %{
        organization_id: organization_id,
        key: "message_template_map"
      })

    message_id = to_string(message_id)

    message_template_map = organization_data.json
    get_in(message_template_map, [message_id])
  end

  defp get_question_template_id(organization_id, question_id) do
    {:ok, organization_data} =
      Repo.fetch_by(OrganizationData, %{
        organization_id: organization_id,
        key: "question_template_map"
      })

    question_id = to_string(question_id)

    question_template_map = organization_data.json
    get_in(question_template_map, [question_id])
  end

  defp get_dynamic_message_id(organization_id, current_week, current_week_day, contact_id) do
    key = get_dynamic_week_key(current_week)

    {:ok, organization_data} =
      Repo.fetch_by(OrganizationData, %{
        organization_id: organization_id,
        key: key
      })

    current_week_day = to_string(current_week_day)
    dynamic_message_schedule = organization_data.json
    contact_id = to_string(contact_id)
    get_in(dynamic_message_schedule, [contact_id, current_week_day, "m_id"])
  end

  defp get_dynamic_question_id(organization_id, current_week, current_week_day, contact_id) do
    key = get_dynamic_week_key(current_week)

    {:ok, organization_data} =
      Repo.fetch_by(OrganizationData, %{
        organization_id: organization_id,
        key: key
      })

    contact_id = to_string(contact_id)
    current_week_day = to_string(current_week_day)
    dynamic_message_schedule = organization_data.json

    get_in(dynamic_message_schedule, [contact_id, current_week_day, "q_id"])
  end

  defp update_week_number(org_id) do
    {:ok, organization_data} =
      Repo.fetch_by(OrganizationData, %{
        organization_id: org_id,
        key: "current_week"
      })

    {:ok, current_week} = Glific.parse_maybe_integer(organization_data.text)

    next_week = current_week + 1

    {:ok, _} =
      Partners.update_organization_data(organization_data, %{
        key: "current_week",
        text: next_week
      })

    {current_week, next_week}
  end

  def load_participient_file(_org_id, week_number) do
    key = get_dynamic_week_key(week_number)
    add_weekly_dynamic_data(key, @week_url_map[key])
  end

  @doc """
    get template form EEx
  """
  @spec template(integer(), String.t()) :: binary
  def template(template_uuid, name) do
    %{
      uuid: template_uuid,
      name: name,
      variables: ["@contact.name"],
      expression: nil
    }
    |> Jason.encode!()
  end

  @doc """
  adds the weekly dynamic data loaded from the sheet based on current week
  """
  @spec add_weekly_dynamic_data(String.t(), String.t()) ::
          {:ok, any()} | {:error, Ecto.Changeset.t()}
  def add_weekly_dynamic_data(key, file_url) do
    add_data_from_csv(
      key,
      file_url,
      &cleanup_week_data/2
    )
  end

  @doc """
  creates the static data map that needs to be sent to users
  """
  @spec static_message_schedule_map(String.t()) ::
          {:ok, any()} | {:error, Ecto.Changeset.t()}
  def static_message_schedule_map(file_url) do
    add_data_from_csv(
      "static_message_schedule",
      file_url,
      &cleanup_static_data/2
    )
  end

  @doc """
  add data that needs to be sent to the database
  """
  @spec add_data_from_csv(String.t(), String.t(), any(), map()) ::
          {:ok, any()} | {:error, Ecto.Changeset.t()}
  def add_data_from_csv(key, file_url, cleanup_func, default_value \\ %{}) do
    # how to validate if the data is in correct format
    data =
      ApiClient.get_csv_content(url: file_url)
      |> Enum.reduce(default_value, fn {_, data}, acc ->
        cleanup_func.(acc, data)
      end)

    maybe_insert_data(key, data)
  end

  @doc """
  message mapping to HSM UUID
  """
  @spec message_hsm_mapping(String.t()) ::
          {:ok, any()} | {:error, Ecto.Changeset.t()}
  def message_hsm_mapping(file_url) do
    add_data_from_csv("message_template_map", file_url, fn acc, data ->
      acc
      |> Map.put_new(data["Message ID"], data["Glific Template UUID"])
    end)
  end

  @doc """
  question mapping to HSM UUID
  """
  @spec question_hsm_mapping(String.t()) ::
          {:ok, any()} | {:error, Ecto.Changeset.t()}
  def question_hsm_mapping(file_url) do
    add_data_from_csv("question_template_map", file_url, fn acc, data ->
      acc
      |> Map.put_new(data["Question ID"], data["Glific Template UUID"])
    end)
  end

  @doc """
  Clean week data from the CSV file.
  """
  @spec cleanup_week_data(map(), map()) :: map()
  def cleanup_week_data(acc, data) do
    attr = %{
      "1" => %{
        "q_id" => data["Q1_ID"],
        "m_id" => data["M1_ID"]
      },
      "4" => %{
        "q_id" => data["Q2_ID"],
        "m_id" => data["M2_ID"]
      }
    }

    acc
    |> Map.put_new(data["ID"], attr)
  end

  @doc """
  Clean static weekly data from the CSV file.
  """
  @spec cleanup_static_data(map(), map()) :: map()
  def cleanup_static_data(acc, data) do
    # check for 2nd day and update it to 4th
    check_second_day =
      if data["Message No"] === "2",
        do: "4",
        else: data["Message No"]

    week =
      if(Map.has_key?(acc, data["Week"])) do
        acc[data["Week"]] |> Map.put(check_second_day, data["Message ID"])
      else
        %{check_second_day => data["Message ID"]}
      end

    acc
    |> Map.put(data["Week"], week)
  end

  @doc """
  Insert or update data if key present for OrganizationData table.
  """
  @spec maybe_insert_data(String.t(), map()) ::
          {:ok, OrganizationData.t()} | {:error, Ecto.Changeset.t()}
  def maybe_insert_data(key, data) do
    # check if the week key is already present in the database
    case Repo.get_by(OrganizationData, %{key: key}) do
      nil ->
        attrs =
          %{}
          |> Map.put(:key, key)
          |> Map.put(:json, data)
          |> Map.put(:organization_id, 1)

        %OrganizationData{}
        |> OrganizationData.changeset(attrs)
        |> Repo.insert()

      organization_data ->
        organization_data
        |> OrganizationData.changeset(%{json: data})
        |> Repo.update()
    end
  end
end<|MERGE_RESOLUTION|>--- conflicted
+++ resolved
@@ -8,7 +8,7 @@
     Sheets.ApiClient
   }
 
-<<<<<<< HEAD
+
   @pilot_hour_to_day %{
     3 => 1,
     4 => 2,
@@ -17,14 +17,14 @@
     7 => 5,
     8 => 6,
     9 => 7
-=======
+  }
+
   @week_url_map %{
     "dynamic_message_schedule_week_1" =>
       "https://storage.googleapis.com/week1_to_participant%20-%20Sheet1.csv",
     "dynamic_message_schedule_week_2" => "",
     "dynamic_message_schedule_week_3" => "",
     "dynamic_message_schedule_week_4" => ""
->>>>>>> b04ce7b6
   }
 
   def webhook("static_message", fields) do
