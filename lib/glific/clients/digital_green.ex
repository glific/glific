--- conflicted
+++ resolved
@@ -113,10 +113,7 @@
 
     ## check and update contact stage based on the total days they have.
     total_days = get_total_stage_days(fields)
-<<<<<<< HEAD
-=======
-
->>>>>>> b74d3342
+
     if is_integer(total_days) do
       update_crop_stage(total_days, contact_id, organization_id)
     end
@@ -390,17 +387,6 @@
     days_since_enrolled = Timex.diff(Timex.now(), enrolled_date, :days)
 
     cond do
-<<<<<<< HEAD
-      is_integer(days_since_enrolled) && is_integer(initial_crop_day)
-        ->  days_since_enrolled + initial_crop_day
-      is_nil(initial_crop_day) && is_integer(days_since_enrolled)
-        -> days_since_enrolled
-      true
-      -> get_in(fields, ["contact", "fields", "total_days", "value"])
-    end
-
-
-=======
       is_integer(days_since_enrolled) && is_integer(initial_crop_day) ->
         days_since_enrolled + initial_crop_day
 
@@ -410,7 +396,6 @@
       true ->
         get_in(fields, ["contact", "fields", "total_days", "value"])
     end
->>>>>>> b74d3342
   end
 
   @spec check_for_next_scheduled_flow(map(), non_neg_integer(), non_neg_integer()) :: :ok
@@ -418,28 +403,15 @@
     contact_fields = get_in(fields, ["contact", "fields"])
     next_flow = get_in(contact_fields, ["next_flow", "value"])
     next_flow_at = get_in(contact_fields, ["next_flow_at", "value"])
-<<<<<<< HEAD
 
     if is_binary(next_flow_at) do
       next_flow_date =
         String.trim(next_flow_at)
         |> format_date
+
       ## first check if we need to run the flow today for this contact.
       add_to_next_flow_group(next_flow, next_flow_date, contact_id, organization_id)
     end
-
-=======
-
-    if is_binary(next_flow_at) do
-      next_flow_date =
-        String.trim(next_flow_at)
-        |> format_date
-
-      ## first check if we need to run the flow today for this contact.
-      add_to_next_flow_group(next_flow, next_flow_date, contact_id, organization_id)
-    end
-
->>>>>>> b74d3342
     :ok
   end
 
@@ -448,12 +420,7 @@
     with 0 <- Timex.diff(Timex.now(), next_flow_at, :days),
          {:ok, next_flow_group} <-
            Repo.fetch_by(Group, %{label: next_flow, organization_id: organization_id}) do
-<<<<<<< HEAD
-          Logger.info("Adding Contact to #{next_flow} and next flow at: #{inspect next_flow_at}")
-=======
       Logger.info("Today: #{inspect(Timex.now())} Adding Contact to #{next_flow} and next flow at: #{inspect(next_flow_at)}")
-
->>>>>>> b74d3342
       Groups.create_contact_group(%{
         contact_id: contact_id,
         group_id: next_flow_group.id,
