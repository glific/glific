--- conflicted
+++ resolved
@@ -79,17 +79,10 @@
       Timex.compare(time, evening_slot, :seconds) < 0 ->
         evening_slot
 
-<<<<<<< HEAD
-    ## the minmum wait unit in glific is 1 minute.
-    max(next_slot, 61)
-
-    62
-=======
       # Setting next defined slot to next day morning slot
       true ->
         Timex.shift(morning_slot, days: 1)
     end
->>>>>>> 5e3e3b6e
   end
 
   @doc """
