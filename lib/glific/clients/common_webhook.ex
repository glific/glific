--- conflicted
+++ resolved
@@ -251,35 +251,6 @@
     end
   end
 
-<<<<<<< HEAD
-  @spec do_nmt_tts_with_bhasini(String.t(), String.t(), non_neg_integer(), String.t()) :: map()
-  defp do_nmt_tts_with_bhasini(source_language, target_language, org_id, text) do
-=======
-  @spec query_jugalbandi_api(map(), list()) :: map()
-  defp query_jugalbandi_api(fields, input) do
-    query =
-      [
-        uuid_number: fields["uuid_number"],
-        input_language: fields["input_language"],
-        output_format: fields["output_format"]
-      ] ++ input
-
-    Tesla.get(fields["url"],
-      headers: [{"Accept", "application/json"}],
-      query: query,
-      opts: [adapter: [recv_timeout: 200_000]]
-    )
-    |> case do
-      {:ok, %Tesla.Env{status: 200, body: body}} ->
-        Jason.decode!(body)
-        |> Map.take(["answer", "audio_output_url"])
-        |> Map.merge(%{success: true})
-
-      {_status, response} ->
-        %{success: false, response: "Invalid response #{response}"}
-    end
-  end
-
   @spec do_nmt_tts_with_bhasini(
           String.t(),
           String.t(),
@@ -288,7 +259,6 @@
           Keyword.t()
         ) :: map()
   defp do_nmt_tts_with_bhasini(source_language, target_language, org_id, text, opts) do
->>>>>>> 07edf305
     organization = Glific.Partners.organization(org_id)
     services = organization.services["google_cloud_storage"]
 
