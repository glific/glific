--- conflicted
+++ resolved
@@ -21,59 +21,19 @@
   """
   @spec webhook(String.t(), map()) :: map()
   def webhook("parse_via_chat_gpt", fields) do
-<<<<<<< HEAD
     with {:ok, fields} <- parse_chatgpt_fields(fields),
          {:ok, fields} <- parse_response_format(fields),
          {:ok, text} <- Glific.get_open_ai_key() |> ChatGPT.parse(fields) do
-=======
-    question_text = fields["question_text"]
-    prompt = Map.get(fields, "prompt", nil)
-
-    # ID of the model to use.
-    model = Map.get(fields, "model", "gpt-3.5-turbo")
-
-    # The sampling temperature, between 0 and 1.
-    # Higher values like 0.8 will make the output more random,
-    # while lower values like 0.2 will make it more focused and deterministic.
-    temperature = Map.get(fields, "temperature", 0)
-
-    params = %{
-      "question_text" => question_text,
-      "prompt" => prompt,
-      "model" => model,
-      "temperature" => temperature
-    }
-
-    if question_text in [nil, ""] do
->>>>>>> cf2671c8
       %{
         success: true,
         parsed_msg: parse_gpt_response(fields, text)
       }
     else
-<<<<<<< HEAD
       {:error, error} ->
         %{
           success: false,
           parsed_msg: error
         }
-=======
-      Glific.get_open_ai_key()
-      |> ChatGPT.parse(params)
-      |> case do
-        {:ok, text} ->
-          %{
-            success: true,
-            parsed_msg: text
-          }
-
-        {_, error} ->
-          %{
-            success: false,
-            parsed_msg: error
-          }
-      end
->>>>>>> cf2671c8
     end
   end
 
