--- conflicted
+++ resolved
@@ -7,17 +7,13 @@
     ASR.Bhasini,
     ASR.GoogleASR,
     Contacts,
-<<<<<<< HEAD
-    OpenAI.ChatGPT,
-    Partners
-=======
     Groups.WAGroup,
     OpenAI.ChatGPT,
+    Partners,
     Providers.Maytapi,
     Repo,
     WAGroup.WAManagedPhone,
     WaGroup.WaPoll
->>>>>>> 75949b75
   }
 
   require Logger
@@ -251,7 +247,7 @@
     end
   end
 
-<<<<<<< HEAD
+
   def webhook("call_and_wait", fields) do
     endpoint = fields["endpoint"]
     flow_id = fields["flow_id"] |> String.to_integer()
@@ -308,7 +304,9 @@
 
       {:error, reason} ->
         %{success: false, reason: reason}
-=======
+    end
+  end
+  
   # webhook for sending whatsapp group polls in a flow
   def webhook("send_wa_group_poll", fields) do
     with {:ok, fields} <- parse_wa_poll_params(fields),
@@ -336,7 +334,6 @@
 
       {:error, reason} ->
         %{success: false, error: "#{inspect(reason)}"}
->>>>>>> 75949b75
     end
   end
 
