defmodule Glific.Clients.CommonWebhook do
  @moduledoc """
  Common webhooks which we can call with any clients.
  """

  alias Glific.Certificates.Certificate

  alias Glific.{
    ASR.Bhasini,
    ASR.GoogleASR,
    Certificates.Certificate,
    Certificates.CertificateTemplate,
    Contacts,
    Groups.WAGroup,
    OpenAI.ChatGPT,
    Partners,
    Providers.Maytapi,
    Repo,
    ThirdParty.GoogleSlide.Slide,
    WAGroup.WAManagedPhone,
    WAGroup.WaPoll
  }

  require Logger

  @doc """
  Create a webhook with different signatures, so we can easily implement
  additional functionality as needed
  """
  @spec webhook(String.t(), map()) :: map()
  def webhook("parse_via_chat_gpt", fields) do
    with {:ok, fields} <- parse_chatgpt_fields(fields),
         {:ok, fields} <- parse_response_format(fields),
         {:ok, text} <- Glific.get_open_ai_key() |> ChatGPT.parse(fields) do
      %{
        success: true,
        parsed_msg: parse_gpt_response(text)
      }
    else
      {:error, error} ->
        %{
          success: false,
          parsed_msg: error
        }
    end
  end

  def webhook("voice-filesearch-gpt", fields) do
    with %{
           success: true,
           asr_response_text: asr_response_text
         } <- webhook("speech_to_text_with_bhasini", fields),
         %{
           "success" => true,
           "thread_id" => thread_id,
           "message" => filesearch_response
         } <- webhook("filesearch-gpt", Map.put(fields, "question", asr_response_text)) do
      webhook("nmt_tts_with_bhasini", Map.put(fields, "text", filesearch_response))
      |> Map.put("thread_id", thread_id)
    end
  end

  @spec webhook(String.t(), map()) :: any()
  def webhook("parse_via_gpt_vision", fields) do
    url = fields["url"]
    # validating if the url passed is a valid image url
    with %{is_valid: true} <- Glific.Messages.validate_media(url, "image"),
         {:ok, fields} <- parse_response_format(fields),
         {:ok, response} <- ChatGPT.gpt_vision(fields) do
      %{success: true, response: parse_gpt_response(response)}
    else
      %{is_valid: false, message: message} ->
        Logger.error("OpenAI GPTVision failed for URL: #{url} with error: #{message}")
        message

      {:error, error} ->
        Logger.error("OpenAI GPTVision failed for URL: #{url} with error: #{error}")
        error
    end
  end

  def webhook("filesearch-gpt", fields) do
    question = fields["question"]
    thread_id = Map.get(fields, "thread_id", nil)
    assistant_id = Map.get(fields, "assistant_id", nil)
    remove_citation = Map.get(fields, "remove_citation", false)

    with {:ok, _assistant_name} <- ChatGPT.retrieve_assistant(assistant_id),
         {:ok, thread_id} <- ChatGPT.validate_thread_id(thread_id) do
      params = %{
        thread_id: thread_id,
        assistant_id: assistant_id,
        question: question,
        remove_citation: remove_citation
      }

      ChatGPT.handle_conversation(params)
    else
      {:error, error} -> error
    end
  end

  # This webhook will call Google speech-to-text API
  def webhook("speech_to_text", fields) do
    contact_id = Glific.parse_maybe_integer!(fields["contact"]["id"])
    contact = Contacts.preload_contact_language(contact_id)

    Glific.parse_maybe_integer!(fields["organization_id"])
    |> GoogleASR.speech_to_text(fields["results"], contact.language.locale)
  end

  # This webhook will call Bhashini speech-to-text API
  def webhook("speech_to_text_with_bhasini", fields) do
    with {:ok, contact} <- Bhasini.validate_params(fields),
         {:ok, media_content} <- Tesla.get(fields["speech"]) do
      source_language = contact.language.locale
      content = Base.encode64(media_content.body)

      Bhasini.make_asr_api_call(
        source_language,
        content
      )
    else
      {:error, error} ->
        error
    end
  end

  # This webhook will call Bhashini text-to-speech API
  def webhook("text_to_speech_with_bhasini", fields) do
    text = fields["text"]
    org_id = fields["organization_id"]
    contact_id = Glific.parse_maybe_integer!(fields["contact"]["id"])
    contact = Contacts.preload_contact_language(contact_id)
    source_language = contact.language.label |> String.downcase()
    speech_engine = Map.get(fields, "speech_engine", "")

    cond do
      speech_engine == "open_ai" ->
        ChatGPT.text_to_speech_with_open_ai(org_id, text)

      speech_engine == "bhashini" ->
        Glific.Bhasini.text_to_speech_with_bhashini(source_language, org_id, text)

      source_language == "english" ->
        ChatGPT.text_to_speech_with_open_ai(org_id, text)

      true ->
        Glific.Bhasini.text_to_speech_with_bhashini(source_language, org_id, text)
    end
  end

  def webhook("nmt_tts_with_bhasini", fields) do
    text = fields["text"]
    org_id = fields["organization_id"]

    source_language =
      fields
      |> Map.get("source_language", nil)
      |> then(&if(!is_nil(&1), do: String.downcase(&1)))

    target_language =
      fields
      |> Map.get("target_language", nil)
      |> then(&if(!is_nil(&1), do: String.downcase(&1)))

    speech_engine = Map.get(fields, "speech_engine", "")

    cond do
      speech_engine == "bhashini" && source_language == target_language ->
        Glific.Bhasini.text_to_speech_with_bhashini(source_language, org_id, text)

      source_language == target_language && source_language == "english" ->
        ChatGPT.text_to_speech_with_open_ai(org_id, text)

      source_language == target_language ->
        Glific.Bhasini.text_to_speech_with_bhashini(source_language, org_id, text)

      true ->
        do_nmt_tts_with_bhasini(source_language, target_language, org_id, text,
          speech_engine: speech_engine
        )
    end
  end

  def webhook("detect_language", fields) do
    speech = fields["speech"]
    Bhasini.detect_language(speech)
  end

  def webhook("get_buttons", fields) do
    buttons =
      fields["buttons_data"]
      |> String.split("|")
      |> Enum.with_index()
      |> Enum.map(fn {answer, index} -> {"button_#{index + 1}", String.trim(answer)} end)
      |> Enum.into(%{})

    %{
      buttons: buttons,
      button_count: length(Map.keys(buttons)),
      is_valid: true
    }
  end

  def webhook("check_response", fields),
    do: %{response: String.equivalent?(fields["correct_response"], fields["user_response"])}

  def webhook("geolocation", fields) do
    lat = fields["lat"]
    long = fields["long"]
    api_key = Glific.get_google_maps_api_key()

    url = "https://maps.googleapis.com/maps/api/geocode/json?latlng=#{lat},#{long}&key=#{api_key}"

    Tesla.get(url)
    |> case do
      {:ok, %Tesla.Env{status: 200, body: body}} ->
        %{"results" => results} = Jason.decode!(body)

        Glific.Metrics.increment("Geolocation API Success")

        case results do
          [%{"address_components" => components, "formatted_address" => formatted_address} | _] ->
            city = find_component(components, "locality")
            state = find_component(components, "administrative_area_level_1")
            country = find_component(components, "country")
            postal_code = find_component(components, "postal_code")
            district = find_component(components, "administrative_area_level_3")

            %{
              success: true,
              city: city,
              state: state,
              country: country,
              postal_code: postal_code,
              district: district,
              address: formatted_address
            }

          _ ->
            %{success: false, error: "No results found"}
        end

      {:ok, %Tesla.Env{status: status_code}} ->
        Glific.Metrics.increment("Geolocation API Failure")
        %{success: false, error: "Received status code #{status_code}"}

      {:error, reason} ->
        Glific.Metrics.increment("Geolocation API Failure")
        %{success: false, error: "HTTP request failed: #{reason}"}
    end
  end

  def webhook("call_and_wait", fields) do
    endpoint = fields["endpoint"]
    flow_id = fields["flow_id"] |> String.to_integer()
    contact_id = fields["contact_id"] |> String.to_integer()
    organization_id = fields["organization_id"]
    timestamp = DateTime.utc_now() |> DateTime.to_unix(:microsecond)

    signature_payload = %{
      "organization_id" => organization_id,
      "flow_id" => flow_id,
      "contact_id" => contact_id,
      "timestamp" => timestamp
    }

    signature =
      Glific.signature(
        organization_id,
        Jason.encode!(signature_payload),
        signature_payload["timestamp"]
      )

    organization = Partners.organization(organization_id)

    callback =
      "https://api.#{organization.shortcode}.glific.com" <>
        "/webhook/flow_resume?" <>
        "organization_id=#{organization_id}&" <>
        "flow_id=#{flow_id}&" <>
        "contact_id=#{contact_id}&" <>
        "timestamp=#{timestamp}&" <>
        "signature=#{signature}"

    payload =
      fields
      |> Map.merge(signature_payload)
      |> Map.put("signature", signature)
      |> Map.put("callback", callback)
      |> Jason.encode!()

    endpoint
    |> Tesla.post(
      payload,
      headers: headers(),
      opts: [adapter: [recv_timeout: 300_000]]
    )
    |> case do
      {:ok, %Tesla.Env{status: 200, body: body}} ->
        response = Jason.decode!(body)
        Map.merge(%{success: true}, response)

      {:ok, %Tesla.Env{status: _status, body: body}} ->
        %{success: false, response: body}

      {:error, reason} ->
        %{success: false, reason: reason}
    end
  end

  # webhook for sending whatsapp group polls in a flow
  def webhook("send_wa_group_poll", fields) do
    with {:ok, fields} <- parse_wa_poll_params(fields),
         {:ok, wa_phone} <-
           Repo.fetch_by(WAManagedPhone, %{
             id: fields.wa_group["wa_managed_phone_id"],
             organization_id: fields.organization_id
           }),
         {:ok, wa_group} <-
           Repo.fetch_by(WAGroup, %{
             id: fields.wa_group["id"],
             organization_id: fields.organization_id
           }),
         {:ok, wa_poll} <-
           Repo.fetch_by(WaPoll, %{
             uuid: fields.poll_uuid,
             organization_id: fields.organization_id
           }),
         {:ok, wa_message} <-
           Maytapi.Message.create_and_send_wa_message(wa_phone, wa_group, %{poll_id: wa_poll.id}) do
      %{success: true, poll: wa_message.poll_content}
    else
      {:error, reason} when is_binary(reason) ->
        %{success: false, error: "#{reason}"}

      {:error, reason} ->
        %{success: false, error: "#{inspect(reason)}"}
    end
  end

  def webhook("create_certificate", fields) do
<<<<<<< HEAD
    certificate_id = fields["certificate_id"]
    contact_id = Glific.parse_maybe_integer!(fields["contact"]["id"])

    case Repo.fetch_by(CertificateTemplate, %{
           id: certificate_id,
           organization_id: fields["organization_id"]
         }) do
      {:ok, certificate_template} ->
        certificate_url = certificate_template.url
        presentation_id = presentation_id(certificate_url)
        slide_id = slide_id(certificate_url)
        do_create_certificate(fields, contact_id, presentation_id, slide_id)

      {:error, _reason} ->
        Logger.error(
          "Certificate template not found for ID: #{certificate_id} and organization: #{fields["organization_id"]}"
        )

        %{success: false, reason: "Certificate template not found for ID: #{certificate_id}"}
=======
    with {:ok, parsed_fields} <- parse_certificate_params(fields),
         {:ok, certificate_template} <- fetch_certificate_template(parsed_fields),
         {:ok, slide_details} <-
           Slide.parse_slides_url(certificate_template.url) do
      Certificate.generate_certificate(
        parsed_fields,
        parsed_fields.contact["id"],
        slide_details.presentation_id,
        slide_details.page_id
      )
    else
      {:error, reason} ->
        Logger.error("Error in certificate creation webhook: #{reason}")
        %{success: false, error: reason}
>>>>>>> 56a2e36a
    end
  end

  def webhook(_, _fields), do: %{error: "Missing webhook function implementation"}

  defp headers do
    [
      {"Content-Type", "application/json"},
      {"accept", "application/json"}
    ]
  end

  @spec find_component(list(map()), String.t()) :: String.t()
  defp find_component(components, type) do
    case Enum.find(components, fn component -> type in component["types"] end) do
      nil -> "N/A"
      component -> component["long_name"]
    end
  end

  @spec do_nmt_tts_with_bhasini(
          String.t(),
          String.t(),
          non_neg_integer(),
          String.t(),
          Keyword.t()
        ) :: map()
  defp do_nmt_tts_with_bhasini(source_language, target_language, org_id, text, opts) do
    organization = Partners.organization(org_id)
    services = organization.services["google_cloud_storage"]

    with false <- is_nil(services),
         true <- Glific.Bhasini.valid_language?(source_language, target_language) do
      Glific.Bhasini.nmt_tts(text, source_language, target_language, org_id, opts)
    else
      true ->
        %{success: false, reason: "GCS is disabled"}

      false ->
        %{success: false, reason: "Language not supported in Bhashini"}
    end
  end

  defp parse_response_format(%{"response_format" => response_format} = fields) do
    case response_format do
      %{"type" => "json_schema"} ->
        # Support for json_schema is only since gpt-4o-2024-08-06
        {:ok, Map.put(fields, "model", "gpt-4o-2024-08-06")}

      %{"type" => "json_object"} ->
        {:ok, fields}

      nil ->
        {:ok, fields}

      _ ->
        {:error, "response_format type should be json_schema or json_object"}
    end
  end

  defp parse_response_format(fields), do: {:ok, Map.put(fields, "response_format", nil)}

  @spec parse_gpt_response(String.t()) :: any()
  defp parse_gpt_response(response) do
    case Jason.decode(response) do
      {:ok, decoded_response} ->
        decoded_response

      {:error, _err} ->
        response
    end
  end

  @spec parse_chatgpt_fields(map()) :: {:ok, map()} | {:error, String.t()}
  defp parse_chatgpt_fields(fields) do
    if fields["question_text"] in [nil, ""] do
      {:error, "question_text is empty"}
    else
      {:ok,
       %{
         "question_text" => Map.get(fields, "question_text"),
         "prompt" => Map.get(fields, "prompt", nil),
         # ID of the model to use.
         "model" => Map.get(fields, "model", "gpt-4o"),
         # The sampling temperature, between 0 and 1.
         # Higher values like 0.8 will make the output more random,
         # while lower values like 0.2 will make it more focused and deterministic.
         "temperature" => Map.get(fields, "temperature", 0),
         "response_format" => Map.get(fields, "response_format", nil)
       }}
    end
  end

  @spec parse_wa_poll_params(map()) :: {:ok, map()} | {:error, String.t()}
  defp parse_wa_poll_params(fields) do
    # if wa_group is in the map, then the inner keys will be already filled by
    # webhook module
    with {true, _} <- {is_map(fields["wa_group"]), :wa_group},
         {true, _} <- {is_integer(fields["organization_id"]), :organization_id},
         {:ok, _} <-
           Ecto.UUID.cast(fields["poll_uuid"]) do
      {:ok,
       %{
         wa_group: fields["wa_group"],
         poll_uuid: fields["poll_uuid"],
         organization_id: fields["organization_id"]
       }}
    else
      :error ->
        {:error, "poll_uuid is invalid"}

      {false, field} ->
        {:error, "#{field} is invalid"}
    end
  end

<<<<<<< HEAD
  @spec do_create_certificate(map(), integer(), String.t(), String.t()) :: map()
  defp do_create_certificate(fields, contact_id, presentation_id, slide_id) do
    with {:ok, thumbnail} <-
           Slide.create_certificate(
             fields["organization_id"],
             presentation_id,
             fields["replace_texts"],
             slide_id
           ),
         {:ok, image} <-
           download_file(thumbnail, presentation_id, contact_id, fields["organization_id"]) do
      {:ok, _} =
        Certificate.issue_certificate(
          %{
            template_id: fields["certificate_id"],
            contact_id: contact_id,
            url: image,
            errors: %{}
          },
          fields["organization_id"]
        )

      %{success: true, certificate_url: image}
    else
      {:error, error} ->
        {:ok, _} =
          Certificate.issue_certificate(
            %{
              template_id: fields["certificate_id"],
              contact_id: contact_id,
              url: nil,
              errors: %{reason: error}
            },
            fields["organization_id"]
          )

        %{success: false, reason: error}
    end
  end

  @spec download_file(String.t(), String.t(), integer(), integer()) ::
          {:ok, String.t()} | {:error, String.t()}
  defp download_file(thumbnail_url, presentation_id, contact_id, org_id) do
    uuid = Ecto.UUID.generate()
    img_timestamp = Timex.now() |> Timex.format!("%Y_%m_%d_%H_%M_%S", :strftime)
    remote_name = "certificate/#{presentation_id}/#{img_timestamp}_#{contact_id}.png"

    temp_path = Path.join(System.tmp_dir!(), "#{uuid}.png")

    with {:ok, %Tesla.Env{status: 200, body: image_data}} <- Tesla.get(thumbnail_url),
         :ok <- File.write(temp_path, image_data),
         {:ok, media_meta} <- GcsWorker.upload_media(temp_path, remote_name, org_id) do
      File.rm(temp_path)
      {:ok, media_meta.url}
    else
      {:error, reason} ->
        File.rm(temp_path)
        {:error, "#{inspect(reason)}"}
=======
  @spec parse_certificate_params(map()) :: {:ok, map()} | {:error, String.t()}
  defp parse_certificate_params(fields) do
    certificate_params_schema = %{
      certificate_id: [
        type: :integer,
        required: true,
        cast_func: fn value ->
          {:ok, if(is_binary(value), do: Glific.parse_maybe_integer!(value), else: value)}
        end
      ],
      contact: [type: :map, required: true],
      replace_texts: [type: :map, required: true],
      organization_id: [type: :integer, required: true]
    }
>>>>>>> 56a2e36a

    Tarams.cast(fields, certificate_params_schema) |> Glific.handle_tarams_result()
  end

  @spec fetch_certificate_template(map()) :: {:ok, CertificateTemplate.t()} | {:error, String.t()}
  defp fetch_certificate_template(fields) do
    case Repo.fetch_by(CertificateTemplate, %{
           id: fields.certificate_id,
           organization_id: fields.organization_id
         }) do
      {:ok, certificate_template} ->
        {:ok, certificate_template}

      {:error, _reason} ->
        Logger.error(
          "Certificate template not found for ID: #{fields.certificate_id} and organization: #{fields.organization_id}"
        )

        {:error, "Certificate template not found for ID: #{fields.certificate_id}"}
    end
  end
end<|MERGE_RESOLUTION|>--- conflicted
+++ resolved
@@ -341,27 +341,6 @@
   end
 
   def webhook("create_certificate", fields) do
-<<<<<<< HEAD
-    certificate_id = fields["certificate_id"]
-    contact_id = Glific.parse_maybe_integer!(fields["contact"]["id"])
-
-    case Repo.fetch_by(CertificateTemplate, %{
-           id: certificate_id,
-           organization_id: fields["organization_id"]
-         }) do
-      {:ok, certificate_template} ->
-        certificate_url = certificate_template.url
-        presentation_id = presentation_id(certificate_url)
-        slide_id = slide_id(certificate_url)
-        do_create_certificate(fields, contact_id, presentation_id, slide_id)
-
-      {:error, _reason} ->
-        Logger.error(
-          "Certificate template not found for ID: #{certificate_id} and organization: #{fields["organization_id"]}"
-        )
-
-        %{success: false, reason: "Certificate template not found for ID: #{certificate_id}"}
-=======
     with {:ok, parsed_fields} <- parse_certificate_params(fields),
          {:ok, certificate_template} <- fetch_certificate_template(parsed_fields),
          {:ok, slide_details} <-
@@ -376,7 +355,6 @@
       {:error, reason} ->
         Logger.error("Error in certificate creation webhook: #{reason}")
         %{success: false, error: reason}
->>>>>>> 56a2e36a
     end
   end
 
@@ -493,66 +471,6 @@
     end
   end
 
-<<<<<<< HEAD
-  @spec do_create_certificate(map(), integer(), String.t(), String.t()) :: map()
-  defp do_create_certificate(fields, contact_id, presentation_id, slide_id) do
-    with {:ok, thumbnail} <-
-           Slide.create_certificate(
-             fields["organization_id"],
-             presentation_id,
-             fields["replace_texts"],
-             slide_id
-           ),
-         {:ok, image} <-
-           download_file(thumbnail, presentation_id, contact_id, fields["organization_id"]) do
-      {:ok, _} =
-        Certificate.issue_certificate(
-          %{
-            template_id: fields["certificate_id"],
-            contact_id: contact_id,
-            url: image,
-            errors: %{}
-          },
-          fields["organization_id"]
-        )
-
-      %{success: true, certificate_url: image}
-    else
-      {:error, error} ->
-        {:ok, _} =
-          Certificate.issue_certificate(
-            %{
-              template_id: fields["certificate_id"],
-              contact_id: contact_id,
-              url: nil,
-              errors: %{reason: error}
-            },
-            fields["organization_id"]
-          )
-
-        %{success: false, reason: error}
-    end
-  end
-
-  @spec download_file(String.t(), String.t(), integer(), integer()) ::
-          {:ok, String.t()} | {:error, String.t()}
-  defp download_file(thumbnail_url, presentation_id, contact_id, org_id) do
-    uuid = Ecto.UUID.generate()
-    img_timestamp = Timex.now() |> Timex.format!("%Y_%m_%d_%H_%M_%S", :strftime)
-    remote_name = "certificate/#{presentation_id}/#{img_timestamp}_#{contact_id}.png"
-
-    temp_path = Path.join(System.tmp_dir!(), "#{uuid}.png")
-
-    with {:ok, %Tesla.Env{status: 200, body: image_data}} <- Tesla.get(thumbnail_url),
-         :ok <- File.write(temp_path, image_data),
-         {:ok, media_meta} <- GcsWorker.upload_media(temp_path, remote_name, org_id) do
-      File.rm(temp_path)
-      {:ok, media_meta.url}
-    else
-      {:error, reason} ->
-        File.rm(temp_path)
-        {:error, "#{inspect(reason)}"}
-=======
   @spec parse_certificate_params(map()) :: {:ok, map()} | {:error, String.t()}
   defp parse_certificate_params(fields) do
     certificate_params_schema = %{
@@ -567,7 +485,6 @@
       replace_texts: [type: :map, required: true],
       organization_id: [type: :integer, required: true]
     }
->>>>>>> 56a2e36a
 
     Tarams.cast(fields, certificate_params_schema) |> Glific.handle_tarams_result()
   end
