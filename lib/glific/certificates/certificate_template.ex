--- conflicted
+++ resolved
@@ -28,6 +28,7 @@
           label: String.t() | nil,
           url: String.t() | nil,
           description: String.t() | nil,
+          type: CertificateTemplateType | nil,
           type: CertificateTemplateType | nil,
           organization_id: non_neg_integer | nil,
           organization: Organization.t() | Ecto.Association.NotLoaded.t() | nil,
@@ -163,17 +164,11 @@
 
   defp validate_url(changeset, _), do: changeset
 
-<<<<<<< HEAD
-  @spec validate_by_type(String.t(), atom()) :: :ok | {:error, atom(), String.t()}
-  defp validate_by_type(url, :slides) do
-    if String.starts_with?(url, @slides_url_prefix) do
-=======
   @spec validate_by_type(String.t(), non_neg_integer(), atom()) ::
           :ok | {:error, atom(), String.t()}
   defp validate_by_type(url, organization_id, :slides) do
     with {:ok, parsed_url} <- Slide.parse_slides_url(url),
          {:ok, _} <- Slide.get_file(organization_id, parsed_url.presentation_id) do
->>>>>>> 56a2e36a
       :ok
     else
       {:error, reason} ->
