--- conflicted
+++ resolved
@@ -10,15 +10,9 @@
   @doc """
   Sends a mail to the Gupshup support team whenever issue arises related to approval of the template
   """
-<<<<<<< HEAD
-  @spec templates_approval_mail(Organization.t(), String.t(), String.t(), [{atom(), any()}]) ::
-          Swoosh.Email.t()
-  def templates_approval_mail(org, app_id, app_name, opts \\ []) do
-=======
   @spec raise_to_gupshup(Organization.t(), String.t(), String.t(), [{atom(), any()}]) ::
           Swoosh.Email.t()
   def raise_to_gupshup(org, app_id, app_name, opts \\ []) do
->>>>>>> 65e12d1f
     subject = "Issue Regarding templates approval"
 
     phone = Keyword.get(opts, :phone, "")
