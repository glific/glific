defmodule Glific.Seeds.SeedsDev do
  @moduledoc """
  Script for populating the database. We can call this from tests and/or /priv/repo
  """
  alias Glific.{
    Contacts,
    Contacts.Contact,
    Flows.Flow,
    Flows.FlowRevision,
    Groups,
    Groups.Group,
    Messages.Message,
    Messages.MessageMedia,
    Partners.Organization,
    Partners.Provider,
    Repo,
    Settings,
    Settings.Language,
    Tags.Tag,
    Users
  }

  alias Faker.Lorem.Shakespeare

  @now DateTime.utc_now() |> DateTime.truncate(:second)

  @doc """
  Smaller functions to seed various tables. This allows the test functions to call specific seeder functions.
  In the next phase we will also add unseeder functions as we learn more of the test capabilities
  """
  @spec seed_tag(Organization.t() | nil) :: nil
  def seed_tag(organization \\ nil) do
    organization = get_organization(organization)

    [hi_in | _] = Settings.list_languages(%{filter: %{label: "hindi"}})
    [en_us | _] = Settings.list_languages(%{filter: %{label: "english"}})

    Repo.insert!(%Tag{
      label: "This is for testing",
      shortcode: "testing-only",
      language: en_us,
      organization: organization
    })

    Repo.insert!(%Tag{
      label: "यह परीक्षण के लिए है",
      shortcode: "testing-only",
      language: hi_in,
      organization: organization
    })
  end

  @doc false
  @spec seed_contacts(Organization.t() | nil) :: {integer(), nil}
  def seed_contacts(organization \\ nil) do
    organization = get_organization(organization)

    [hi_in | _] = Settings.list_languages(%{filter: %{label: "hindi"}})
    [en_us | _] = Settings.list_languages(%{filter: %{label: "english"}})

    contacts = [
      %{
        phone: "917834811231",
        name: "Default receiver",
        language_id: hi_in.id,
        optin_time: @now,
        provider_status: :session_and_hsm
      },
      %{
        name: "Adelle Cavin",
        phone: Integer.to_string(Enum.random(123_456_789..9_876_543_210)),
        language_id: hi_in.id
      },
      %{
        name: "Margarita Quinteros",
        phone: Integer.to_string(Enum.random(123_456_789..9_876_543_210)),
        language_id: hi_in.id
      },
      %{
        name: "Chrissy Cron",
        phone: Integer.to_string(Enum.random(123_456_789..9_876_543_210)),
        language_id: en_us.id
      }
    ]

    contact_entries =
      for contact_entry <- contacts do
        %{
          inserted_at: @now,
          updated_at: @now,
          organization_id: organization.id,
          last_message_at: @now,
          provider_status: :session
        }
        |> Map.merge(contact_entry)
      end

    # seed contacts
    Repo.insert_all(Contact, contact_entries)
  end

  @doc false
  @spec seed_providers :: Provider.t()
  def seed_providers do
    default_provider =
      Repo.insert!(%Provider{
        name: "Default Provider",
        url: "test_url",
        api_end_point: "test"
      })

    Repo.insert!(%Provider{
      name: "twilio",
      url: "test_url_2",
      api_end_point: "test"
    })

    default_provider
  end

  @doc false
  @spec seed_organizations(any() | nil) :: Organization.t() | nil
  def seed_organizations(_unused \\ nil) do
    Organization |> Ecto.Query.first() |> Repo.one()
  end

  @doc false
  @spec seed_messages(Organization.t() | nil) :: nil
  def seed_messages(organization \\ nil) do
    organization = get_organization(organization)

    {:ok, sender} = Repo.fetch_by(Contact, %{name: "Glific Admin"})
    {:ok, receiver} = Repo.fetch_by(Contact, %{name: "Default receiver"})
    {:ok, receiver2} = Repo.fetch_by(Contact, %{name: "Adelle Cavin"})
    {:ok, receiver3} = Repo.fetch_by(Contact, %{name: "Margarita Quinteros"})
    {:ok, receiver4} = Repo.fetch_by(Contact, %{name: "Chrissy Cron"})

    Repo.insert!(%Message{
      body: "Default message body",
      flow: :inbound,
      type: :text,
      provider_message_id: Faker.String.base64(10),
      provider_status: :enqueued,
      sender_id: sender.id,
      receiver_id: receiver.id,
      contact_id: receiver.id,
      organization_id: organization.id
    })

    Repo.insert!(%Message{
      body: "ZZZ message body for order test",
      flow: :inbound,
      type: :text,
      provider_message_id: Faker.String.base64(10),
      provider_status: :enqueued,
      sender_id: sender.id,
      receiver_id: receiver.id,
      contact_id: receiver.id,
      organization_id: organization.id
    })

    Repo.insert!(%Message{
      body: Shakespeare.hamlet(),
      flow: :inbound,
      type: :text,
      provider_message_id: Faker.String.base64(10),
      provider_status: :enqueued,
      sender_id: sender.id,
      receiver_id: receiver.id,
      contact_id: receiver.id,
      organization_id: organization.id
    })

    Repo.insert!(%Message{
      body: Shakespeare.hamlet(),
      flow: :inbound,
      type: :text,
      provider_message_id: Faker.String.base64(10),
      provider_status: :enqueued,
      sender_id: sender.id,
      receiver_id: receiver.id,
      contact_id: receiver.id,
      organization_id: organization.id
    })

    Repo.insert!(%Message{
      body: "hindi",
      flow: :inbound,
      type: :text,
      provider_message_id: Faker.String.base64(10),
      provider_status: :enqueued,
      sender_id: receiver.id,
      receiver_id: sender.id,
      contact_id: receiver.id,
      organization_id: organization.id
    })

    Repo.insert!(%Message{
      body: "english",
      flow: :inbound,
      type: :text,
      provider_message_id: Faker.String.base64(10),
      provider_status: :enqueued,
      sender_id: receiver.id,
      receiver_id: sender.id,
      contact_id: receiver.id,
      organization_id: organization.id
    })

    Repo.insert!(%Message{
      body: "hola",
      flow: :inbound,
      type: :text,
      provider_message_id: Faker.String.base64(10),
      provider_status: :enqueued,
      sender_id: receiver.id,
      receiver_id: sender.id,
      contact_id: receiver.id,
      organization_id: organization.id
    })

    Repo.insert!(%Message{
      body: Shakespeare.hamlet(),
      flow: :inbound,
      type: :text,
      provider_message_id: Faker.String.base64(10),
      provider_status: :enqueued,
      sender_id: receiver2.id,
      receiver_id: sender.id,
      contact_id: receiver2.id,
      organization_id: organization.id
    })

    Repo.insert!(%Message{
      body: Shakespeare.hamlet(),
      flow: :inbound,
      type: :text,
      provider_message_id: Faker.String.base64(10),
      provider_status: :enqueued,
      sender_id: receiver3.id,
      receiver_id: sender.id,
      contact_id: receiver3.id,
      organization_id: organization.id
    })

    Repo.insert!(%Message{
      body: Shakespeare.hamlet(),
      flow: :inbound,
      type: :text,
      provider_message_id: Faker.String.base64(10),
      provider_status: :enqueued,
      sender_id: receiver4.id,
      receiver_id: sender.id,
      contact_id: receiver4.id,
      organization_id: organization.id
    })
  end

  @doc false
  @spec seed_messages_media :: nil
  def seed_messages_media do
    Repo.insert!(%MessageMedia{
      url: Faker.Avatar.image_url(),
      source_url: Faker.Avatar.image_url(),
      thumbnail: Faker.Avatar.image_url(),
      caption: "default caption",
      provider_media_id: Faker.String.base64(10)
    })

    Repo.insert!(%MessageMedia{
      url: Faker.Avatar.image_url(),
      source_url: Faker.Avatar.image_url(),
      thumbnail: Faker.Avatar.image_url(),
      caption: Faker.String.base64(10),
      provider_media_id: Faker.String.base64(10)
    })

    Repo.insert!(%MessageMedia{
      url: Faker.Avatar.image_url(),
      source_url: Faker.Avatar.image_url(),
      thumbnail: Faker.Avatar.image_url(),
      caption: Faker.String.base64(10),
      provider_media_id: Faker.String.base64(10)
    })

    Repo.insert!(%MessageMedia{
      url: Faker.Avatar.image_url(),
      source_url: Faker.Avatar.image_url(),
      thumbnail: Faker.Avatar.image_url(),
      caption: Faker.String.base64(10),
      provider_media_id: Faker.String.base64(10)
    })
  end

  @doc false
  @spec seed_users(Organization.t() | nil) :: Users.User.t()
  def seed_users(organization \\ nil) do
    organization = get_organization(organization)

    password = "12345678"

    {:ok, en_us} = Repo.fetch_by(Language, %{label_locale: "English"})

    contact1 =
      Repo.insert!(%Contact{
        phone: "919820112345",
        name: "NGO Basic User 1",
        language_id: en_us.id,
        optin_time: @now,
        last_message_at: @now,
        organization_id: organization.id
      })

    contact2 =
      Repo.insert!(%Contact{
        phone: "919876543210",
        name: "NGO Admin",
        language_id: en_us.id,
        optin_time: @now,
        last_message_at: @now,
        organization_id: organization.id
      })

    Users.create_user(%{
      name: "NGO Basic User 1",
      phone: "919820112345",
      password: password,
      confirm_password: password,
      roles: ["staff"],
      contact_id: contact1.id,
      organization_id: organization.id
    })

    Users.create_user(%{
      name: "NGO Admin",
      phone: "919876543210",
      password: password,
      confirm_password: password,
      roles: ["admin"],
      contact_id: contact2.id,
      organization_id: organization.id
    })
  end

  @doc false
  @spec seed_groups(Organization.t() | nil) :: nil
  def seed_groups(organization \\ nil) do
    organization = get_organization(organization)

    Repo.insert!(%Group{
      label: "Default Group",
      is_restricted: false,
      organization_id: organization.id
    })

    Repo.insert!(%Group{
      label: "Restricted Group",
      is_restricted: true,
      organization_id: organization.id
    })
  end

  @doc false
<<<<<<< HEAD
  @spec seed_group_contacts(Organization.t()) :: nil
  def seed_group_contacts(organization) do
    [c1, c2 | _] = Contacts.list_contacts(%{filter: %{organization_id: organization.id}})
    [g1, g2 | _] = Groups.list_groups(%{filter: %{organization_id: organization.id}})
=======
  @spec seed_group_contacts :: nil
  def seed_group_contacts do
    [_c1, c2, c3 | _] = Contacts.list_contacts()
    [g1, g2 | _] = Groups.list_groups()
>>>>>>> 24ac7f84

    Repo.insert!(%Groups.ContactGroup{
      contact_id: c2.id,
      group_id: g1.id
    })

    Repo.insert!(%Groups.ContactGroup{
      contact_id: c3.id,
      group_id: g1.id
    })

    Repo.insert!(%Groups.ContactGroup{
      contact_id: c2.id,
      group_id: g2.id
    })
  end

  @doc false
  @spec seed_group_users(Organization.t()) :: nil
  def seed_group_users(organization) do
    [u1, u2 | _] = Users.list_users(%{filter: %{organization_id: organization.id}})
    [g1, g2 | _] = Groups.list_groups(%{filter: %{organization_id: organization.id}})

    Repo.insert!(%Groups.UserGroup{
      user_id: u1.id,
      group_id: g1.id
    })

    Repo.insert!(%Groups.UserGroup{
      user_id: u2.id,
      group_id: g1.id
    })

    Repo.insert!(%Groups.UserGroup{
      user_id: u1.id,
      group_id: g2.id
    })
  end

  @doc false
  @spec seed_flows(Organization.t() | nil) :: nil
  def seed_flows(organization \\ nil) do
    organization = get_organization(organization)

    test_flow =
      Repo.insert!(%Flow{
        name: "Test Workflow",
        shortcode: "test",
        keywords: ["test"],
        version_number: "13.1.0",
        uuid: "defda715-c520-499d-851e-4428be87def6",
        organization_id: organization.id
      })

    Repo.insert!(%FlowRevision{
      definition: FlowRevision.default_definition(test_flow),
      flow_id: test_flow.id,
      status: "done"
    })

    sol_activity =
      Repo.insert!(%Flow{
        name: "SoL Activity",
        shortcode: "solactivity",
        keywords: ["solactivity"],
        version_number: "13.1.0",
        uuid: "b050c652-65b5-4ccf-b62b-1e8b3f328676",
        organization_id: organization.id
      })

    sol_activity_definition =
      File.read!(Path.join(:code.priv_dir(:glific), "data/flows/sol_activity.json"))
      |> Jason.decode!()

    sol_activity_definition =
      Map.merge(sol_activity_definition, %{
        "name" => sol_activity.name,
        "uuid" => sol_activity.uuid
      })

    Repo.insert!(%FlowRevision{
      definition: sol_activity_definition,
      flow_id: sol_activity.id,
      status: "done"
    })

    sol_feedback =
      Repo.insert!(%Flow{
        name: "SoL Feedback",
        shortcode: "solfeedback",
        keywords: ["solfeedback"],
        version_number: "13.1.0",
        uuid: "6c21af89-d7de-49ac-9848-c9febbf737a5",
        organization_id: organization.id
      })

    sol_feedback_definition =
      File.read!(Path.join(:code.priv_dir(:glific), "data/flows/sol_feedback.json"))
      |> Jason.decode!()

    sol_feedback_definition =
      Map.merge(sol_feedback_definition, %{
        "name" => sol_feedback.name,
        "uuid" => sol_feedback.uuid
      })

    Repo.insert!(%FlowRevision{
      definition: sol_feedback_definition,
      flow_id: sol_feedback.id,
      status: "done"
    })
  end

  @spec get_organization(Organization.t() | nil) :: Organization.t()
  defp get_organization(organization \\ nil) do
    if is_nil(organization),
      do: seed_organizations(),
      else: organization
  end

  @doc """
  Function to populate some basic data that we need for the system to operate. We will
  split this function up into multiple different ones for test, dev and production
  """
  @spec seed :: nil
  def seed do
    organization = get_organization()

    seed_providers()

    seed_contacts(organization)

    seed_users(organization)

    seed_tag(organization)

    seed_messages(organization)

    seed_messages_media()

    seed_flows(organization)

    seed_groups(organization)

    seed_group_contacts(organization)

    seed_group_users(organization)
  end
end<|MERGE_RESOLUTION|>--- conflicted
+++ resolved
@@ -361,17 +361,10 @@
   end
 
   @doc false
-<<<<<<< HEAD
   @spec seed_group_contacts(Organization.t()) :: nil
   def seed_group_contacts(organization) do
-    [c1, c2 | _] = Contacts.list_contacts(%{filter: %{organization_id: organization.id}})
+    [c1, c2, c3 | _] = Contacts.list_contacts(%{filter: %{organization_id: organization.id}})
     [g1, g2 | _] = Groups.list_groups(%{filter: %{organization_id: organization.id}})
-=======
-  @spec seed_group_contacts :: nil
-  def seed_group_contacts do
-    [_c1, c2, c3 | _] = Contacts.list_contacts()
-    [g1, g2 | _] = Groups.list_groups()
->>>>>>> 24ac7f84
 
     Repo.insert!(%Groups.ContactGroup{
       contact_id: c2.id,
