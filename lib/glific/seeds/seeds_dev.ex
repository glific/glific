--- conflicted
+++ resolved
@@ -292,12 +292,8 @@
       phone: "919820112345",
       password: password,
       confirm_password: password,
-<<<<<<< HEAD
-      roles: [%{id: 1, label: "staff"}]
-=======
       roles: ["staff"],
       contact_id: contact1.id
->>>>>>> 33365ef6
     })
 
     Users.create_user(%{
@@ -305,12 +301,8 @@
       phone: "919876543210",
       password: password,
       confirm_password: password,
-<<<<<<< HEAD
-      roles: [%{id: 1, label: "admin"}]
-=======
       roles: ["admin"],
       contact_id: contact2.id
->>>>>>> 33365ef6
     })
   end
 
