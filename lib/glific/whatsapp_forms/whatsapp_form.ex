defmodule Glific.WhatsappForms.WhatsappForm do
  @moduledoc """
  Whatsapp Form schema.
  """
  use Ecto.Schema
  import Ecto.Query, warn: false
  import Ecto.Changeset

  alias __MODULE__

  alias Glific.{
    Enums.WhatsappFormCategory,
    Enums.WhatsappFormStatus,
    Partners.Organization,
    Sheets.Sheet,
    WhatsappForms.WhatsappFormRevision
  }

  @type t() :: %__MODULE__{
          __meta__: Ecto.Schema.Metadata.t(),
          id: non_neg_integer() | nil,
          name: String.t() | nil,
          description: String.t() | nil,
          meta_flow_id: String.t() | nil,
          status: String.t(),
          definition: map() | nil,
          categories: [],
          organization_id: non_neg_integer() | nil,
          organization: Organization.t() | Ecto.Association.NotLoaded.t() | nil,
          sheet_id: non_neg_integer() | nil,
          sheet: Sheet.t() | Ecto.Association.NotLoaded.t() | nil,
          revision_id: non_neg_integer() | nil,
          revision: WhatsappFormRevision.t() | Ecto.Association.NotLoaded.t() | nil,
          inserted_at: DateTime.t() | nil,
          updated_at: DateTime.t() | nil
        }

  @required_fields [
    :name,
    :meta_flow_id,
    :categories,
    :organization_id
  ]

<<<<<<< HEAD
  @optional_fields [:description, :status, :sheet_id, :revision_id, :definition]
=======
  @optional_fields [:description, :status, :sheet_id, :revision_id]
>>>>>>> 2125e678

  schema "whatsapp_forms" do
    field(:name, :string)
    field(:description, :string)
    field(:meta_flow_id, :string)
    field(:status, WhatsappFormStatus, default: "draft")
    field(:definition, :map, default: %{})
    field(:categories, {:array, WhatsappFormCategory}, default: [])

<<<<<<< HEAD
    belongs_to(:organization, Organization)
    belongs_to(:sheet, Sheet)
    belongs_to(:revision, WhatsappFormRevision)
=======
    belongs_to :organization, Organization
    belongs_to :sheet, Sheet
    belongs_to :revision, WhatsappFormRevision
>>>>>>> 2125e678
    timestamps(type: :utc_datetime_usec)
  end

  @doc """
  Standard changeset pattern we use for all data types
  """
  @spec changeset(WhatsappForm.t(), map()) :: Ecto.Changeset.t()
  def changeset(whatsapp_form, attrs) do
    whatsapp_form
    |> cast(attrs, @required_fields ++ @optional_fields)
    |> validate_required(@required_fields)
    |> unique_constraint([:name, :organization_id])
  end
end<|MERGE_RESOLUTION|>--- conflicted
+++ resolved
@@ -42,11 +42,7 @@
     :organization_id
   ]
 
-<<<<<<< HEAD
   @optional_fields [:description, :status, :sheet_id, :revision_id, :definition]
-=======
-  @optional_fields [:description, :status, :sheet_id, :revision_id]
->>>>>>> 2125e678
 
   schema "whatsapp_forms" do
     field(:name, :string)
@@ -56,15 +52,8 @@
     field(:definition, :map, default: %{})
     field(:categories, {:array, WhatsappFormCategory}, default: [])
 
-<<<<<<< HEAD
     belongs_to(:organization, Organization)
     belongs_to(:sheet, Sheet)
-    belongs_to(:revision, WhatsappFormRevision)
-=======
-    belongs_to :organization, Organization
-    belongs_to :sheet, Sheet
-    belongs_to :revision, WhatsappFormRevision
->>>>>>> 2125e678
     timestamps(type: :utc_datetime_usec)
   end
 
