--- conflicted
+++ resolved
@@ -106,11 +106,6 @@
   @spec wa_list_conversations(list() | nil, map()) :: list() | integer
   def wa_list_conversations(group_ids, args) do
     group_ids
-<<<<<<< HEAD
-    |> get_groups(args.wa_group_opts)
-    |> get_conversations(args.wa_message_opts)
-  end
-=======
     |> get_wa_groups(args.wa_group_opts)
     |> get_conversations(args.wa_message_opts)
   end
@@ -127,5 +122,4 @@
     |> where([g], g.group_type == "WA")
     |> Repo.all()
   end
->>>>>>> a3a63399
 end