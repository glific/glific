--- conflicted
+++ resolved
@@ -482,7 +482,6 @@
     |> Repo.one()
   end
 
-<<<<<<< HEAD
   # This is the old way of generating the dashboard with graphs
   # @spec clean_data(any()) :: {:safe, [any()]}
   # defp clean_data(svg) when is_binary(svg) do
@@ -542,64 +541,6 @@
 
   #   "data:image/png;base64," <> base64_data
   # end
-=======
-  @spec clean_data(any()) :: {:safe, [any()]}
-  defp clean_data(svg) when is_binary(svg) do
-    {
-      :safe,
-      [
-        """
-        <svg width="320" height="120" xmlns="http://www.w3.org/2000/svg">
-          <text x="160" y="70" font-size="20" text-anchor="middle">No Data</text>
-        </svg>
-        """
-      ]
-    }
-  end
-
-  defp clean_data({:safe, data}) do
-    if is_binary(data) do
-      {:safe, [data]}
-    else
-      {:safe, data}
-    end
-  end
-
-  @spec load_pie_svg([any()], String.t()) :: String.t()
-  defp load_pie_svg(data, title) do
-    data
-    |> StatsLive.make_pie_chart_dataset()
-    |> (&StatsLive.render_pie_chart(title, &1)).()
-    |> clean_data()
-    |> convert_svg_to_binary()
-  end
-
-  @spec load_bar_svg([any()], String.t(), [String.t()]) :: String.t()
-  defp load_bar_svg(data, title, opts) do
-    data
-    |> StatsLive.make_bar_chart_dataset(opts)
-    |> (&StatsLive.render_bar_chart(title, &1)).()
-    |> clean_data()
-    |> convert_svg_to_binary()
-  end
-
-  @spec convert_svg_to_binary({atom(), any()}) :: String.t()
-  defp convert_svg_to_binary(svg) do
-    {:safe, svg_string} = svg
-
-    filename = System.tmp_dir!() <> "/temp.png"
-
-    # Can control the quality of the image by passing width:
-    svg_string
-    |> List.flatten()
-    |> Enum.join()
-    |> Resvg.svg_string_to_png(filename, resources_dir: System.tmp_dir!(), width: 1080)
-
-    {:ok, file_content} = File.read(filename)
-    File.rm!(filename)
-    file_content
-  end
->>>>>>> f7a55ae8
 
   @spec fetch_inbound_outbound(non_neg_integer(), String.t(), map()) :: [tuple()]
   defp fetch_inbound_outbound(org_id, duration, date_range) do
@@ -639,28 +580,10 @@
   """
   @spec mail_stats(Partners.Organization.t(), String.t()) :: {:ok, term} | {:error, term}
   def mail_stats(org, duration \\ "WEEKLY") do
-<<<<<<< HEAD
     contacts = Reports.get_kpi_data(org.id, "contacts", get_day_range(duration))
     conversations = Reports.get_kpi_data(org.id, "stats", get_day_range(duration))
     optin = StatsLive.fetch_count_data(:optin_chart_data, org.id, get_day_range(duration))
     messages = fetch_inbound_outbound(org.id, duration, get_day_range(duration))
-=======
-    contacts =
-      Reports.get_kpi_data(org.id, "contacts", get_day_range("WEEKLY"))
-      |> load_bar_svg("Contacts", ["Date", "Daily Contacts"])
-
-    conversations =
-      Reports.get_kpi_data(org.id, "stats", get_day_range("WEEKLY"))
-      |> load_bar_svg("Conversations", ["Hour", "Daily Conversations"])
-
-    optin =
-      StatsLive.fetch_count_data(:optin_chart_data, org.id, get_day_range(duration))
-      |> load_pie_svg("Contacts Optin Status")
-
-    messages =
-      fetch_inbound_outbound(org.id, duration, get_day_range(duration))
-      |> load_pie_svg("Messages")
->>>>>>> f7a55ae8
 
     # This is the old way of generating the dashboard with graphs
     # assigns = %{
@@ -676,13 +599,10 @@
     # }
 
     assigns = %{
-<<<<<<< HEAD
       contacts: contacts |> Enum.reduce(0, fn {_, value}, acc -> value + acc end),
       conversations: conversations |> Enum.reduce(0, fn {_, value}, acc -> value + acc end),
       messages: messages,
       optin: optin,
-=======
->>>>>>> f7a55ae8
       duration: duration,
       date_range: get_date_label(duration),
       dashboard_link: "https://#{org.shortcode}.tides.coloredcow.com/",
