--- conflicted
+++ resolved
@@ -192,21 +192,12 @@
 
   def execute(%{type: "call_webhook"} = action, context, message_stream) do
     # first call the webhook
-<<<<<<< HEAD
     json =
       Webhook.get(
         action.url,
         Keyword.new(action.headers, fn {k, v} -> {String.to_existing_atom(k), v} end),
         action.body
       )
-=======
-    json = Webhook.get(action.url, action.headers, action.body)
-
-    context =
-      if is_nil(json) or is_nil(action.result_name),
-        do: context,
-        else: FlowContext.update_results(context, action.result_name, json)
->>>>>>> ef605720
 
     if is_nil(json) or is_nil(action.result_name) do
       {:ok, context, ["Failure" | message_stream]}
