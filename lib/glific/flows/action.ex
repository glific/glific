--- conflicted
+++ resolved
@@ -115,14 +115,10 @@
     {:ok, context, message_stream}
   end
 
-<<<<<<< HEAD
-  def execute(%{type: type} = _action, context, message_stream)
-      when type == "set_run_result" do
-=======
+
   def execute(%{type: type} = action, context, message_stream)
   when type == "set_run_result" do
     IO.puts("Setting Contact Fields: #{action.name}, #{action.value}")
->>>>>>> 7237f405
     {:ok, context, message_stream}
   end
 
