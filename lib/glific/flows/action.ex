defmodule Glific.Flows.Action do
  @moduledoc """
  The Action object which encapsulates one action in a given node.
  """

  alias __MODULE__

  use Ecto.Schema
  import Ecto.Query, warn: false

  alias Glific.{
    Contacts.Contact,
    Dialogflow,
    Flows,
    Flows.Flow,
    Groups,
    Groups.Group,
    Messages.Message,
    Repo
  }

  alias Glific.Flows.{
    ContactAction,
    ContactField,
    ContactSetting,
    Flow,
    FlowContext,
    Node,
    Templating,
    Webhook
  }

  require Logger

  @min_delay 2

  @required_field_common [:uuid, :type]
  @required_fields_enter_flow [:flow | @required_field_common]
  @required_fields_language [:language | @required_field_common]
  @required_fields_set_contact_field [:value, :field | @required_field_common]
  @required_fields_set_contact_name [:name | @required_field_common]
  @required_fields_webhook [:url, :headers, :method, :result_name | @required_field_common]
  @required_fields_classifier [:input, :result_name | @required_field_common]
  @required_fields [:text | @required_field_common]
  @required_fields_label [:labels | @required_field_common]
  @required_fields_group [:groups | @required_field_common]
  @required_fields_contact [:contacts, :text | @required_field_common]
  @required_fields_waittime [:delay]
  @required_fields_interactive_template [:name, :id | @required_field_common]

  @type t() :: %__MODULE__{
          uuid: Ecto.UUID.t() | nil,
          name: String.t() | nil,
          text: String.t() | nil,
          value: String.t() | nil,
          url: String.t() | nil,
          headers: map() | nil,
          method: String.t() | nil,
          result_name: String.t() | nil,
          body: String.t() | nil,
          type: String.t() | nil,
          field: map() | nil,
          quick_replies: [String.t()],
          enter_flow_uuid: Ecto.UUID.t() | nil,
          enter_flow_name: String.t() | nil,
          enter_flow_expression: String.t() | nil,
          attachments: list() | nil,
          labels: list() | nil,
          groups: list() | nil,
          contacts: list() | nil,
          enter_flow: Flow.t() | nil,
          node_uuid: Ecto.UUID.t() | nil,
          node: Node.t() | nil,
          templating: Templating.t() | nil,
          wait_time: integer() | nil,
          interactive_template_id: integer() | nil
        }

  embedded_schema do
    field :uuid, Ecto.UUID
    field :name, :string
    field :text, :string
    field :value, :string

    # various fields for webhooks
    field :url, :string
    field :headers, :map
    field :method, :string
    field :result_name, :string
    field :body, :string

    # fields for certain actions: set_contact_field, set_contact_language
    field :field, :map
    field :language, :string

    field :type, :string

    field :quick_replies, {:array, :string}, default: []

    field :attachments, :map

    field :labels, :map
    field :groups, :map
    field :contacts, :map

    field :wait_time, :integer
    field :interactive_template_id, :integer

    field :node_uuid, Ecto.UUID
    embeds_one :node, Node

    embeds_one :templating, Templating

    field :enter_flow_uuid, Ecto.UUID
    field :enter_flow_name, :string
    field :enter_flow_expression, :string

    embeds_one :enter_flow, Flow
  end

  @spec process(map(), map(), Node.t(), map()) :: {Action.t(), map()}
  defp process(json, uuid_map, node, attrs) do
    action =
      Map.merge(
        %Action{
          uuid: json["uuid"],
          node_uuid: node.uuid,
          type: json["type"]
        },
        attrs
      )

    {action, Map.put(uuid_map, action.uuid, {:action, action})}
  end

  @doc """
  Process a json structure from floweditor to the Glific data types
  """
  @spec process(map(), map(), Node.t()) :: {Action.t(), map()}
  def process(%{"type" => "enter_flow"} = json, uuid_map, node) do
    Flows.check_required_fields(json, @required_fields_enter_flow)

    process(json, uuid_map, node, %{
      enter_flow_uuid: json["flow"]["uuid"],
      enter_flow_name: json["flow"]["name"],
      enter_flow_expression: json["flow"]["expression"]
    })
  end

  def process(%{"type" => "set_contact_language"} = json, uuid_map, node) do
    Flows.check_required_fields(json, @required_fields_language)
    process(json, uuid_map, node, %{text: json["language"]})
  end

  def process(%{"type" => "set_contact_name"} = json, uuid_map, node) do
    Flows.check_required_fields(json, @required_fields_set_contact_name)
    process(json, uuid_map, node, %{value: json["name"]})
  end

  def process(%{"type" => "set_contact_field"} = json, uuid_map, node) do
    Flows.check_required_fields(json, @required_fields_set_contact_field)

    name =
      if is_nil(json["field"]["name"]),
        do: json["field"]["key"],
        else: json["field"]["name"]

    process(json, uuid_map, node, %{
      value: json["value"],
      field: %{
        name: name,
        key: json["field"]["key"]
      }
    })
  end

  def process(%{"type" => "call_webhook"} = json, uuid_map, node) do
    Flows.check_required_fields(json, @required_fields_webhook)

    process(json, uuid_map, node, %{
      url: json["url"],
      method: json["method"],
      result_name: json["result_name"],
      body: json["body"],
      headers: json["headers"]
    })
  end

  def process(%{"type" => "call_classifier"} = json, uuid_map, node) do
    Flows.check_required_fields(json, @required_fields_classifier)

    process(json, uuid_map, node, %{
      input: json["input"],
      result_name: json["result_name"]
    })
  end

  def process(%{"type" => "add_input_labels"} = json, uuid_map, node) do
    Flows.check_required_fields(json, @required_fields_label)
    process(json, uuid_map, node, %{labels: json["labels"]})
  end

  def process(%{"type" => "add_contact_groups"} = json, uuid_map, node) do
    Flows.check_required_fields(json, @required_fields_group)
    process(json, uuid_map, node, %{groups: json["groups"]})
  end

  def process(%{"type" => "send_broadcast"} = json, uuid_map, node) do
    Flows.check_required_fields(json, @required_fields_contact)

    attrs = %{
      text: json["text"],
      attachments: process_attachments(json["attachments"]),
      contacts: json["contacts"]
    }

    {templating, uuid_map} = Templating.process(json["templating"], uuid_map)
    attrs = Map.put(attrs, :templating, templating)
    process(json, uuid_map, node, attrs)
  end

  def process(%{"type" => "send_interactive_msg"} = json, uuid_map, node) do
    Flows.check_required_fields(json, @required_fields_interactive_template)
    process(json, uuid_map, node, %{interactive_template_id: json["id"]})
  end

  def process(%{"type" => "remove_contact_groups"} = json, uuid_map, node) do
    Flows.check_required_fields(json, @required_fields_group)

    if json["all_groups"] do
      process(json, uuid_map, node, %{groups: ["all_groups"]})
    else
      process(json, uuid_map, node, %{groups: json["groups"]})
    end
  end

  def process(%{"type" => "wait_for_time"} = json, uuid_map, node) do
    Flows.check_required_fields(json, @required_fields_waittime)

    wait_time =
      if is_nil(json["delay"]) || String.trim(json["delay"]) == "" do
        0
      else
        String.to_integer(json["delay"])
      end

    process(json, uuid_map, node, %{wait_time: wait_time})
  end

  def process(json, uuid_map, node) do
    Flows.check_required_fields(json, @required_fields)

    attrs = %{
      name: json["name"],
      text: json["text"],
      quick_replies: json["quick_replies"],
      attachments: process_attachments(json["attachments"])
    }

    {templating, uuid_map} = Templating.process(json["templating"], uuid_map)
    attrs = Map.put(attrs, :templating, templating)

    process(json, uuid_map, node, attrs)
  end

  @spec get_name(atom()) :: String.t()
  defp get_name(module) do
    module
    |> Atom.to_string()
    |> String.split(".")
    |> List.last()
  end

  @spec check_entity_exists(map(), Keyword.t(), atom()) :: Keyword.t()
  defp check_entity_exists(entity, errors, object) do
    case Repo.fetch_by(object, %{id: entity["uuid"]}) do
      {:ok, _} -> errors
      _ -> [{object, "Could not find #{get_name(object)}: #{entity["name"]}"}] ++ errors
    end
  end

  @spec object(String.t()) :: atom()
  defp object("send_broadcast"), do: Contact
  defp object("add_contact_groups"), do: Group
  defp object("remove_contact_groups"), do: Group

  @doc """
  Validate a action and all its children
  """
  @spec validate(Action.t(), Keyword.t(), map()) :: Keyword.t()
  def validate(%{type: type, groups: groups} = action, errors, _flow)
      when type in ["add_contact_groups", "remove_contact_groups", "send_broadcast"] do
    # ensure that the contacts and/or groups exist that are involved in the above
    # action
    object = object(type)

    Enum.reduce(
      check_object(object, action, groups),
      errors,
      fn entity, errors ->
        case Glific.parse_maybe_integer(entity["uuid"]) do
          {:ok, _entity_id} ->
            # ensure entity_id exists
            check_entity_exists(entity, errors, object)

          _ ->
            [{object, "Could not parse #{get_name(object)}"}] ++ errors
        end
      end
    )
  end

  def validate(%{type: "enter_flow"} = action, errors, _flow) do
    # ensure that the flow exists
    case Repo.fetch_by(Flow, %{uuid: action.enter_flow_uuid}) do
      {:ok, _} -> errors
      _ -> [{Flow, "Could not find Sub Flow: #{action.enter_flow_name}"}] ++ errors
    end
  end

  def validate(%{type: "wait_for_time"} = action, errors, flow) do
    # ensure that any downstream messages from this action are of type HSM
    # if wait time > 24 hours!
    if action.wait_time >= 24 * 60 * 60 &&
         type_of_next_message(flow, action) == :session,
       do:
         [{Message, "The next message after a long wait for time should be an HSM template"}] ++
           errors,
       else: errors
  end

  def validate(%{type: "set_contact_language"} = action, errors, _flow) do
    if is_nil(action.text) || action.text == "",
      do: [{Message, "Language is a required field"}] ++ errors,
      else: errors
  end

  # default validate, do nothing
  def validate(_action, errors, _flow), do: errors

  defp check_object(Contact, action, _groups), do: action.contacts

  defp check_object(_object, _action, ["all_groups"]),
    do: Group |> select([m], %{"uuid" => m.id, "name" => m.label}) |> Repo.all()

  defp check_object(_object, action, _groups), do: action.groups

  @spec type_of_next_message(Flow.t(), Action.t()) :: atom()
  defp type_of_next_message(flow, action) do
    # lets keep this simple for now, we'll just go follow the exit of this
    # action to the next node
    {:node, node} = flow.uuid_map[action.node_uuid]
    [exit | _] = node.exits
    {:node, dest_node} = flow.uuid_map[exit.destination_node_uuid]
    [action | _] = dest_node.actions

    if is_nil(action.templating),
      do: :session,
      else: :hsm
  rescue
    # in case any of the uuids don't exist, we just trap the exception
    _ -> :unknown
  end

  @doc """
  Execute a action, given a message stream.
  Consume the message stream as processing occurs
  """
  @spec execute(Action.t(), FlowContext.t(), [Message.t()]) ::
          {:ok | :wait, FlowContext.t(), [Message.t()]} | {:error, String.t()}
  def execute(%{type: "send_msg"} = action, context, messages) do
    ContactAction.send_message(context, action, messages)
  end

  def execute(%{type: "send_interactive_msg"} = action, context, messages) do
    ContactAction.send_interactive_message(context, action, messages)
  end

  def execute(%{type: "send_broadcast"} = action, context, messages) do
    ContactAction.send_broadcast(context, action, messages)
  end

  def execute(%{type: "set_contact_language"} = action, context, messages) do
    # make sure we have a valid language to set
    context =
      if is_nil(action.text) || action.text == "",
        do: context,
        else: ContactSetting.set_contact_language(context, action.text)

    {:ok, context, messages}
  end

  def execute(%{type: "set_contact_name"} = action, context, messages) do
    value = ContactField.parse_contact_field_value(context, action.value)
    context = ContactSetting.set_contact_name(context, value)
    {:ok, context, messages}
  end

  # Fake the valid key so we can have the same function signature and simplify the code base
  def execute(%{type: "set_contact_field_valid"} = action, context, messages) do
    name = action.field.name
    key = String.downcase(name) |> String.replace(" ", "_")
    value = ContactField.parse_contact_field_value(context, action.value)

    context =
      if key == "settings",
        do: settings(context, value),
        else: ContactField.add_contact_field(context, key, name, value, "string")

    {:ok, context, messages}
  end

  def execute(%{type: "set_contact_field"} = action, context, messages) do
    # sometimes action.field.name does not exist based on what the user
    # has entered in the flow. We should have a validation for this, but
    # lets prevent the error from happening
    # if we dont recognize it, we just ignore it, and avoid an error being thrown
    # Issue #858
    if Map.get(action.field, :name) in ["", nil] do
      {:ok, context, messages}
    else
      execute(Map.put(action, :type, "set_contact_field_valid"), context, messages)
    end
  end

  def execute(%{type: "enter_flow"} = action, context, _messages) do
<<<<<<< HEAD

=======
>>>>>>> a5f02f40
    flow_uuid = get_flow_uuid(action, context)

    # check if we've seen this flow in this execution
    if Map.has_key?(context.uuids_seen, flow_uuid) do
      FlowContext.log_error("Repeated loop, hence finished the flow")
    else
      # check if we are looping with the same flow, if so reset
      # and start from scratch, since we really dont want to have too deep a stack
      maybe_reset_flows(context, flow_uuid)

      # if the action is part of a terminal node, then lets mark this context as
      # complete, and use the parent context
      {:node, node} = context.uuid_map[action.node_uuid]

      {context, parent_id} =
        if node.is_terminal == true,
          do: {FlowContext.reset_one_context(context), context.parent_id},
          else: {context, context.id}

      # we start off a new context here and dont really modify the current context
      # hence ignoring the return value of start_sub_flow
      # for now, we'll just delay by at least min_delay second
      context =
        context
        |> Map.put(:delay, max(context.delay + @min_delay, @min_delay))
        |> Map.update!(:uuids_seen, &Map.put(&1, flow_uuid, 1))

      Flow.start_sub_flow(context, flow_uuid, parent_id)

      # We null the messages here, since we are going into a different flow
      # this clears any potential errors
      {:ok, context, []}
    end
  end

  def execute(%{type: "call_webhook"} = action, context, messages) do
    # just call the webhook, and ask the caller to wait
    # we are processing the webhook using Oban and this happens asynchrnously
    Webhook.execute(action, context)
    # webhooks dont consume a message, so we send it forward
    {:wait, context, messages}
  end

  def execute(%{type: "call_classifier"} = action, context, messages) do
    # just call the classifier, and ask the caller to wait
    # we are processing the webhook using Oban and this happens asynchronously
    Dialogflow.execute(action, context, context.last_message)
    # webhooks dont consume a message, so we send it forward
    {:wait, context, messages}
  end

  def execute(%{type: "add_input_labels"} = action, context, messages) do
    ## We will soon figure out how we will manage the UUID with tags
    flow_label =
      action.labels
      |> Enum.map(fn label -> label["name"] end)
      |> Enum.join(", ")

    add_flow_label(context, flow_label)

    {:ok, context, messages}
  end

  def execute(%{type: "add_contact_groups"} = action, context, messages) do
    ## We will soon figure out how we will manage the UUID with tags
    _list =
      Enum.reduce(
        action.groups,
        [],
        fn group, _acc ->
          case Glific.parse_maybe_integer(group["uuid"]) do
            {:ok, group_id} ->
              Groups.create_contact_group(%{
                contact_id: context.contact_id,
                group_id: group_id,
                organization_id: context.organization_id
              })

            _ ->
              Logger.error("Could not parse action groups: #{inspect(action)}")
          end

          []
        end
      )

    {:ok, context, messages}
  end

  def execute(%{type: "remove_contact_groups"} = action, context, messages) do
    if action.groups == ["all_groups"] do
      groups_ids = Groups.get_group_ids()
      Groups.delete_contact_groups_by_ids(context.contact_id, groups_ids)
    else
      groups_ids =
        Enum.map(
          action.groups,
          fn group ->
            {:ok, group_id} = Glific.parse_maybe_integer(group["uuid"])
            group_id
          end
        )

      Groups.delete_contact_groups_by_ids(context.contact_id, groups_ids)
    end

    {:ok, context, messages}
  end

  def execute(%{type: "wait_for_time"} = _action, context, [msg]) do
    if msg.body != "No Response" do
      FlowContext.log_error("Unexpected message #{msg.body} received")
    else
      {:ok, context, []}
    end
  end

  def execute(%{type: "wait_for_time"} = action, context, []) do
    if action.wait_time <= 0 do
      {:ok, context, []}
    else
      {:ok, context} =
        FlowContext.update_flow_context(
          context,
          %{
            wakeup_at: DateTime.add(DateTime.utc_now(), action.wait_time),
            wait_for_time: true
          }
        )

      {:wait, context, []}
    end
  end

  def execute(action, _context, _messages),
    do: raise(UndefinedFunctionError, message: "Unsupported action type #{action.type}")

  @spec add_flow_label(FlowContext.t(), String.t()) :: nil
  defp add_flow_label(%{last_message: nil}, _flow_label), do: nil

  defp add_flow_label(%{last_message: last_message}, flow_label) do
    # there is a chance that:
    # when we send a fake temp message (like No Response)
    # or when a flow is resumed, there is no last_message
    # hence we check for the existence of one in these functions
    {:ok, _} =
      Repo.get(Message, last_message.id)
      |> Message.changeset(%{flow_label: flow_label})
      |> Repo.update()

    nil
  end

  @spec settings(FlowContext.t(), String.t()) :: FlowContext.t()
  defp settings(context, value) do
    case String.downcase(value) do
      "optout" ->
        ContactAction.optout(context)

      "optin" ->
        message_id =
          if context.last_message == nil,
            do: nil,
            else: context.last_message.bsp_message_id

        ContactAction.optin(
          context,
          method: "WA",
          message_id: message_id,
          bsp_status: :session_and_hsm
        )

      _ ->
        ContactSetting.set_contact_preference(context, value)
    end
  end

  # let's format attachment and add as a map
  @spec process_attachments(list()) :: map()
  defp process_attachments(nil), do: %{}

  ## we will remvoe this once we have a fix it form the flow editor
  defp process_attachments(attachment_list) do
    attachment_list
    |> Enum.reduce(%{}, fn attachment, acc -> do_process_attachment(attachment, acc) end)
  end

  @spec do_process_attachment(String.t(), map()) :: map()
  defp do_process_attachment(attachment, acc) do
    case String.split(attachment, ":", parts: 2) do
      [type, url] ->
        type = if type == "application", do: "document", else: type
        Map.put(acc, type, url)

      _ ->
        acc
    end
  end

  @spec maybe_reset_flows(FlowContext.t(), Ecto.UUID.t()) :: boolean
  defp maybe_reset_flows(context, flow_uuid) do
    # check and see if there are any matching flows that are not completed
    matching =
      FlowContext
      |> where([fc], fc.contact_id == ^context.contact_id)
      |> where([fc], fc.flow_uuid == ^flow_uuid)
      |> where([fc], is_nil(fc.completed_at))
      |> Repo.aggregate(:count)

    if matching > 0 do
      FlowContext.reset_all_contexts(context, "Repeated loop, hence finished the flow")
      true
    else
      false
    end

  end

  @spec get_flow_uuid(Action.t(), FlowContext.t()) :: String.t()
<<<<<<< HEAD
  defp get_flow_uuid(%{enter_flow_name: "Expression", enter_flow_expression: expression} = _action, context),
  do:
    FlowContext.parse_context_string(context, expression)
    |> Glific.execute_eex()
    |> String.trim()

  defp get_flow_uuid(action, _),
  do: action.enter_flow_uuid

=======
  defp get_flow_uuid(
         %{enter_flow_name: "Expression", enter_flow_expression: expression} = _action,
         context
       ),
       do:
         FlowContext.parse_context_string(context, expression)
         |> Glific.execute_eex()
         |> String.trim()

  defp get_flow_uuid(action, _),
    do: action.enter_flow_uuid
>>>>>>> a5f02f40
end<|MERGE_RESOLUTION|>--- conflicted
+++ resolved
@@ -424,12 +424,7 @@
   end
 
   def execute(%{type: "enter_flow"} = action, context, _messages) do
-<<<<<<< HEAD
-
-=======
->>>>>>> a5f02f40
     flow_uuid = get_flow_uuid(action, context)
-
     # check if we've seen this flow in this execution
     if Map.has_key?(context.uuids_seen, flow_uuid) do
       FlowContext.log_error("Repeated loop, hence finished the flow")
@@ -643,21 +638,9 @@
     else
       false
     end
-
   end
 
   @spec get_flow_uuid(Action.t(), FlowContext.t()) :: String.t()
-<<<<<<< HEAD
-  defp get_flow_uuid(%{enter_flow_name: "Expression", enter_flow_expression: expression} = _action, context),
-  do:
-    FlowContext.parse_context_string(context, expression)
-    |> Glific.execute_eex()
-    |> String.trim()
-
-  defp get_flow_uuid(action, _),
-  do: action.enter_flow_uuid
-
-=======
   defp get_flow_uuid(
          %{enter_flow_name: "Expression", enter_flow_expression: expression} = _action,
          context
@@ -669,5 +652,4 @@
 
   defp get_flow_uuid(action, _),
     do: action.enter_flow_uuid
->>>>>>> a5f02f40
 end