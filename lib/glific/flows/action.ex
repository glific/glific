defmodule Glific.Flows.Action do
  @moduledoc """
  The Action object which encapsulates one action in a given node.
  """

  alias __MODULE__

  use Ecto.Schema
  import Ecto.Query, warn: false

  alias Glific.{
    Contacts,
    Contacts.Contact,
    Dialogflow,
    Flows,
    Flows.Flow,
    Flows.WAGroupAction,
    Groups,
    Groups.Group,
    Messages,
    Messages.Message,
    Partners,
    Profiles,
    Repo,
    Sheets,
    Templates.InteractiveTemplate,
    ThirdParty.Kaapi,
    Tickets
  }

  alias Glific.Flows.{
    ContactAction,
    ContactField,
    ContactSetting,
    Flow,
    FlowContext,
    Node,
    Templating,
    Webhook
  }

  require Logger

  @contact_profile %{
    "Switch Profile" => :switch_profile,
    "Create Profile" => :create_profile,
    "Deactivate Profile" => :deactivate_profile
  }

  @required_field_common [:uuid, :type]
  @required_fields_enter_flow [:flow | @required_field_common]
  @required_fields_language [:language | @required_field_common]
  @required_fields_set_contact_field [:value, :field | @required_field_common]
  @required_fields_set_contact_profile [:value, :profile_type | @required_field_common]
  @required_fields_set_contact_name [:name | @required_field_common]
  @required_fields_webhook [:url, :headers, :method, :result_name | @required_field_common]
  @required_fields_classifier [:input, :result_name | @required_field_common]
  @required_fields [:text | @required_field_common]
  @required_fields_label [:labels | @required_field_common]
  @required_fields_sheet [:sheet_id, :result_name | @required_field_common]
  @required_fields_open_ticket [:body | @required_field_common]
  @required_fields_start_session [
    :contacts,
    :create_contact,
    :flow,
    :groups,
    :exclusions | @required_field_common
  ]
  @required_fields_group [:groups | @required_field_common]
  @required_fields_contact [:contacts, :text | @required_field_common]
  @required_fields_waittime [:delay]
  @required_fields_interactive_template [:name | @required_field_common]
  @required_fields_set_results [:name, :category, :value | @required_field_common]
  @required_fields_set_wa_group_field [:value, :field | @required_field_common]

  # They fall under actions, thus not using "wait for response" with them, as that is a router.
  @wait_for ["wait_for_time", "wait_for_result"]
  @template_type ["send_msg", "send_broadcast"]

  @type t() :: %__MODULE__{
          uuid: Ecto.UUID.t() | nil,
          name: String.t() | nil,
          text: String.t() | nil,
          value: String.t() | nil,
          input: String.t() | nil,
          url: String.t() | nil,
          headers: map() | nil,
          method: String.t() | nil,
          result_name: String.t() | nil,
          body: String.t() | nil,
          type: String.t() | nil,
          profile_type: String.t() | nil,
          create_contact: boolean,
          exclusions: boolean,
          is_template: boolean,
          flow: map() | nil,
          field: map() | nil,
          quick_replies: [String.t()],
          enter_flow_uuid: Ecto.UUID.t() | nil,
          enter_flow_name: String.t() | nil,
          enter_flow_expression: String.t() | nil,
          attachments: list() | nil,
          labels: list() | nil,
          groups: list() | nil,
          contacts: list() | nil,
          enter_flow: Flow.t() | nil,
          node_uuid: Ecto.UUID.t() | nil,
          node: Node.t() | nil,
          templating: Templating.t() | nil,
          ## this is a custom delay in minutes for wait for time nodes.
          ## Currently we use this only for the wait for time node.
          wait_time: integer() | nil,

          # Google sheet node specific fields
          row: map() | nil,
          row_data: list() | nil,
          action_type: String.t() | nil,
          range: String.t() | nil,
          sheet_id: integer() | nil,
          assignee: integer() | nil,
          topic: String.t() | nil,

          ## this is a custom delay in seconds before processing for the node.
          ## Currently only used for send messages
          delay: integer() | 0,
          # Interactive messages
          interactive_template_id: integer() | nil,
          interactive_template_expression: String.t() | nil,
          params_count: String.t() | nil,
          params: list() | nil,
          attachment_type: String.t() | nil,
          attachment_url: String.t() | nil,
          category: String.t() | nil
        }

  embedded_schema do
    field(:uuid, Ecto.UUID)
    field(:name, :string)
    field(:text, :string)
    field(:value, :string)
    field(:category, :string)
    field(:input, :string)

    # various fields for webhooks
    field(:url, :string)
    field(:headers, :map)
    field(:method, :string)
    field(:result_name, :string)
    field(:body, :string)

    # fields for certain actions: set_contact_field, set_contact_language
    field(:field, :map)
    field(:language, :string)

    field(:type, :string)
    field(:profile_type, :string)

    field(:create_contact, :boolean, default: false)
    field(:exclusions, :boolean, default: false)
    field(:is_template, :boolean, default: false)
    field(:flow, :map)

    field(:quick_replies, {:array, :string}, default: [])

    field(:attachments, :map)

    field(:labels, :map)
    field(:groups, :map)
    field(:contacts, :map)

    # fields for google sheet action
    field(:row, :map)
    field(:row_data, :map)
    field(:action_type, :string)
    field(:range, :string)
    field(:sheet_id, :integer)
    field(:assignee, :integer)
    field(:topic, :string)

    field(:wait_time, :integer)

    field(:interactive_template_id, :integer)

    field(:node_uuid, Ecto.UUID)
    embeds_one(:node, Node)

    embeds_one(:templating, Templating)

    field(:enter_flow_uuid, Ecto.UUID)
    field(:enter_flow_name, :string)
    field(:enter_flow_expression, :string)

    field(:params, {:array, :string}, default: [])
    field(:params_count, :string)
    field(:interactive_template_expression, :string)
    field(:attachment_type, :string)
    field(:attachment_url, :string)
    field(:delay, :integer, default: 0)

    embeds_one(:enter_flow, Flow)
  end

  @spec do_templating(map(), map(), Node.t(), map()) :: {Action.t(), map()}
  defp do_templating(json, uuid_map, node, attrs) do
    {templating, uuid_map} = Templating.process(json["templating"], uuid_map)
    is_template = json["templating"] != nil && map_size(json["templating"]) > 0

    attrs
    |> Map.put(:templating, templating)
    |> Map.put(:is_template, is_template)
    |> then(&process(json, uuid_map, node, &1))
  end

  @spec process(map(), map(), Node.t(), map()) :: {Action.t(), map()}
  defp process(json, uuid_map, node, attrs) do
    action =
      Map.merge(
        %Action{
          uuid: json["uuid"],
          node_uuid: node.uuid,
          type: json["type"],
          delay: Glific.parse_maybe_integer!(json["delay"] || 0)
        },
        attrs
      )

    {action, Map.put(uuid_map, action.uuid, {:action, action})}
  end

  @doc """
  Process a json structure from flow editor to the Glific data types
  """
  @spec process(map(), map(), Node.t()) :: {Action.t(), map()}
  def process(%{"type" => "link_google_sheet"} = json, uuid_map, node) do
    Flows.check_required_fields(json, @required_fields_sheet)

    process(json, uuid_map, node, %{
      sheet_id: json["sheet_id"],
      row: json["row"],
      row_data: json["row_data"] || [],
      url: json["url"] || [],
      action_type: json["action_type"] || "READ",
      range: json["range"] || "",
      result_name: json["result_name"]
    })
  end

  def process(%{"type" => "open_ticket"} = json, uuid_map, node) do
    Flows.check_required_fields(json, @required_fields_open_ticket)

    process(json, uuid_map, node, %{
      topic: json["topic"]["name"],
      body: json["body"],
      assignee: json["assignee"]["uuid"]
    })
  end

  def process(%{"type" => "start_session"} = json, uuid_map, node) do
    Flows.check_required_fields(json, @required_fields_start_session)

    process(json, uuid_map, node, %{
      contacts: json["contacts"],
      create_contact: json["create_contact"],
      flow: json["flow"],
      groups: json["groups"],
      exclusions: json["exclusions"]["in_a_flow"]
    })
  end

  def process(%{"type" => "enter_flow"} = json, uuid_map, node) do
    Flows.check_required_fields(json, @required_fields_enter_flow)

    process(json, uuid_map, node, %{
      enter_flow_uuid: json["flow"]["uuid"],
      enter_flow_name: json["flow"]["name"],
      enter_flow_expression: json["flow"]["expression"]
    })
  end

  def process(%{"type" => "set_contact_language"} = json, uuid_map, node) do
    Flows.check_required_fields(json, @required_fields_language)
    process(json, uuid_map, node, %{text: json["language"]})
  end

  def process(%{"type" => "set_contact_name"} = json, uuid_map, node) do
    Flows.check_required_fields(json, @required_fields_set_contact_name)
    process(json, uuid_map, node, %{value: json["name"]})
  end

  def process(%{"type" => "set_contact_profile"} = json, uuid_map, node) do
    Flows.check_required_fields(json, @required_fields_set_contact_profile)
    process(json, uuid_map, node, %{profile_type: json["profile_type"], value: json["value"]})
  end

  def process(%{"type" => "set_contact_field"} = json, uuid_map, node) do
    Flows.check_required_fields(json, @required_fields_set_contact_field)

    name =
      if is_nil(json["field"]["name"]),
        do: json["field"]["key"],
        else: json["field"]["name"]

    process(json, uuid_map, node, %{
      value: json["value"],
      field: %{
        name: name,
        key: json["field"]["key"]
      }
    })
  end

  def process(%{"type" => "set_wa_group_field"} = json, uuid_map, node) do
    Flows.check_required_fields(json, @required_fields_set_wa_group_field)

    name =
      if is_nil(json["field"]["name"]),
        do: json["field"]["key"],
        else: json["field"]["name"]

    process(json, uuid_map, node, %{
      value: json["value"],
      field: %{
        name: name,
        key: json["field"]["key"]
      }
    })
  end

  def process(%{"type" => "call_webhook"} = json, uuid_map, node) do
    Flows.check_required_fields(json, @required_fields_webhook)

    process(json, uuid_map, node, %{
      url: json["url"],
      method: json["method"],
      result_name: json["result_name"],
      body: json["body"],
      headers: json["headers"]
    })
  end

  def process(%{"type" => "call_classifier"} = json, uuid_map, node) do
    Flows.check_required_fields(json, @required_fields_classifier)

    process(json, uuid_map, node, %{
      input: json["input"],
      result_name: json["result_name"]
    })
  end

  def process(%{"type" => "add_input_labels"} = json, uuid_map, node) do
    Flows.check_required_fields(json, @required_fields_label)
    process(json, uuid_map, node, %{labels: process_labels(json["labels"])})
  end

  def process(%{"type" => "add_contact_groups"} = json, uuid_map, node) do
    Flows.check_required_fields(json, @required_fields_group)
    process(json, uuid_map, node, %{groups: json["groups"]})
  end

  def process(%{"type" => "send_broadcast"} = json, uuid_map, node) do
    Flows.check_required_fields(json, @required_fields_contact)

    attrs = %{
      text: json["text"],
      attachments: process_attachments(json["attachments"]),
      contacts: json["contacts"]
    }

    do_templating(json, uuid_map, node, attrs)
  end

  def process(%{"type" => "send_interactive_msg"} = json, uuid_map, node) do
    Flows.check_required_fields(json, @required_fields_interactive_template)

    process(json, uuid_map, node, %{
      interactive_template_id: json["id"],
      labels: process_labels(json["labels"]),
      params: json["params"] || [],
      params_count: json["paramsCount"] || "0",
      attachment_url: json["attachment_url"],
      attachment_type: json["attachment_type"],
      interactive_template_expression: json["expression"] || nil
    })
  end

  def process(%{"type" => "remove_contact_groups"} = json, uuid_map, node) do
    Flows.check_required_fields(json, @required_fields_group)

    if json["all_groups"] do
      process(json, uuid_map, node, %{groups: ["all_groups"]})
    else
      process(json, uuid_map, node, %{groups: json["groups"]})
    end
  end

  def process(%{"type" => "set_run_result"} = json, uuid_map, node) do
    Flows.check_required_fields(json, @required_fields_set_results)

    process(json, uuid_map, node, %{
      value: json["value"],
      category: json["category"],
      name: json["name"]
    })
  end

  @default_wait_time -1
  def process(%{"type" => type} = json, uuid_map, node)
      when type in @wait_for do
    Flows.check_required_fields(json, @required_fields_waittime)

    # use a default wait time< of 5 minutes
    wait_time =
      if is_nil(json["delay"]) || String.trim(json["delay"]) == "" do
        @default_wait_time
      else
        time = String.to_integer(json["delay"])

        if time <= 0,
          do: @default_wait_time,
          else: time
      end

    process(
      json,
      uuid_map,
      node,
      %{
        wait_time: wait_time,
        # this is potentially set in wait_for_result
        result_name: json["result_name"]
      }
    )
  end

  def process(json, uuid_map, node) do
    Flows.check_required_fields(json, @required_fields)

    attrs = %{
      name: json["name"],
      text: json["text"],
      labels: process_labels(json["labels"]),
      quick_replies: json["quick_replies"],
      attachments: process_attachments(json["attachments"])
    }

    do_templating(json, uuid_map, node, attrs)
  end

  @spec get_name(atom()) :: String.t()
  defp get_name(module) do
    module
    |> Atom.to_string()
    |> String.split(".")
    |> List.last()
  end

  @spec check_entity_exists(map(), Keyword.t(), atom()) :: Keyword.t()
  defp check_entity_exists(entity, errors, object) do
    case Repo.fetch_by(object, %{id: entity["uuid"]}) do
      {:ok, _} ->
        errors

      _ ->
        [{object, "Could not find #{get_name(object)}: #{entity["name"]}", "Critical"} | errors]
    end
  end

  @spec object(String.t()) :: atom()
  defp object("send_broadcast"), do: Contact
  defp object("add_contact_groups"), do: Group
  defp object("remove_contact_groups"), do: Group

  @doc """
  Validate a action and all its children
  """
  @spec validate(Action.t(), list(), map()) :: list()
  def validate(%{type: type, groups: groups} = action, errors, _flow)
      when type in ["add_contact_groups", "remove_contact_groups", "send_broadcast"] do
    # ensure that the contacts and/or groups exist that are involved in the above
    # action
    object = object(type)

    Enum.reduce(
      check_object(object, action, groups),
      errors,
      fn entity, errors ->
        case Glific.parse_maybe_integer(entity["uuid"]) do
          {:ok, _entity_id} ->
            # ensure entity_id exists
            check_entity_exists(entity, errors, object)

          _ ->
            [{object, "Could not parse #{get_name(object)}", "Critical"} | errors]
        end
      end
    )
  end

  def validate(%{type: "enter_flow"} = action, errors, _flow) do
    # ensure that the flow exists
    case Repo.fetch_by(Flow, %{uuid: action.enter_flow_uuid}) do
      {:ok, _} -> errors
      _ -> [{Flow, "Could not find Sub Flow: #{action.enter_flow_name}", "Critical"} | errors]
    end
  end

  def validate(%{type: type} = action, errors, flow)
      when type in @wait_for do
    # ensure that any downstream messages from this action are of type HSM
    # if wait time > 24 hours!
    if action.wait_time >= 24 * 60 * 60 &&
         type_of_next_message(flow, action) == :session,
       do: [
         {Message, "The next message after a long wait for time should be a template", "Warning"}
         | errors
       ],
       else: errors
  end

  def validate(%{type: "set_contact_language"} = action, errors, _flow) do
    if is_nil(action.text) || action.text == "",
      do: [{Message, "Language is a required field", "Warning"} | errors],
      else: errors
  end

  def validate(%{type: type, is_template: true} = action, errors, _flow)
      when type in @template_type do
    if action.templating == nil,
      do: [
        {Message, "A template could not be found in the flow", "Critical"}
        | errors
      ],
      else: errors
  end

  def validate(%{type: "send_interactive_msg"} = action, errors, flow) do
    {:node, node} = flow.uuid_map[action.node_uuid]

    if is_nil(action.interactive_template_expression) do
      errors
      |> check_missing_interactive_template(action, flow)
      |> check_the_next_node(node, flow)
    else
      check_the_next_node(errors, node, flow)
    end
  end

  # default validate, do nothing
  def validate(_action, errors, _flow), do: errors

  @spec check_missing_interactive_template(list(), Action.t(), map()) :: list()
  defp check_missing_interactive_template(errors, action, flow) do
    Repo.fetch_by(
      InteractiveTemplate,
      %{id: action.interactive_template_id, organization_id: flow.organization_id}
    )
    |> case do
      {:ok, _} -> errors
      {:error, _} -> [{Message, "An Interactive template does not exist", "Critical"} | errors]
    end
  end

  @spec check_the_next_node(list(), map(), map()) :: list()
  defp check_the_next_node(errors, node, flow) do
    [exit | _] = node.exits

    case exit.destination_node_uuid do
      nil ->
        warning_message(errors, node.uuid)

      _ ->
        {:node, dest_node} = flow.uuid_map[exit.destination_node_uuid]

        if dest_node.router == nil or
             dest_node.router.wait == nil do
          warning_message(errors, node.uuid)
        else
          errors
        end
    end
  end

  @spec warning_message(list(), String.t()) :: list()
  defp warning_message(errors, node_id) do
    node_label = String.slice(node_id, -4..-1)

    [
      {Message, "The next node after interactive Node #{node_label} should be wait for response",
       "Warning"}
      | errors
    ]
  end

  defp check_object(Contact, action, _groups), do: action.contacts

  defp check_object(_object, _action, ["all_groups"]),
    do: Group |> select([m], %{"uuid" => m.id, "name" => m.label}) |> Repo.all()

  defp check_object(_object, action, _groups), do: action.groups

  @spec type_of_next_message(Flow.t(), Action.t()) :: atom()
  defp type_of_next_message(flow, action) do
    # lets keep this simple for now, we'll just go follow the exit of this
    # action to the next node
    {:node, node} = flow.uuid_map[action.node_uuid]
    [exit | _] = node.exits
    {:node, dest_node} = flow.uuid_map[exit.destination_node_uuid]
    [action | _] = dest_node.actions

    if is_nil(action.templating),
      do: :session,
      else: :hsm
  rescue
    # in case any of the uuids don't exist, we just trap the exception
    _ -> :unknown
  end

  ## Label formatter so that we can apply the dynamic label to the message
  @spec process_labels(list() | nil) :: list() | nil
  defp process_labels(labels) when is_list(labels) do
    Enum.map(
      labels,
      fn label ->
        if is_nil(label["name_match"]),
          do: label,
          else: Map.put_new(label, "name", label["name_match"])
      end
    )
  end

  defp process_labels(labels), do: labels

  @doc """
  Execute a action, given a message stream.
  Consume the message stream as processing occurs
  """
  @spec execute(Action.t(), FlowContext.t(), [Message.t()]) ::
          {:ok | :wait, FlowContext.t(), [Message.t()]} | {:error, String.t()}

  def execute(%{type: "link_google_sheet"} = action, context, _messages) do
    {context, message} = Sheets.execute(action, context)
    {:ok, context, [message]}
  end

  def execute(
        %{type: "call_webhook", method: "FUNCTION", url: "filesearch-gpt"} = action,
        context,
        []
      ) do
    # just call the webhook, and ask the caller to wait
    # we are processing the webhook using Oban and this happens asynchronously

    # Webhooks don't consume messages, so if we send a message while a webhook node is running,
    # the node won't be executed again because it only matches when the message list is empty (`[]`)
    if FunWithFlags.enabled?(:is_kaapi_enabled, for: %{organization_id: context.organization_id}) do
<<<<<<< HEAD
      with {:ok, kaapi_secrets} <- fetch_kaapi_creds(context.organization_id),
=======
      with {:ok, kaapi_secrets} <- Kaapi.fetch_kaapi_creds(context.organization_id),
>>>>>>> 06da8c50
           api_key when is_binary(api_key) <- Map.get(kaapi_secrets, "api_key"),
           updated_headers <- Map.put(action.headers, "X-API-KEY", api_key),
           updated_action <- %{action | headers: updated_headers} do
        Webhook.webhook_and_wait(updated_action, context, true)
      else
        {:error, _error} ->
          Webhook.webhook_and_wait(action, context, false)
      end
    else
      Webhook.execute(action, context)
      {:wait, context, []}
    end
  end

  def execute(%{type: "call_webhook"} = action, context, []) do
    Webhook.execute(action, context)
    {:wait, context, []}
  end

  def execute(%{type: "call_webhook"} = _action, context, messages) do
    {:wait, context, messages}
  end

  def execute(
        %{type: "set_wa_group_field"} = action,
        %{wa_group_id: wa_group_id} = context,
        messages
      ) do
    # we raise error if this action is runnning for a contact flow
    if is_nil(wa_group_id) do
      execute(%{action | type: "invalid action"}, context, messages)
    else
      name = action.field.name
      key = action.field[:key] || String.downcase(name) |> String.replace(" ", "_")
      value = ContactField.parse_contact_field_value(context, action.value)

      context = ContactField.add_wa_group_field(context, key, name, value, "string")

      {:ok, context, messages}
    end
  end

  def execute(%{type: "send_msg"} = action, %{wa_group_id: wa_group_id} = context, messages)
      when wa_group_id != nil do
    action = Map.put(action, :templating, nil)
    WAGroupAction.send_message(context, action, messages)
  end

  def execute(%{type: "set_run_result"} = action, context, messages) do
    value =
      context
      |> FlowContext.parse_context_string(action.value)
      |> Glific.execute_eex()

    category =
      context
      |> FlowContext.parse_context_string(action.category)

    results = %{
      "input" => value,
      "value" => value,
      "category" => category,
      "inserted_at" => DateTime.utc_now()
    }

    updated_context = FlowContext.update_results(context, %{action.name => results})

    {:ok, updated_context, messages}
  end

  def execute(action, %{wa_group_id: wa_group_id} = context, messages)
      when wa_group_id != nil do
    Logger.error(
      "Unsupported action type: for flow_id #{inspect(context.flow_id)} wa_group_id #{inspect(context.wa_group_id)} and the message is #{inspect(messages)}"
    )

    raise(UndefinedFunctionError, message: "Unsupported action type #{action.type} for WA group")
  end

  def execute(%{type: "send_msg"} = action, context, messages) do
    templating = Templating.execute(action.templating, context, messages)
    action = Map.put(action, :templating, templating)
    ContactAction.send_message(context, action, messages)
  end

  def execute(%{type: "send_interactive_msg"} = action, context, messages) do
    ContactAction.send_interactive_message(context, action, messages)
  end

  def execute(%{type: "send_broadcast"} = action, context, messages) do
    ContactAction.send_broadcast(context, action, messages)
  end

  def execute(%{type: "start_session"} = action, context, _messages),
    do: Flow.execute(action, context)

  def execute(%{type: "set_contact_language"} = action, context, messages) do
    # make sure we have a valid language to set
    context =
      if is_nil(action.text) || action.text == "",
        do: context,
        else: ContactSetting.set_contact_language(context, action.text)

    {:ok, context, messages}
  end

  def execute(%{type: "set_contact_name"} = action, context, messages) do
    value = ContactField.parse_contact_field_value(context, action.value)
    context = ContactSetting.set_contact_name(context, value)
    {:ok, context, messages}
  end

  # Fake the valid key so we can have the same function signature and simplify the code base
  def execute(%{type: "set_contact_field_valid"} = action, context, messages) do
    name = action.field.name
    key = action.field[:key] || String.downcase(name) |> String.replace(" ", "_")
    value = ContactField.parse_contact_field_value(context, action.value)

    context =
      if key == "settings",
        do: settings(context, value),
        else: ContactField.add_contact_field(context, key, name, value, "string")

    {:ok, context, messages}
  end

  def execute(%{type: "set_contact_field"} = action, context, messages) do
    # sometimes action.field.name does not exist based on what the user
    # has entered in the flow. We should have a validation for this, but
    # lets prevent the error from happening
    # if we don't recognize it, we just ignore it, and avoid an error being thrown
    # Issue #858
    if Map.get(action.field, :name) in ["", nil] do
      {:ok, context, messages}
    else
      execute(Map.put(action, :type, "set_contact_field_valid"), context, messages)
    end
  end

  def execute(%{type: "set_contact_profile"} = action, context, _messages) do
    {context, message} =
      @contact_profile
      |> Map.get(action.profile_type)
      |> Profiles.handle_flow_action(context, action)

    {:ok, context, [message]}
  end

  def execute(%{type: "enter_flow"} = action, context, _messages) do
    flow_uuid = get_flow_uuid(action, context)

    # check if we've seen this flow in this execution
    if Map.has_key?(context.uuids_seen, flow_uuid) do
      Glific.log_error("Repeated loop, hence finished the flow", false)
    else
      # check if we are looping with the same flow, if so reset
      # and start from scratch, since we really don't want to have too deep a stack
      maybe_reset_flows(context, flow_uuid)

      # if the action is part of a terminal node, then lets mark this context as
      # complete, and use the parent context
      {:node, node} = context.uuid_map[action.node_uuid]

      {context, parent_id} =
        if node.is_terminal == true,
          do:
            {FlowContext.reset_one_context(context,
               source: "enter_flow",
               event_meta: %{
                 "action" => "#{inspect(action)}",
                 "current_flow_uuid" => context.flow_uuid,
                 "new_flow" => flow_uuid
               }
             ), context.parent_id},
          else: {context, context.id}

      # we start off a new context here and don't really modify the current context
      # hence ignoring the return value of start_sub_flow
      # for now, we'll just delay by at least min_delay second

      context = Map.update!(context, :uuids_seen, &Map.put(&1, flow_uuid, 1))

      Flow.start_sub_flow(context, flow_uuid, parent_id)

      # We null the messages here, since we are going into a different flow
      # this clears any potential errors
      {:ok, context, []}
    end
  end

  def execute(%{type: "open_ticket"} = action, context, _messages) do
    {context, message} = Tickets.execute(action, context)

    {:ok, context, [message]}
  end

  def execute(%{type: "call_classifier"} = action, context, messages) do
    # just call the classifier, and ask the caller to wait

    ## Check if we have a different input then last message.
    ## If yes then pass that string as a message.
    ## we might need more refactoring here. But this is fine for now.

    message =
      if action.input in [nil, "@input.text"],
        do: context.last_message,
        else:
          Messages.create_temp_message(
            context.organization_id,
            FlowContext.parse_context_string(context, action.input),
            contact_id: context.contact_id,
            session_uuid: context.id
          )
          |> Repo.preload(contact: [:language])

    Dialogflow.execute(action, context, message)
    {:wait, context, messages}
  end

  def execute(%{type: "add_input_labels"} = action, context, messages) do
    ## We will soon figure out how we will manage the UUID with tags
    flow_label =
      action.labels
      |> Enum.map_join(", ", fn label ->
        FlowContext.parse_context_string(context, label["name"])
      end)

    add_flow_label(context, flow_label)

    {:ok, context, messages}
  end

  def execute(%{type: "add_contact_groups"} = action, context, messages) do
    ## We will soon figure out how we will manage the UUID with tags
    _list =
      Enum.reduce(
        action.groups,
        [],
        fn group, _acc ->
          case Glific.parse_maybe_integer(group["uuid"]) do
            {:ok, group_id} ->
              Groups.create_contact_group(%{
                contact_id: context.contact_id,
                group_id: group_id,
                organization_id: context.organization_id
              })

              {:ok, _} =
                Contacts.capture_history(context.contact_id, :contact_groups_updated, %{
                  event_label: "Added to collection: \"#{group["name"]}\"",
                  event_meta: %{
                    context_id: context.id,
                    group: %{
                      id: group_id,
                      name: group["name"],
                      uuid: group["uuid"]
                    },
                    flow: %{
                      id: context.flow.id,
                      name: context.flow.name,
                      uuid: context.flow.uuid
                    }
                  }
                })

            _ ->
              Logger.error("Could not parse action groups: #{inspect(action)}")
          end

          []
        end
      )

    {:ok, context, messages}
  end

  def execute(%{type: "remove_contact_groups"} = action, context, messages) do
    if action.groups == ["all_groups"] do
      groups_ids = Groups.get_group_ids()
      Groups.delete_contact_groups_by_ids(context.contact_id, groups_ids)

      {:ok, _} =
        Contacts.capture_history(context.contact_id, :contact_groups_updated, %{
          event_label: "Removed from All the collections",
          event_meta: %{
            context_id: context.id,
            group: %{
              ids: groups_ids
            },
            flow: %{
              id: context.flow.id,
              name: context.flow.name,
              uuid: context.flow.uuid
            }
          }
        })
    else
      groups_ids =
        Enum.map(
          action.groups,
          fn group ->
            {:ok, group_id} = Glific.parse_maybe_integer(group["uuid"])

            {:ok, _} =
              Contacts.capture_history(context.contact_id, :contact_groups_updated, %{
                event_label: "Removed from collection: \"#{group["name"]}\"",
                event_meta: %{
                  context_id: context.id,
                  group: %{
                    id: group_id,
                    name: group["name"],
                    uuid: group["uuid"]
                  },
                  flow: %{
                    id: context.flow.id,
                    name: context.flow.name,
                    uuid: context.flow.uuid
                  }
                }
              })

            group_id
          end
        )

      Groups.delete_contact_groups_by_ids(context.contact_id, groups_ids)
    end

    {:ok, context, messages}
  end

  def execute(%{type: type} = _action, context, [msg])
      when type in @wait_for do
    if msg.body != "No Response" do
      Logger.info(
        "Message #{msg.body} with context (#{context.id}) received while waiting for time"
      )

      {:error, "unexpected message received while waiting for time"}
    else
      {:ok, context, []}
    end
  end

  @sleep_timeout 4 * 1000

  def execute(%{type: type} = action, context, [])
      when type in @wait_for do
    if action.wait_time == @default_wait_time do
      ## Ideally we should do it by async call
      ## but this is fine as a sort term fix.
      Process.sleep(@sleep_timeout)
      {:ok, context, []}
    else
      {:ok, context} =
        FlowContext.update_flow_context(
          context,
          %{
            wakeup_at: DateTime.add(DateTime.utc_now(), action.wait_time),
            is_background_flow: context.flow.is_background,
            is_await_result: type == "wait_for_result"
          }
        )

      {:wait, context, []}
    end
  end

  def execute(action, context, messages) do
    Logger.error(
      "Unsupported action type: for flow_id #{inspect(context.flow_id)} contact_id #{inspect(context.contact_id)} and the message is #{inspect(messages)}"
    )

    raise(UndefinedFunctionError, message: "Unsupported action type #{action.type}")
  end

  @spec add_flow_label(FlowContext.t(), String.t()) :: nil
  defp add_flow_label(%{last_message: nil}, _flow_label), do: nil

  defp add_flow_label(%{last_message: last_message}, flow_label) do
    # there is a chance that:
    # when we send a fake temp message (like No Response)
    # or when a flow is resumed, there is no last_message
    # hence we check for the existence of one in these functions
    message = Repo.get(Message, last_message.id)

    new_labels =
      if message.flow_label in [nil, ""] do
        flow_label
      else
        message.flow_label <> ", " <> flow_label
      end

    {:ok, _} =
      Repo.get(Message, last_message.id)
      |> Message.changeset(%{flow_label: new_labels})
      |> Repo.update()

    nil
  end

  @spec settings(FlowContext.t(), String.t()) :: FlowContext.t()
  defp settings(context, value) do
    case String.downcase(value) do
      "optout" ->
        ContactAction.optout(context)

      "optin" ->
        message_id =
          if context.last_message == nil,
            do: nil,
            else: context.last_message.bsp_message_id

        ContactAction.optin(
          context,
          method: "WA",
          message_id: message_id,
          bsp_status: :session_and_hsm
        )

      _ ->
        ContactSetting.set_contact_preference(context, value)
    end
  end

  # let's format attachment and add as a map
  @spec process_attachments(list()) :: map()
  defp process_attachments(nil), do: %{}

  ## we will remove this once we have a fix it form the flow editor
  defp process_attachments(attachment_list) do
    attachment_list
    |> Enum.reduce(%{}, fn attachment, acc -> do_process_attachment(attachment, acc) end)
  end

  @spec do_process_attachment(String.t(), map()) :: map()
  defp do_process_attachment(attachment, acc) do
    case String.split(attachment, ":", parts: 2) do
      [type, url] ->
        type = if type == "application", do: "document", else: type
        Map.put(acc, type, url)

      _ ->
        acc
    end
  end

  @spec maybe_reset_flows(FlowContext.t(), Ecto.UUID.t()) :: boolean
  defp maybe_reset_flows(context, flow_uuid) do
    # check and see if there are any matching flows that are not completed
    matching =
      FlowContext
      |> where([fc], fc.contact_id == ^context.contact_id)
      |> where([fc], fc.flow_uuid == ^flow_uuid)
      |> where([fc], is_nil(fc.completed_at))
      |> Repo.aggregate(:count)

    if matching > 0 do
      FlowContext.reset_all_contexts(context, "Repeated loop, hence finished the flow")
      true
    else
      false
    end
  end

  @spec get_flow_uuid(Action.t(), FlowContext.t()) :: String.t()
  defp get_flow_uuid(
         %{enter_flow_name: "Expression", enter_flow_expression: expression} = _action,
         context
       ),
       do:
         FlowContext.parse_context_string(context, expression)
         |> Glific.execute_eex()
         |> String.trim()

  defp get_flow_uuid(action, _),
    do: action.enter_flow_uuid

  @spec fetch_kaapi_creds(non_neg_integer) :: nil | {:ok, any} | {:error, any}
  defp fetch_kaapi_creds(organization_id) do
    organization = Partners.organization(organization_id)

    organization.services["kaapi"]
    |> case do
      nil ->
        {:error, "Kaapi is not active"}

      credentials ->
        {:ok, credentials.secrets}
    end
  end
end<|MERGE_RESOLUTION|>--- conflicted
+++ resolved
@@ -19,7 +19,6 @@
     Groups.Group,
     Messages,
     Messages.Message,
-    Partners,
     Profiles,
     Repo,
     Sheets,
@@ -653,11 +652,7 @@
     # Webhooks don't consume messages, so if we send a message while a webhook node is running,
     # the node won't be executed again because it only matches when the message list is empty (`[]`)
     if FunWithFlags.enabled?(:is_kaapi_enabled, for: %{organization_id: context.organization_id}) do
-<<<<<<< HEAD
-      with {:ok, kaapi_secrets} <- fetch_kaapi_creds(context.organization_id),
-=======
       with {:ok, kaapi_secrets} <- Kaapi.fetch_kaapi_creds(context.organization_id),
->>>>>>> 06da8c50
            api_key when is_binary(api_key) <- Map.get(kaapi_secrets, "api_key"),
            updated_headers <- Map.put(action.headers, "X-API-KEY", api_key),
            updated_action <- %{action | headers: updated_headers} do
@@ -1135,18 +1130,4 @@
 
   defp get_flow_uuid(action, _),
     do: action.enter_flow_uuid
-
-  @spec fetch_kaapi_creds(non_neg_integer) :: nil | {:ok, any} | {:error, any}
-  defp fetch_kaapi_creds(organization_id) do
-    organization = Partners.organization(organization_id)
-
-    organization.services["kaapi"]
-    |> case do
-      nil ->
-        {:error, "Kaapi is not active"}
-
-      credentials ->
-        {:ok, credentials.secrets}
-    end
-  end
 end