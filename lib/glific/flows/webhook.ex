--- conflicted
+++ resolved
@@ -86,17 +86,10 @@
   end
 
   @doc """
-<<<<<<< HEAD
   Update a webhook log with the given message.
-  """
-  @spec update_log(WebhookLog.t() | non_neg_integer, map()) ::
-          {:ok, WebhookLog.t()}
-=======
-  Update a webhook log with the response message.
   """
   @spec update_log(WebhookLog.t() | non_neg_integer, map() | binary()) ::
           {:ok, WebhookLog.t()} | {:error, Ecto.Changeset.t()}
->>>>>>> adef3d77
   def update_log(webhook_log_id, message) when is_integer(webhook_log_id) do
     webhook_log = Repo.get!(WebhookLog, webhook_log_id)
     update_log(webhook_log, message)
@@ -469,7 +462,6 @@
           |> Map.put("flow_id", context.flow_id)
           |> Map.put("contact_id", context.contact_id)
 
-
         headers =
           add_signature(parsed_attrs.header, context.organization_id, body)
           |> Enum.reduce([], fn {k, v}, acc -> acc ++ [{k, v}] end)
@@ -491,6 +483,7 @@
                     is_await_result: true
                   }
                 )
+
               {:wait, context, []}
 
             %{success: false, reason: data} ->
