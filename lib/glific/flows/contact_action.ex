defmodule Glific.Flows.ContactAction do
  @moduledoc """
  Since many of the functions, also do a few actions like send a message etc
  centralizing it here
  """

  alias Glific.{
    Contacts,
    Flows.Action,
    Flows.FlowContext,
    Flows.Localization,
    Flows.MessageVarParser,
    Messages,
    Processor.Helper
  }

  defp send_session_message_template(context, shortcode) do
    language_id = context.contact.language_id
    session_template = Helper.get_session_message_template(shortcode, language_id)

    {:ok, _message} =
      Messages.create_and_send_session_template(
        session_template,
        %{
          receiver_id: context.contact_id,
          send_at: DateTime.add(DateTime.utc_now(), context.delay)
        }
      )

    # increment the delay
    %{context | delay: context.delay + 1}
  end

  @doc """
  If the template is not define for the message send text messages
  """
  @spec send_message(FlowContext.t(), Action.t()) :: FlowContext.t()
  def send_message(context, %Action{templating: templating, text: _text} = action)
      when is_nil(templating) do
    # get the test translation if needed
    text = Localization.get_translation(context, action)

    # Since we are saving the data after loading the flow
    # so we have to fetch the latest contact fields
    message_vars = %{"contact" => get_contact_field_map(context.contact_id)}
    body = MessageVarParser.parse(text, message_vars)

<<<<<<< HEAD
    IO.inspect("language language")
    IO.inspect(action.attachments)

    {type, media_id} = get_media_from_attachment(action.attachments)

    {:ok, _message} = Messages.create_and_send_message(%{
            body: body,
            type: :text,
            receiver_id: context.contact_id
    })

    context
=======
    {:ok, _message} =
      Messages.create_and_send_message(%{
        body: body,
        type: :text,
        receiver_id: context.contact_id,
        send_at: DateTime.add(DateTime.utc_now(), context.delay)
      })

    # increment the delay
    %{context | delay: context.delay + 1}
>>>>>>> 27b71d05
  end

  @doc """
  Given a shortcode and a context, send the right session template message
  to the contact
  """
  def send_message(context, %Action{templating: templating, attachments: attachments}) do
    message_vars = %{"contact" => get_contact_field_map(context.contact_id)}
    vars = Enum.map(templating.variables, &MessageVarParser.parse(&1, message_vars))
    session_template = Messages.parse_template_vars(templating.template, vars)

    {type, media_id} = get_media_from_attachment(attachments)

    {:ok, _message} =
      Messages.create_and_send_session_template(
        session_template,
        %{
          receiver_id: context.contact_id,
          send_at: DateTime.add(DateTime.utc_now(), context.delay)
        }
      )

    # increment the delay
    %{context | delay: context.delay + 1}
  end


  @spec get_media_from_attachment(map()) :: {atom(), nil | integer()}
  defp get_media_from_attachment(%{}), do: {:text, nil}

  defp get_media_from_attachment(attachment) do
    IO.inspect(attachment)
    {:text, nil}
  end


  @doc """
  Contact opts out
  """
  @spec optout(FlowContext.t()) :: FlowContext.t()
  def optout(context) do
    context = send_session_message_template(context, "optout")

    # We need to update the contact with optout_time and status
    Contacts.contact_opted_out(context.contact.phone, DateTime.utc_now())
    context
  end

  @spec get_contact_field_map(integer) :: map()
  defp get_contact_field_map(contact_id) do
    contact =
      Glific.Contacts.get_contact!(contact_id)
      |> Glific.Repo.preload([:language])

    contact.fields
    |> Enum.reduce(%{"fields" => %{}}, fn {field, map}, acc ->
      put_in(acc, ["fields", field], map["value"])
    end)
    |> put_in(["fields", :language], %{label: contact.language.label})
  end


end<|MERGE_RESOLUTION|>--- conflicted
+++ resolved
@@ -45,20 +45,7 @@
     message_vars = %{"contact" => get_contact_field_map(context.contact_id)}
     body = MessageVarParser.parse(text, message_vars)
 
-<<<<<<< HEAD
-    IO.inspect("language language")
-    IO.inspect(action.attachments)
-
-    {type, media_id} = get_media_from_attachment(action.attachments)
-
-    {:ok, _message} = Messages.create_and_send_message(%{
-            body: body,
-            type: :text,
-            receiver_id: context.contact_id
-    })
-
-    context
-=======
+   {type, media_id} = get_media_from_attachment(action.attachments)
     {:ok, _message} =
       Messages.create_and_send_message(%{
         body: body,
@@ -69,7 +56,6 @@
 
     # increment the delay
     %{context | delay: context.delay + 1}
->>>>>>> 27b71d05
   end
 
   @doc """
