defmodule Glific.Flows.Templating do
  @moduledoc """
  The Case object which encapsulates one category in a given node.
  """
  alias __MODULE__

  use Ecto.Schema
  import Ecto.Changeset

  alias Glific.Templates.SessionTemplate

  @required_fields [:uuid, :template]
  @optional_fields [:name]

  @type t() :: %__MODULE__{
          uuid: Ecto.UUID.t() | nil,
          name: String.t() | nil,
          template: SessionTemplate.t() | nil
        }

  embedded_schema do
    field :uuid, Ecto.UUID
    field :name, :string
    embeds_one :template, SessionTemplate
  end

  @doc """
  Standard changeset pattern we use for all data types
  """
  @spec changeset(Templating.t(), map()) :: Ecto.Changeset.t()
  def changeset(case, attrs) do
    case
    |> cast(attrs, @required_fields ++ @optional_fields)
    |> validate_required(@required_fields)
  end

  @doc """
  Process a json structure from floweditor to the Glific data types
  """
  @spec process(map(), map()) :: {Templating.t(), map()}
  def process(json, uuid_map) when is_nil(json), do: {json, uuid_map}

  @doc """
  Process a json structure from floweditor to the Glific data types
  """
  def process(json, uuid_map) do
<<<<<<< HEAD
    {:ok, template} =
      Glific.Repo.fetch_by(SessionTemplate, %{
        shortcode: String.downcase(json["template"]["name"]),
        language_id: 2
      })

=======
    {:ok, template} = Glific.Repo.fetch_by(SessionTemplate, %{uuid: String.downcase(json["template"]["uuid"])})
>>>>>>> a040b0e8
    templating = %Templating{
      uuid: json["template"]["uuid"],
      name: json["template"]["name"],
      template: template
    }

    {templating, Map.put(uuid_map, templating.uuid, {:templating, templating})}
  end
end<|MERGE_RESOLUTION|>--- conflicted
+++ resolved
@@ -44,16 +44,7 @@
   Process a json structure from floweditor to the Glific data types
   """
   def process(json, uuid_map) do
-<<<<<<< HEAD
-    {:ok, template} =
-      Glific.Repo.fetch_by(SessionTemplate, %{
-        shortcode: String.downcase(json["template"]["name"]),
-        language_id: 2
-      })
-
-=======
     {:ok, template} = Glific.Repo.fetch_by(SessionTemplate, %{uuid: String.downcase(json["template"]["uuid"])})
->>>>>>> a040b0e8
     templating = %Templating{
       uuid: json["template"]["uuid"],
       name: json["template"]["name"],
