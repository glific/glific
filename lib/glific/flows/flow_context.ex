--- conflicted
+++ resolved
@@ -396,13 +396,8 @@
     |> where([fc], is_nil(fc.completed_at))
     |> add_date_clause(after_insert_date)
     # lets not touch the contexts which are waiting to be woken up at a specific time
-<<<<<<< HEAD
-    # |> where([fc], fc.wait_for_time == false)
-    |> Repo.update_all(set: [completed_at: now, updated_at: now])
-=======
     |> where([fc], fc.is_background_flow == false)
     |> Repo.update_all(set: [completed_at: now, node_uuid: nil, updated_at: now])
->>>>>>> b74d3342
   end
 
   @doc """
