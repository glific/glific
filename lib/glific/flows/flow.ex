--- conflicted
+++ resolved
@@ -57,14 +57,10 @@
     field :nodes, :map, virtual: true
     field :localization, :map, virtual: true
 
-<<<<<<< HEAD
-    field :status, :string, virtual: true, default: "published"
-=======
     # This is the dynamic status that we use primarily during
     # flow execution. It tells us if we are using the draft version
     # or the published version of the flow
-    field :status, :string, virtual: true, default: "done"
->>>>>>> b2e13aaa
+    field :status, :string, virtual: true, default: "published"
 
     field :keywords, {:array, :string}, default: []
     field :ignore_keywords, :boolean, default: false
