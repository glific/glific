defmodule Glific.Flows.Flow do
  @moduledoc """
  The flow object which encapsulates the complete flow as emitted by
  by `https://github.com/nyaruka/floweditor`
  """
  alias __MODULE__

  use Ecto.Schema
  import Ecto.Changeset
  import Ecto.Query, warn: false

  alias Glific.{
    Contacts.Contact,
    Flows.FlowContext,
    Flows.FlowRevision,
    Flows.Node,
    Repo,
    Settings.Language
  }

  alias Glific.Enums.FlowType

  @required_fields [:name, :language_id, :uuid, :shortcode]
  @optional_fields [:flow_type, :version_number, :uuid_map, :nodes]

  @type t :: %__MODULE__{
          __meta__: Ecto.Schema.Metadata.t(),
          id: non_neg_integer | nil,
          name: String.t() | nil,
          shortcode: String.t() | nil,
          uuid: Ecto.UUID.t() | nil,
          uuid_map: map() | nil,
          flow_type: String.t() | nil,
          nodes: [Node.t()] | nil,
          version_number: String.t() | nil,
          language_id: non_neg_integer | nil,
          language: Language.t() | Ecto.Association.NotLoaded.t() | nil,
          revisions: [FlowRevision.t()] | Ecto.Association.NotLoaded.t() | nil,
          inserted_at: :utc_datetime | nil,
          updated_at: :utc_datetime | nil
        }

  schema "flows" do
    field :name, :string
    field :shortcode, :string

    field :version_number, :string
    field :flow_type, FlowType
    field :uuid, Ecto.UUID

    field :uuid_map, :map, virtual: true
    field :nodes, :map, virtual: true

    belongs_to :language, Language

    has_many :revisions, FlowRevision

    timestamps(type: :utc_datetime)
  end


  @doc """
  Standard changeset pattern we use for all data types
  """
  @spec changeset(Flow.t(), map()) :: Ecto.Changeset.t()
  def changeset(flow, attrs) do
    flow
    |> cast(attrs, @required_fields ++ @optional_fields)
    |> validate_required(@required_fields)
    |> foreign_key_constraint(:language_id)
  end

  @doc """
  Process a json structure from floweditor to the Glific data types
  """
  @spec process(map(), Flow.t()) :: Flow.t()
  def process(json, flow) do
    {nodes, uuid_map} =
      Enum.reduce(
        json["nodes"],
        {[], %{}},
        fn node_json, acc ->
          {node, uuid_map} = Node.process(node_json, elem(acc, 1), flow)
          {[node | elem(acc, 0)], uuid_map}
        end
      )

    flow
    |> Map.put(:uuid_map, uuid_map)
    |> Map.put(:nodes, Enum.reverse(nodes))
  end

  @doc """
  Build the context so we can execute the flow
  """
  @spec context(Flow.t(), Contact.t()) :: {:ok, FlowContext.t()} | {:error, String.t()}
  def context(%Flow{nodes: nodes}, _contact) when nodes == [],
    do: {:error, "An empty flow cannot have a context or be executed"}

  def context(flow, contact) do
    # get the first node
    node = hd(flow.nodes)

    attrs = %{
      contact: contact,
      contact_id: contact.id,
      flow_id: flow.id,
      uuid_map: flow.uuid_map,
      node_uuid: node.uuid
    }

    {:ok, context} =
      %FlowContext{}
      |> FlowContext.changeset(attrs)
      |> Repo.insert()

    context
    |> Repo.preload(:contact)
    |> Map.put(:node, node)
  end

  # in some cases floweditor wraps the json under a "definition" key
  @spec clean_definition(map()) :: map()
  defp clean_definition(json),
    do: elem(Map.pop(json, "definition", json), 0) |> Map.delete("_ui")

  @doc """
  load the latest revision, specifically json definition from the
  flow_revision table. We return the clean definition back
  """
  @spec get_latest_definition(integer) :: map()
  def get_latest_definition(flow_id) do
    query =
      from fr in FlowRevision,
        where: fr.revision_number == 0 and fr.flow_id == ^flow_id,
        select: fr.definition

    Repo.one(query)
    # lets get rid of stuff we don't use, specfically the definition and
    # UI layout of the flow
    |> clean_definition()
  end

  @doc """
  Load the latest revision for a specific flow and setup for
  flow execution.

  The args can be a specific filter. For now, the calling function
  either sends a shortcode map or a flow_uuid map
  """
  @spec load_flow(map()) :: Flow.t() | nil
  def load_flow(args) do
    case Repo.fetch_by(Flow, args) do
      {:ok, flow} ->
        flow.id
        |> get_latest_definition()
        |> process(flow)

      _ ->
        nil
    end
  end

  @doc """
  Start a flow, given a shortcode and a contact_id
  """
  @spec start_flow(String.t(), Contact.t()) ::
          {:ok, FlowContext.t(), [String.t()]} | {:error, String.t()}
  def start_flow(shortcode, contact) do
<<<<<<< HEAD
    flow = load_flow(shortcode)
=======
    flow = load_flow(%{shortcode: shortcode})

>>>>>>> 74c4f868
    FlowContext.init_context(flow, contact)
  end

  @doc """
  Create a subflow of an existing flow
  """
  @spec start_sub_flow(FlowContext.t(), Ecto.UUID.t()) ::
          {:ok, FlowContext.t(), [String.t()]} | {:error, String.t()}
  def start_sub_flow(context, uuid) do
    # we might want to put the current one under some sort of pause status
    flow = load_flow(%{uuid: uuid})

    FlowContext.init_context(flow, context.contact, context.id)
  end
end<|MERGE_RESOLUTION|>--- conflicted
+++ resolved
@@ -57,7 +57,6 @@
 
     timestamps(type: :utc_datetime)
   end
-
 
   @doc """
   Standard changeset pattern we use for all data types
@@ -167,12 +166,7 @@
   @spec start_flow(String.t(), Contact.t()) ::
           {:ok, FlowContext.t(), [String.t()]} | {:error, String.t()}
   def start_flow(shortcode, contact) do
-<<<<<<< HEAD
-    flow = load_flow(shortcode)
-=======
     flow = load_flow(%{shortcode: shortcode})
-
->>>>>>> 74c4f868
     FlowContext.init_context(flow, contact)
   end
 
