--- conflicted
+++ resolved
@@ -4,13 +4,8 @@
   import Ecto.Changeset
   alias __MODULE__
 
-<<<<<<< HEAD
-  alias Glific.{Contacts.Contact, Messages.MessageMedia, Tags.Tag}
+  alias Glific.{Contacts.Contact, Messages.MessageMedia, Tags.Tag, Users.User}
   alias Glific.Enums.{MessageFlow, MessageStatus, MessageType}
-=======
-  alias Glific.{Contacts.Contact, Messages.MessageMedia, Tags.Tag, Users.User}
-  alias Glific.Enums.{MessageFlow, MessageStatus, MessageTypes}
->>>>>>> f4560f19
 
   @type t() :: %__MODULE__{
           __meta__: Ecto.Schema.Metadata.t(),
@@ -52,13 +47,9 @@
   schema "messages" do
     field :body, :string
     field :flow, MessageFlow
-<<<<<<< HEAD
     field :type, MessageType
-=======
-    field :type, MessageTypes
     field :status, MessageStatus
 
->>>>>>> f4560f19
     field :provider_message_id, :string
     field :provider_status, MessageStatus
     field :sent_at, :utc_datetime
