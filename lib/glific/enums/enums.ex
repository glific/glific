defmodule Glific.Enums do
  @moduledoc """
  The Enum provides a location for all enum related macros. All the constants that
  Ecto/Elixir used are exposed here as macros, so other files can invoke them as simple
  functions
  """

  # get all the enum constants into this module scope
  use Glific.Enums.Constants

  @doc ~S"""
  Lets ensure that the constants evaluate to some expected values

  ## Examples

  iex> Glific.Enums.api_status_const()
  [:ok, :error]

  iex> Glific.Enums.contact_status_const()
  [:blocked, :failed, :invalid, :processing, :valid]

  iex> Glific.Enums.contact_provider_status_const()
  [:none, :session, :session_and_hsm, :hsm]

  iex> Glific.Enums.flow_case_const()
  [:has_any_word]

  iex> Glific.Enums.flow_router_const()
  [:switch]

  iex> Glific.Enums.flow_action_type_const()
  [:enter_flow, :send_msg, :set_contact_language, :wait_for_response,
  :set_contact_field]

  iex> Glific.Enums.flow_type_const()
  [:message]

  iex> Glific.Enums.message_flow_const()
  [:inbound, :outbound]

  iex> Glific.Enums.message_status_const()
  [:sent, :delivered, :enqueued, :error, :read, :received, :contact_opt_out, :reached, :seen, :played, :deleted]

  iex> Glific.Enums.message_type_const()
  [:audio, :contact, :document, :hsm, :image, :location, :list, :quick_reply, :text, :video, :sticker, :location_request_message, :poll, :whatsapp_form_response]

  iex> Glific.Enums.question_type_const()
  [:text, :numeric, :date]

  iex> Glific.Enums.sort_order_const()
  [:asc, :desc]

  We also test the ecto enums in this file, since they exist outside a module

  iex> Glific.Enums.APIStatus.__enum_map__()
  Glific.Enums.api_status_const()

  iex> Glific.Enums.ContactStatus.__enum_map__()
  Glific.Enums.contact_status_const()

  iex> Glific.Enums.ContactProviderStatus.__enum_map__()
  Glific.Enums.contact_provider_status_const()

  iex> Glific.Enums.FlowCase.__enum_map__()
  Glific.Enums.flow_case_const()

  iex> Glific.Enums.FlowRouter.__enum_map__()
  Glific.Enums.flow_router_const()

  iex> Glific.Enums.FlowActionType.__enum_map__()
  Glific.Enums.flow_action_type_const()

  iex> Glific.Enums.FlowType.__enum_map__()
  Glific.Enums.flow_type_const()

  iex> Glific.Enums.MessageFlow.__enum_map__()
  Glific.Enums.message_flow_const()

  iex> Glific.Enums.MessageStatus.__enum_map__()
  Glific.Enums.message_status_const()

  iex> Glific.Enums.MessageType.__enum_map__()
  Glific.Enums.message_type_const()

  iex> Glific.Enums.QuestionType.__enum_map__()
  Glific.Enums.question_type_const()

  iex> Glific.Enums.SortOrder.__enum_map__()
  Glific.Enums.sort_order_const()

  iex> Glific.Enums.ContactFieldValueType.__enum_map__()
  Glific.Enums.contact_field_value_type_const()

  iex> Glific.Enums.ContactFieldScope.__enum_map__()
  Glific.Enums.contact_field_scope_const()

  iex> Glific.Enums.UserRoles.__enum_map__()
  Glific.Enums.user_roles_const()

  iex> Glific.Enums.TemplateButtonType.__enum_map__()
  Glific.Enums.template_button_type_const()

  iex> Glific.Enums.OrganizationStatus.__enum_map__()
  Glific.Enums.organization_status_const()

  iex> Glific.Enums.InteractiveMessageType.__enum_map__()
  Glific.Enums.interactive_message_type_const()

  iex> Glific.Enums.ImportContactsType.__enum_map__()
  Glific.Enums.import_contacts_type_const()

  iex> Glific.Enums.certificate_template_type_const()
  [:slides]

  iex> Glific.Enums.WhatsappFormStatus.__enum_map__()
  Glific.Enums.whatsapp_form_status_const()

  iex> Glific.Enums.WhatsappFormCategory.__enum_map__()
  Glific.Enums.whatsapp_form_category_const()
  """

  defmacro api_status_const,
    do: Macro.expand(@api_status_const, __CALLER__)

  defmacro contact_status_const,
    do: Macro.expand(@contact_status_const, __CALLER__)

  defmacro contact_provider_status_const,
    do: Macro.expand(@contact_provider_status_const, __CALLER__)

  defmacro flow_case_const,
    do: Macro.expand(@flow_case_const, __CALLER__)

  defmacro flow_router_const,
    do: Macro.expand(@flow_router_const, __CALLER__)

  defmacro flow_action_type_const,
    do: Macro.expand(@flow_action_type_const, __CALLER__)

  defmacro flow_type_const,
    do: Macro.expand(@flow_type_const, __CALLER__)

  defmacro message_flow_const,
    do: Macro.expand(@message_flow_const, __CALLER__)

  defmacro message_status_const,
    do: Macro.expand(@message_status_const, __CALLER__)

  defmacro message_type_const,
    do: Macro.expand(@message_type_const, __CALLER__)

  defmacro question_type_const,
    do: Macro.expand(@question_type_const, __CALLER__)

  defmacro sort_order_const,
    do: Macro.expand(@sort_order_const, __CALLER__)

  defmacro contact_field_value_type_const,
    do: Macro.expand(@contact_field_value_type_const, __CALLER__)

  defmacro contact_field_scope_const,
    do: Macro.expand(@contact_field_scope_const, __CALLER__)

  defmacro user_roles_const,
    do: Macro.expand(@user_roles_const, __CALLER__)

  defmacro template_button_type_const,
    do: Macro.expand(@template_button_type_const, __CALLER__)

  defmacro organization_status_const,
    do: Macro.expand(@organization_status_const, __CALLER__)

  defmacro interactive_message_type_const,
    do: Macro.expand(@interactive_message_type_const, __CALLER__)

  defmacro import_contacts_type_const,
    do: Macro.expand(@import_contacts_type_const, __CALLER__)

  defmacro certificate_template_type_const,
    do: Macro.expand(@certificate_template_type_const, __CALLER__)

<<<<<<< HEAD
  defmacro sheet_sync_status_const,
    do: Macro.expand(@sheet_sync_status_const, __CALLER__)
=======
  defmacro whatsapp_form_status_const,
    do: Macro.expand(@whatsapp_form_status_const, __CALLER__)

  defmacro whatsapp_form_category_const,
    do: Macro.expand(@whatsapp_form_category_const, __CALLER__)
>>>>>>> 6f3e7720
end<|MERGE_RESOLUTION|>--- conflicted
+++ resolved
@@ -179,14 +179,12 @@
   defmacro certificate_template_type_const,
     do: Macro.expand(@certificate_template_type_const, __CALLER__)
 
-<<<<<<< HEAD
   defmacro sheet_sync_status_const,
     do: Macro.expand(@sheet_sync_status_const, __CALLER__)
-=======
+
   defmacro whatsapp_form_status_const,
     do: Macro.expand(@whatsapp_form_status_const, __CALLER__)
 
   defmacro whatsapp_form_category_const,
     do: Macro.expand(@whatsapp_form_category_const, __CALLER__)
->>>>>>> 6f3e7720
 end