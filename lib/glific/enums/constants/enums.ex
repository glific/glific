--- conflicted
+++ resolved
@@ -112,12 +112,12 @@
         :slides
       ]
 
-<<<<<<< HEAD
       # Sheet sync status types
       @sheet_sync_status_const [
         :success,
         :failed
-=======
+      ]
+
       # status of whatsapp form
       @whatsapp_form_status_const [
         :draft,
@@ -134,7 +134,6 @@
         :customer_support,
         :survey,
         :other
->>>>>>> 6f3e7720
       ]
     end
   end
