defmodule Glific.Enums.Constants do
  @moduledoc """
  The Enums constant are where all enum values across our entire
  application should be defined. This is the source of truth for
  all enums
  """

  defmacro __using__(_opts) do
    quote do
      # standard first part of a tuple for many api calls
      @api_status_const [:ok, :error]

      # the status determines if we can send a message to the contact
<<<<<<< HEAD
      @contact_status_const [:failed, :invalid, :processing, :valid, :blocked]
=======
      @contact_status_const [:blocked, :failed, :invalid, :processing, :valid]
>>>>>>> 169292b4

      # the provider status determines if we can send a message to the contact
      @contact_provider_status_const [:none, :session, :session_and_hsm, :hsm]

      # the enums for the flow engine
      @flow_case_const [:has_any_word]

      @flow_router_const [:switch]

      @flow_action_type_const [
        :enter_flow,
        :send_msg,
        :set_contact_language,
        :wait_for_response,
        :set_contact_field
      ]

      @flow_type_const [:message]

      # the direction of the messages: inbound: provider to glific, outbound: glific to provider
      @message_flow_const [:inbound, :outbound]

      # the status of the message as indicated by the provider
      @message_status_const [
        :sent,
        :delivered,
        :enqueued,
        :error,
        :read,
        :received,
        :contact_opt_out
      ]

      # the different possible types of message
      @message_type_const [:audio, :contact, :document, :hsm, :image, :location, :text, :video]

      # the possible question type constants
      @question_type_const [:text, :numeric, :date]

      # the possible sort direction for lists/rows, typically used in DB operations
      @sort_order_const [:asc, :desc]
    end
  end
end<|MERGE_RESOLUTION|>--- conflicted
+++ resolved
@@ -11,11 +11,7 @@
       @api_status_const [:ok, :error]
 
       # the status determines if we can send a message to the contact
-<<<<<<< HEAD
-      @contact_status_const [:failed, :invalid, :processing, :valid, :blocked]
-=======
       @contact_status_const [:blocked, :failed, :invalid, :processing, :valid]
->>>>>>> 169292b4
 
       # the provider status determines if we can send a message to the contact
       @contact_provider_status_const [:none, :session, :session_and_hsm, :hsm]
