defmodule Glific.Partners do
  @moduledoc """
  The Partners context. This is the gateway for the application to access/update all the organization
  and Provider information.
  """
  @behaviour Waffle.Storage.Google.Token.Fetcher

  use Publicist

  import Ecto.Query, warn: false

  alias Glific.{
    Bigquery,
    Caches,
    Flags,
    Partners.Credential,
    Partners.Organization,
    Partners.Provider,
    Repo,
    Settings.Language
  }

  @doc """
  Returns the list of providers.

  ## Examples

      iex> list_providers()
      [%Provider{}, ...]

  """
  @spec list_providers(map()) :: [%Provider{}, ...]
  def list_providers(args \\ %{}),
    do: Repo.list_filter(args, Provider, &Repo.opts_with_name/2, &filter_provider_with/2)

  @doc """
  Return the count of providers, using the same filter as list_providers
  """
  @spec count_providers(map()) :: integer
  def count_providers(args \\ %{}),
    do: Repo.count_filter(args, Provider, &filter_provider_with/2)

  @spec filter_provider_with(Ecto.Queryable.t(), %{optional(atom()) => any}) :: Ecto.Queryable.t()
  defp filter_provider_with(query, filter) do
    filter = Map.delete(filter, :organization_id)
    Repo.filter_with(query, filter)
  end

  @doc """
  Gets a single provider.

  Raises `Ecto.NoResultsError` if the Provider does not exist.

  ## Examples

      iex> get_provider!(123)
      %Provider{}

      iex> get_provider!(456)
      ** (Ecto.NoResultsError)

  """
  @spec get_provider!(id :: integer) :: %Provider{}
  def get_provider!(id), do: Repo.get!(Provider, id)

  @doc """
  Creates a provider.

  ## Examples

      iex> create_provider(%{field: value})
      {:ok, %Provider{}}

      iex> create_provider(%{field: bad_value})
      {:error, %Ecto.Changeset{}}

  """
  @spec create_provider(map()) :: {:ok, %Provider{}} | {:error, Ecto.Changeset.t()}
  def create_provider(attrs \\ %{}) do
    %Provider{}
    |> Provider.changeset(attrs)
    |> Repo.insert()
  end

  @doc """
  Updates a provider.

  ## Examples

      iex> update_provider(provider, %{field: new_value})
      {:ok, %Provider{}}

      iex> update_provider(provider, %{field: bad_value})
      {:error, %Ecto.Changeset{}}

  """
  @spec update_provider(%Provider{}, map()) :: {:ok, %Provider{}} | {:error, Ecto.Changeset.t()}
  def update_provider(%Provider{} = provider, attrs) do
    provider
    |> Provider.changeset(attrs)
    |> Repo.update()
  end

  @doc """
  Deletes a provider.

  ## Examples

      iex> delete_provider(provider)
      {:ok, %Provider{}}

      iex> delete_provider(provider)
      {:error, %Ecto.Changeset{}}

  """
  @spec delete_provider(%Provider{}) :: {:ok, %Provider{}} | {:error, Ecto.Changeset.t()}
  def delete_provider(%Provider{} = provider) do
    provider
    |> Ecto.Changeset.change()
    |> Ecto.Changeset.no_assoc_constraint(:organizations, name: "organizations_provider_id_fkey")
    |> Ecto.Changeset.no_assoc_constraint(:credential)
    |> Repo.delete()
  end

  @doc ~S"""
  Returns an `%Ecto.Changeset{}` for tracking provider changes.

  ## Examples

      iex> change_provider(provider)
      %Ecto.Changeset{data: %Provider{}}

  """
  @spec change_provider(%Provider{}, map()) :: Ecto.Changeset.t()
  def change_provider(%Provider{} = provider, attrs \\ %{}) do
    Provider.changeset(provider, attrs)
  end

  @doc ~S"""
  Returns the list of organizations.

  ## Examples

      iex> Glific.Partners.list_organizations()
      [%Glific.Partners.Organization{}, ...]

  """
  @spec list_organizations(map()) :: [Organization.t()]
  def list_organizations(args \\ %{}),
    do: Repo.list_filter(args, Organization, &Repo.opts_with_name/2, &filter_organization_with/2)

  @doc """
  List of organizations that are active within the system
  """
  @spec active_organizations :: map()
  def active_organizations do
    Organization
    |> where([q], q.is_active == true)
    |> select([q], [q.id, q.name])
    |> Repo.all(skip_organization_id: true)
    |> Enum.reduce(%{}, fn row, acc ->
      [id, value] = row
      Map.put(acc, id, value)
    end)
  end

  @doc """
  Return the count of organizations, using the same filter as list_organizations
  """
  @spec count_organizations(map()) :: integer
  def count_organizations(args \\ %{}),
<<<<<<< HEAD
    do: Repo.count_filter(args,
          Organization,
          &filter_organization_with/2,
          [skip_organization_id: true]
        )
=======
    do: Repo.count_filter(args, Organization, &filter_organization_with/2, skip_organization_id: true)
>>>>>>> b2f00c4f

  # codebeat:disable[ABC]
  @spec filter_organization_with(Ecto.Queryable.t(), %{optional(atom()) => any}) ::
          Ecto.Queryable.t()
  defp filter_organization_with(query, filter) do
    filter = Map.delete(filter, :organization_id)
    query = Repo.filter_with(query, filter)

    Enum.reduce(filter, query, fn
      {:email, email}, query ->
        from q in query, where: ilike(q.email, ^"%#{email}%")

      {:bsp, bsp}, query ->
        from q in query,
          join: c in assoc(q, :bsp),
          where: ilike(c.name, ^"%#{bsp}%")

      {:default_language, default_language}, query ->
        from q in query,
          join: c in assoc(q, :default_language),
          where: ilike(c.label, ^"%#{default_language}%")

      _, query ->
        query
    end)
  end

  # codebeat:enable[ABC]

  @doc ~S"""
  Gets a single organization.

  Raises `Ecto.NoResultsError` if the organization does not exist.

  ## Examples

      iex> Glific.Partners.get_organization!(1)
      %Glific.Partners.Organization{}

      iex> Glific.Partners.get_organization!(-1)
      ** (Ecto.NoResultsError)

  """
  @spec get_organization!(integer) :: Organization.t()
  def get_organization!(id), do: Repo.get!(Organization, id, skip_organization_id: true)

  @doc ~S"""
  Creates a organization.

  ## Examples

      iex> Glific.Partners.create_organization(%{name: value})
      {:ok, %Glific.Partners.Organization{}}

      iex> Glific.Partners.create_organization(%{bad_field: bad_value})
      {:error, %Ecto.Changeset{}}

  """
  @spec create_organization(map()) :: {:ok, Organization.t()} | {:error, Ecto.Changeset.t()}
  def create_organization(attrs \\ %{}) do
    %Organization{}
    |> Organization.changeset(attrs)
    |> Repo.insert(skip_organization_id: true)
  end

  @doc ~S"""
  Updates an organization.

  ## Examples

      iex> Glific.Partners.update_organization(Organization, %{name: new_name})
      {:ok, %Glific.Partners.Organization{}}

      iex> Glific.Partners.update_organization(Organization, %{abc: bad_value})
      {:error, %Ecto.Changeset{}}

  """
  @spec update_organization(Organization.t(), map()) ::
          {:ok, Organization.t()} | {:error, Ecto.Changeset.t()}
  def update_organization(%Organization{} = organization, attrs) do
    # first delete the cached organization
    Caches.remove(organization.id, ["organization"])

    organization
    |> Organization.changeset(attrs)
    |> Repo.update(skip_organization_id: true)
  end

  @doc ~S"""
  Deletes an Orgsanization.

  ## Examples

      iex> Glific.Partners.delete_organization(organization)
      {:ok, %Glific.Partners.Organization{}}

      iex> delete_organization(organization)
      {:error, %Ecto.Changeset{}}

  """
  @spec delete_organization(Organization.t()) ::
          {:ok, Organization.t()} | {:error, Ecto.Changeset.t()}
  def delete_organization(%Organization{} = organization) do
    Repo.delete(organization, skip_organization_id: true)
  end

  @doc ~S"""
  Returns an `%Ecto.Changeset{}` for tracking organization changes.

  ## Examples

      iex> Glific.Partners.change_organization(organization)
      %Ecto.Changeset{data: %Glific.Partners.Organization{}}

  """
  @spec change_organization(Organization.t(), map()) :: Ecto.Changeset.t()
  def change_organization(%Organization{} = organization, attrs \\ %{}) do
    Organization.changeset(organization, attrs)
  end

  @doc """
  Cache the entire organization structure.

  In v0.4, we should cache it based on organization id, and that should be a parameter
  """
  @spec organization(non_neg_integer) :: Organization.t()
  def organization(organization_id) do
    case Caches.get(organization_id, "organization") do
      {:ok, value} when value in [nil, false] ->
        organization =
          get_organization!(organization_id)
          |> set_credentials()
          |> Repo.preload(:bsp)
          |> set_bsp_info()
          |> set_out_of_office_values()
          |> set_languages()

        Caches.set(organization_id, "organization", organization)

        # also update the flags table with updated values
        Flags.init(organization.id)

        organization

      {:ok, organization} ->
        organization
    end
  end

  @doc """
  This contact id is special since it is the sender for all outbound messages
  and the receiver for all inbound messages
  """
  @spec organization_contact_id(non_neg_integer) :: integer()
  def organization_contact_id(organization_id),
    do: organization(organization_id).contact_id

  @doc """
  Get the default language id
  """
  @spec organization_language_id(non_neg_integer) :: integer()
  def organization_language_id(organization_id),
    do: organization(organization_id).default_language_id

  @doc """
  Get the timezone
  """
  @spec organization_timezone(non_neg_integer) :: String.t()
  def organization_timezone(organization_id),
    do: organization(organization_id).timezone

  @spec set_out_of_office_values(Organization.t()) :: Organization.t()
  defp set_out_of_office_values(organization) do
    out_of_office = organization.out_of_office

    {hours, days} =
      if out_of_office.enabled do
        hours = [out_of_office.start_time, out_of_office.end_time]

        days =
          Enum.reduce(
            out_of_office.enabled_days,
            [],
            fn x, acc ->
              if x.enabled,
                do: [x.id | acc],
                else: acc
            end
          )
          |> Enum.reverse()

        {hours, days}
      else
        {[], []}
      end

    organization
    |> Map.put(:hours, hours)
    |> Map.put(:days, days)
  end

  @spec set_languages(map()) :: map()
  defp set_languages(organization) do
    languages =
      Language
      |> where([l], l.id in ^organization.active_language_ids)
      |> Repo.all()

    organization
    |> Map.put(:languages, languages)
  end

  # Lets cache all bsp provider specific info in the organization entity since
  # we use it on all sending / receiving of messages
  @spec set_bsp_info(map()) :: map()
  defp set_bsp_info(organization) do
    bsp_credential = organization.services[organization.bsp.shortcode]

    updated_services_map =
      Map.merge(organization.services, %{
        "bsp" => bsp_credential
      })

    %{organization | services: updated_services_map}
  end

  # Lets cache keys and secrets of all the active services
  @spec set_credentials(map()) :: map()
  defp set_credentials(organization) do
    credentials =
      Credential
      |> where([c], c.organization_id == ^organization.id)
      |> where([c], c.is_active == true)
      |> preload(:provider)
      |> Repo.all()

    services_map =
      Enum.reduce(credentials, %{}, fn credential, acc ->
        Map.merge(acc, %{
          credential.provider.shortcode => %{keys: credential.keys, secrets: credential.secrets}
        })
      end)

    organization
    |> Map.put(:services, services_map)
  end

  @doc """
  Execute a function across all active organizations. This function is typically called
  by a cron job worker process

  The handler is expected to take the organization id as its first argument. The second argument
  is expected to be a map of arguments passed in by the cron job, and can be ignored if not used
  """
  @spec perform_all((... -> nil), map() | nil) :: :ok
  def perform_all(handler, handler_args) do
    # We need to do this for all the active organizations
    active_organizations()
    |> Enum.each(fn {id, name} ->
      if is_nil(handler_args),
        do: handler.(id),
        else:
          handler.(
            id,
            Map.put(handler_args, :organization_name, name)
          )
    end)

    :ok
  end

  @doc """
  Fetch opted in contacts data from providers server
  """
  @spec fetch_opted_in_contacts(map()) :: :ok | any
  def fetch_opted_in_contacts(attrs) do
    organization = organization(attrs.organization_id)
    url = attrs.keys["api_end_point"] <> "/users/" <> attrs.secrets["app_name"]

    api_key = attrs.secrets["api_key"]

    with {:ok, response} <- Tesla.get(url, headers: [{"apikey", api_key}]),
         {:ok, response_data} <- Jason.decode(response.body),
         false <- is_nil(response_data["users"]) do
      users = response_data["users"]

      Enum.each(users, fn user ->
        {:ok, last_message_at} = DateTime.from_unix(user["lastMessageTimeStamp"], :millisecond)
        {:ok, optin_time} = DateTime.from_unix(user["optinTimeStamp"], :millisecond)

        phone = user["countryCode"] <> user["phoneCode"]

        Glific.Contacts.upsert(%{
          phone: phone,
          last_message_at: last_message_at |> DateTime.truncate(:second),
          optin_time: optin_time |> DateTime.truncate(:second),
          bsp_status: check_bsp_status(last_message_at),
          organization_id: organization.id,
          language_id: organization.default_language_id
        })
      end)
    end
  end

  @spec check_bsp_status(DateTime.t()) :: atom()
  defp check_bsp_status(last_message_at) do
    if Timex.diff(DateTime.utc_now(), last_message_at, :hours) < 24 do
      :session_and_hsm
    else
      :hsm
    end
  end

  @doc """
  Get organization's credential by service shortcode
  """
  @spec get_credential(map()) ::
          {:ok, Credential.t()} | {:error, String.t() | [String.t()]}
  def get_credential(%{organization_id: organization_id, shortcode: shortcode}) do
    case Repo.fetch_by(Provider, %{shortcode: shortcode}) do
      {:ok, provider} ->
        Repo.fetch_by(Credential, %{
          organization_id: organization_id,
          provider_id: provider.id
        })

      _ ->
        {:error, ["shortcode", "Invalid provider shortcode."]}
    end
  end

  @doc """
  Creates an organization's credential
  """
  @spec create_credential(map()) :: {:ok, Credential.t()} | {:error, any()}
  def create_credential(attrs) do
    case Repo.fetch_by(Provider, %{shortcode: attrs[:shortcode]}) do
      {:ok, provider} ->
        # first delete the cached organization
        Caches.remove(attrs.organization_id, ["organization"])

        attrs = Map.merge(attrs, %{provider_id: provider.id})

        %Credential{}
        |> Credential.changeset(attrs)
        |> Repo.insert()

      _ ->
        {:error, ["shortcode", "Invalid provider shortcode."]}
    end
  end

  @doc """
  Updates an organization's credential
  """
  @spec update_credential(Credential.t(), map()) ::
          {:ok, Credential.t()} | {:error, Ecto.Changeset.t()}
  def update_credential(%Credential{} = credential, attrs) do
    # when updating the bsp credentials fetch list of opted in contacts
    credential = credential |> Repo.preload([:provider, :organization])

    if credential.provider.group == "bsp" do
      fetch_opted_in_contacts(attrs)
    end

    # delete the cached organization and associated credentials
    Caches.remove(credential.organization_id, ["organization"])

    response =
      credential
      |> Credential.changeset(attrs)
      |> Repo.update()

    if credential.provider.shortcode == "bigquery" do
      org = credential.organization |> Repo.preload(:contact)
      Bigquery.bigquery_dataset(org.contact.phone, org.id)
    end

    response
  end

  # This is required for GCS
  @impl Waffle.Storage.Google.Token.Fetcher
  @spec get_token(binary) :: binary
  def get_token(organization_id) when is_binary(organization_id) do
    organization_id = String.to_integer(organization_id)
    token = get_goth_token(organization_id, "google_cloud_storage")
    token.token
  end

  @doc """
    Common function to get the goth config
  """
  @spec get_goth_token(non_neg_integer, String.t()) :: nil | Goth.Token.t()
  def get_goth_token(organization_id, provider_shortcode) do
    organization = organization(organization_id)

    organization.services[provider_shortcode]
    |> case do
      nil ->
        nil

      credentials ->
        config =
          case Jason.decode(credentials.secrets["service_account"]) do
            {:ok, config} -> config
            _ -> :error
          end

        Goth.Config.add_config(config)

        {:ok, token} =
          Goth.Token.for_scope(
            {config["client_email"], "https://www.googleapis.com/auth/cloud-platform"}
          )

        token
    end
  end
end<|MERGE_RESOLUTION|>--- conflicted
+++ resolved
@@ -169,15 +169,13 @@
   """
   @spec count_organizations(map()) :: integer
   def count_organizations(args \\ %{}),
-<<<<<<< HEAD
-    do: Repo.count_filter(args,
-          Organization,
-          &filter_organization_with/2,
-          [skip_organization_id: true]
-        )
-=======
-    do: Repo.count_filter(args, Organization, &filter_organization_with/2, skip_organization_id: true)
->>>>>>> b2f00c4f
+    do:
+      Repo.count_filter(
+        args,
+        Organization,
+        &filter_organization_with/2,
+        skip_organization_id: true
+      )
 
   # codebeat:disable[ABC]
   @spec filter_organization_with(Ecto.Queryable.t(), %{optional(atom()) => any}) ::
