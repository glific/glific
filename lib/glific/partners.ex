defmodule Glific.Partners do
  @moduledoc """
  The Partners context. This is the gateway for the application to access/update all the organization
  and Provider information.
  """
  use Publicist

  import Ecto.Query, warn: false
  import GlificWeb.Gettext
  require Logger

  alias Glific.{
    BigQuery,
    Caches,
    Contacts.Contact,
    Flags,
    GCS,
    Notifications,
    Partners.Credential,
    Partners.Organization,
    Partners.Provider,
    Providers.Gupshup.GupshupWallet,
    Providers.GupshupContacts,
    Repo,
    Settings.Language,
    Users.User
  }

  # We cache organization info under this id since when we want to retrieve
  # by shortcode we do not have an organization id to retrieve it from.
  @global_organization_id 0

  @doc """
  Returns the list of providers.

  ## Examples

      iex> list_providers()
      [%Provider{}, ...]

  """
  @spec list_providers(map()) :: [%Provider{}, ...]
  def list_providers(args \\ %{}) do
    Repo.list_filter(args, Provider, &Repo.opts_with_name/2, &filter_provider_with/2)
    |> Enum.reject(fn provider ->
      Enum.member?(["dialogflow", "goth", "shortcode"], provider.shortcode)
    end)
  end

  @doc """
  Return the count of providers, using the same filter as list_providers
  """
  @spec count_providers(map()) :: integer
  def count_providers(args \\ %{}),
    do: Repo.count_filter(args, Provider, &filter_provider_with/2)

  @spec filter_provider_with(Ecto.Queryable.t(), %{optional(atom()) => any}) :: Ecto.Queryable.t()
  defp filter_provider_with(query, filter) do
    filter = Map.delete(filter, :organization_id)
    Repo.filter_with(query, filter)
  end

  @doc """
  Gets a single provider.

  Raises `Ecto.NoResultsError` if the Provider does not exist.

  ## Examples

      iex> get_provider!(123)
      %Provider{}

      iex> get_provider!(456)
      ** (Ecto.NoResultsError)

  """
  @spec get_provider!(id :: integer) :: %Provider{}
  def get_provider!(id), do: Repo.get!(Provider, id)

  @doc """
  Creates a provider.

  ## Examples

      iex> create_provider(%{field: value})
      {:ok, %Provider{}}

      iex> create_provider(%{field: bad_value})
      {:error, %Ecto.Changeset{}}

  """
  @spec create_provider(map()) :: {:ok, %Provider{}} | {:error, Ecto.Changeset.t()}
  def create_provider(attrs \\ %{}) do
    %Provider{}
    |> Provider.changeset(attrs)
    |> Repo.insert()
  end

  @doc """
  Updates a provider.

  ## Examples

      iex> update_provider(provider, %{field: new_value})
      {:ok, %Provider{}}

      iex> update_provider(provider, %{field: bad_value})
      {:error, %Ecto.Changeset{}}

  """
  @spec update_provider(%Provider{}, map()) :: {:ok, %Provider{}} | {:error, Ecto.Changeset.t()}
  def update_provider(%Provider{} = provider, attrs) do
    provider
    |> Provider.changeset(attrs)
    |> Repo.update()
  end

  @doc """
  Deletes a provider.

  ## Examples

      iex> delete_provider(provider)
      {:ok, %Provider{}}

      iex> delete_provider(provider)
      {:error, %Ecto.Changeset{}}

  """
  @spec delete_provider(%Provider{}) :: {:ok, %Provider{}} | {:error, Ecto.Changeset.t()}
  def delete_provider(%Provider{} = provider) do
    provider
    |> Ecto.Changeset.change()
    |> Ecto.Changeset.no_assoc_constraint(:organizations, name: "organizations_provider_id_fkey")
    |> Ecto.Changeset.no_assoc_constraint(:credential)
    |> Repo.delete()
  end

  @doc ~S"""
  Returns an `%Ecto.Changeset{}` for tracking provider changes.

  ## Examples

      iex> change_provider(provider)
      %Ecto.Changeset{data: %Provider{}}

  """
  @spec change_provider(%Provider{}, map()) :: Ecto.Changeset.t()
  def change_provider(%Provider{} = provider, attrs \\ %{}) do
    Provider.changeset(provider, attrs)
  end

  @doc ~S"""
  Returns the list of organizations.

  ## Examples

      iex> Glific.Partners.list_organizations()
      [%Glific.Partners.Organization{}, ...]

  """
  @spec list_organizations(map()) :: [Organization.t()]
  def list_organizations(args \\ %{}),
    do:
      Repo.list_filter(
        args,
        Organization,
        &Repo.opts_with_name/2,
        &filter_organization_with/2,
        skip_organization_id: true
      )

  @doc """
  List of organizations that are active within the system
  """
  @spec active_organizations(list()) :: map()
  def active_organizations(orgs) do
    Organization
    |> where([q], q.is_active == true)
    |> select([q], [q.id, q.name, q.last_communication_at])
    |> restrict_orgs(orgs)
    |> Repo.all(skip_organization_id: true)
    |> Enum.reduce(%{}, fn row, acc ->
      [id, value, time] = row
      Map.put(acc, id, %{name: value, last_communication_at: time})
    end)
  end

  @spec restrict_orgs(Ecto.Query.t(), list()) :: Ecto.Query.t()
  defp restrict_orgs(query, []), do: query

  defp restrict_orgs(query, org_list),
    do: query |> where([q], q.id in ^org_list)

  @doc """
  Return the count of organizations, using the same filter as list_organizations
  """
  @spec count_organizations(map()) :: integer
  def count_organizations(args \\ %{}),
    do:
      Repo.count_filter(
        args,
        Organization,
        &filter_organization_with/2,
        skip_organization_id: true
      )

  # codebeat:disable[ABC]
  @spec filter_organization_with(Ecto.Queryable.t(), %{optional(atom()) => any}) ::
          Ecto.Queryable.t()
  defp filter_organization_with(query, filter) do
    filter = Map.delete(filter, :organization_id)
    query = Repo.filter_with(query, filter)

    Enum.reduce(filter, query, fn
      {:email, email}, query ->
        from(q in query, where: ilike(q.email, ^"%#{email}%"))

      {:bsp, bsp}, query ->
        from(q in query,
          join: c in assoc(q, :bsp),
          where: ilike(c.name, ^"%#{bsp}%")
        )

      {:default_language, default_language}, query ->
        from(q in query,
          join: c in assoc(q, :default_language),
          where: ilike(c.label, ^"%#{default_language}%")
        )

      _, query ->
        query
    end)
  end

  # codebeat:enable[ABC]

  @doc ~S"""
  Gets a single organization.

  Raises `Ecto.NoResultsError` if the organization does not exist.

  ## Examples

      iex> Glific.Partners.get_organization!(1)
      %Glific.Partners.Organization{}

      iex> Glific.Partners.get_organization!(-1)
      ** (Ecto.NoResultsError)

  """
  @spec get_organization!(integer) :: Organization.t()
  def get_organization!(id), do: Repo.get!(Organization, id, skip_organization_id: true)

  @doc ~S"""
  Creates a organization.

  ## Examples

      iex> Glific.Partners.create_organization(%{name: value})
      {:ok, %Glific.Partners.Organization{}}

      iex> Glific.Partners.create_organization(%{bad_field: bad_value})
      {:error, %Ecto.Changeset{}}

  """
  @spec create_organization(map()) :: {:ok, Organization.t()} | {:error, Ecto.Changeset.t()}
  def create_organization(attrs \\ %{}) do
    %Organization{}
    |> Organization.changeset(attrs)
    |> Repo.insert(skip_organization_id: true)
  end

  @doc ~S"""
  Updates an organization.

  ## Examples

      iex> Glific.Partners.update_organization(Organization, %{name: new_name})
      {:ok, %Glific.Partners.Organization{}}

      iex> Glific.Partners.update_organization(Organization, %{abc: bad_value})
      {:error, %Ecto.Changeset{}}

  """
  @spec update_organization(Organization.t(), map()) ::
          {:ok, Organization.t()} | {:error, Ecto.Changeset.t()}
  def update_organization(%Organization{} = organization, attrs) do
    # first delete the cached organization
    remove_organization_cache(organization.id, organization.shortcode)

    ## in case user updates the out of office flow it should udate the flow keyword map as well.
    ## We need to think about a better approch to handle this one.
    Caches.remove(organization.id, ["flow_keywords_map"])

    organization
    |> Organization.changeset(attrs)
    |> Repo.update(skip_organization_id: true)
  end

  @doc ~S"""
  Deletes an Orgsanization.

  ## Examples

      iex> Glific.Partners.delete_organization(organization)
      {:ok, %Glific.Partners.Organization{}}

      iex> delete_organization(organization)
      {:error, %Ecto.Changeset{}}

  """
  @spec delete_organization(Organization.t()) ::
          {:ok, Organization.t()} | {:error, Ecto.Changeset.t()}
  def delete_organization(%Organization{} = organization) do
    # we are deleting an organization that is one of the SaaS users, not the current users org
    # setting timeout as the deleting organization is an expensive operation
    Repo.delete(organization, skip_organization_id: true, timeout: 900_000)
  end

  @doc ~S"""
  Returns an `%Ecto.Changeset{}` for tracking organization changes.

  ## Examples

      iex> Glific.Partners.change_organization(organization)
      %Ecto.Changeset{data: %Glific.Partners.Organization{}}

  """
  @spec change_organization(Organization.t(), map()) :: Ecto.Changeset.t()
  def change_organization(%Organization{} = organization, attrs \\ %{}) do
    Organization.changeset(organization, attrs)
  end

  @doc ~S"""
  Returns bsp balance for an organization
  """
  @spec get_bsp_balance(non_neg_integer) :: {:ok, any()} | {:error, String.t()}
  def get_bsp_balance(organization_id) do
    organization = Glific.Partners.organization(organization_id)

    if is_nil(organization.services["bsp"]) do
      {:error, dgettext("errors", "No active BSP available")}
    else
      credentials = organization.services["bsp"]
      api_key = credentials.secrets["api_key"]

      case organization.bsp.shortcode do
        "gupshup" -> GupshupWallet.balance(api_key)
        _ -> {:error, dgettext("errors", "Invalid BSP provider")}
      end
    end
  end

  @doc """
  Given a minimal organization object, fill it up and store in cache. Making this
  public so we can call from test harness and avoid SQL Sandbox issues
  """
  @spec fill_cache(Organization.t()) :: Organization.t()
  def fill_cache(organization) do
    # For this process, lets set the organization id
    Repo.put_organization_id(organization.id)

    organization =
      organization
      |> set_root_user()
      |> set_credentials()
      |> Repo.preload([:bsp, :contact])
      |> set_bsp_info()
      |> set_out_of_office_values()
      |> set_languages()

    Caches.set(
      @global_organization_id,
      [{:organization, organization.id}, {:organization, organization.shortcode}],
      organization
    )

    # also update the flags table with updated values
    Flags.init(organization)
    organization
  end

  @doc """
  Follow the cachex protocol to load the cache from the DB
  """
  @spec load_cache(tuple()) :: {:ignore, Organization.t()}
  def load_cache(cachex_key) do
    # this is of the form {:global_org_key, {:organization, value}}
    # we want the value element
    cache_key = cachex_key |> elem(1) |> elem(1)
    Logger.info("Loading organization cache: #{cache_key}")

    organization =
      if is_integer(cache_key) do
        get_organization!(cache_key) |> fill_cache()
      else
        case Repo.fetch_by(Organization, %{shortcode: cache_key}, skip_organization_id: true) do
          {:ok, organization} ->
            organization |> fill_cache()

          _ ->
            raise(ArgumentError, message: "Could not find an organization with #{cache_key}")
        end
      end

    # we are already storing this in the cache (in the function fill_cache),
    # so we can ask cachex to ignore the value. We need to do this since we are
    # storing multiple keys for the same object
    {:ignore, organization}
  end

  @doc """
  Cache the entire organization structure.
  """
  @spec organization(non_neg_integer | String.t()) ::
          Organization.t() | nil | {:error, String.t()}
  def organization(cache_key) do
    case Caches.fetch(@global_organization_id, {:organization, cache_key}, &load_cache/1) do
      {:error, error} ->
        {:error, error}

      {_, organization} ->
        Repo.put_organization_id(organization.id)
        organization
    end
  end

  @doc """
  This contact id is special since it is the sender for all outbound messages
  and the receiver for all inbound messages
  """
  @spec organization_contact_id(non_neg_integer) :: integer()
  def organization_contact_id(organization_id),
    do: organization(organization_id).contact_id

  @doc """
  Get the default language id
  """
  @spec organization_language_id(non_neg_integer) :: integer()
  def organization_language_id(organization_id),
    do: organization(organization_id).default_language_id

  @doc """
  Get the timezone
  """
  @spec organization_timezone(non_neg_integer) :: String.t()
  def organization_timezone(organization_id),
    do: organization(organization_id).timezone

  @spec set_root_user(Organization.t()) :: Organization.t()
  defp set_root_user(organization) do
    {:ok, root_user} = Repo.fetch_by(User, %{contact_id: organization.contact_id})
    Map.put(organization, :root_user, root_user)
  end

  @spec set_out_of_office_values(Organization.t()) :: Organization.t()
  defp set_out_of_office_values(organization) do
    out_of_office = organization.out_of_office

    {hours, days} =
      if out_of_office.enabled do
        hours = [out_of_office.start_time, out_of_office.end_time]

        days =
          Enum.reduce(
            out_of_office.enabled_days,
            [],
            fn x, acc ->
              if x.enabled,
                do: [x.id | acc],
                else: acc
            end
          )
          |> Enum.reverse()

        {hours, days}
      else
        {[], []}
      end

    organization
    |> Map.put(:hours, hours)
    |> Map.put(:days, days)
  end

  @spec set_languages(map()) :: map()
  defp set_languages(organization) do
    languages =
      Language
      |> where([l], l.id in ^organization.active_language_ids)
      |> Repo.all()

    organization
    |> Map.put(:languages, languages)
  end

  # Lets cache all bsp provider specific info in the organization entity since
  # we use it on all sending / receiving of messages
  @spec set_bsp_info(map()) :: map()
  defp set_bsp_info(organization) do
    bsp_credential = organization.services[organization.bsp.shortcode]

    updated_services_map =
      Map.merge(organization.services, %{
        "bsp" => bsp_credential
      })

    %{organization | services: updated_services_map}
  end

  # Lets cache keys and secrets of all the active services
  @spec set_credentials(map()) :: map()
  defp set_credentials(organization) do
    credentials =
      Credential
      |> where([c], c.organization_id == ^organization.id)
      |> where([c], c.is_active == true)
      |> preload(:provider)
      |> Repo.all()

    services_map =
      Enum.reduce(credentials, %{}, fn credential, acc ->
        Map.merge(acc, %{
          credential.provider.shortcode => %{keys: credential.keys, secrets: credential.secrets}
        })
      end)

    organization
    |> Map.put(:services, services_map)
  end

  @doc """
  Execute a function across all active organizations. This function is typically called
  by a cron job worker process

  The handler is expected to take the organization id as its first argument. The second argument
  is expected to be a map of arguments passed in by the cron job, and can be ignored if not used

  The list is a restricted list of organizations, so we dont repeatedly do work. The convention is as
  follows:

  list == nil - the action should not be performed for any organization
  list == [] (empty list) - the action should be performed for all organizations
  list == [ values ] - the actions should be performed only for organizations in the values list
  """
  @spec perform_all((... -> nil), map() | nil, list() | [] | nil, boolean) :: :ok
  def perform_all(handler, handler_args, list, only_recent \\ false)

  def perform_all(_handler, _handler_args, nil, _only_recent), do: :ok

  def perform_all(handler, handler_args, list, only_recent) do
    # We need to do this for all the active organizations
    list
    |> active_organizations()
    |> recent_organizations(only_recent)
    |> Enum.each(fn {id, %{name: name}} ->
      Repo.put_process_state(id)

      if is_nil(handler_args),
        do: handler.(id),
        else:
          handler.(
            id,
            Map.put(handler_args, :organization_name, name)
          )
    end)

    :ok
  end

  @active_minutes 60

  @doc """
  Get the organizations which had a message transaction in the last minutes
  as defined by @active_minutes
  """
  @spec recent_organizations(map(), boolean) :: map()
  def recent_organizations(map, false), do: map

  def recent_organizations(map, true) do
    Enum.filter(
      map,
      fn {_id, %{last_communication_at: last_communication_at}} ->
        Timex.diff(DateTime.utc_now(), last_communication_at, :minutes) < @active_minutes
      end
    )
  end

  @doc """
  Fetch opted in contacts data from providers server
  """
  @spec fetch_opted_in_contacts(map()) :: :ok | any
  def fetch_opted_in_contacts(attrs) do
    organization = organization(attrs.organization_id)

    if is_nil(organization.services["bsp"]) do
      {:error, dgettext("errors", "No active BSP available")}
    else
      case organization.bsp.shortcode do
        "gupshup" -> GupshupContacts.fetch_opted_in_contacts(attrs)
        _ -> raise "Invalid BSP"
      end
    end

    :ok
  end

  @doc """
  Get organization's credential by service shortcode
  """
  @spec get_credential(map()) ::
          {:ok, Credential.t()} | {:error, String.t() | [String.t()]}
  def get_credential(%{organization_id: organization_id, shortcode: shortcode}) do
    case Repo.fetch_by(Provider, %{shortcode: shortcode}) do
      {:ok, provider} ->
        Repo.fetch_by(Credential, %{
          organization_id: organization_id,
          provider_id: provider.id
        })

      _ ->
        {:error, ["shortcode", "Invalid provider shortcode."]}
    end
  end

  @doc """
  Creates an organization's credential
  """
  @spec create_credential(map()) :: {:ok, Credential.t()} | {:error, any()}
  def create_credential(attrs) do
    case Repo.fetch_by(Provider, %{shortcode: attrs[:shortcode]}) do
      {:ok, provider} ->
        # first delete the cached organization
        organization = get_organization!(attrs.organization_id)
        remove_organization_cache(organization.id, organization.shortcode)
        attrs = Map.merge(attrs, %{provider_id: provider.id})

        %Credential{}
        |> Credential.changeset(attrs)
        |> Repo.insert()

      _ ->
        {:error, ["shortcode", "Invalid provider shortcode: #{attrs[:shortcode]}."]}
    end
  end

  # check for non empty string or nil
  @spec non_nil_string(String.t() | nil) :: boolean()
  defp non_nil_string(str) do
    !is_nil(str) && str != ""
  end

  # Ensures we have all the keys required in the credential to call Gupshup
  @spec valid_bsp?(Credential.t()) :: boolean()
  defp valid_bsp?(credential) do
    credential.provider.group == "bsp" &&
      non_nil_string(credential.keys["api_end_point"]) &&
      non_nil_string(credential.secrets["app_name"]) &&
      non_nil_string(credential.secrets["api_key"])
  end

  @doc """
  Updates an organization's credential
  """
  @spec update_credential(Credential.t(), map()) ::
          {:ok, Credential.t()} | {:error, Ecto.Changeset.t()}
  def update_credential(%Credential{} = credential, attrs) do
    # delete the cached organization and associated credentials
    organization = organization(credential.organization_id)

    remove_organization_cache(organization.id, organization.shortcode)

    {:ok, credential} =
      credential
      |> Credential.changeset(attrs)
      |> Repo.update()

    # when updating the bsp credentials fetch list of opted in contacts
    credential = credential |> Repo.preload([:provider, :organization])

    if valid_bsp?(credential),
      do: fetch_opted_in_contacts(attrs)

    credential.organization
    |> credential_update_callback(credential.provider.shortcode)

    {:ok, credential}
  end

  @doc """
<<<<<<< HEAD
  Removing organization and service cache
=======
  Removing organization cache and organization services cache
>>>>>>> 60297ea8
  """
  @spec remove_organization_cache(non_neg_integer, String.t()) :: any()
  def remove_organization_cache(organization_id, shortcode) do
    Caches.remove( @global_organization_id, ["organization_services"])
    Caches.remove(
      @global_organization_id,
      [{:organization, organization_id}, {:organization, shortcode}]
    )

    Caches.remove(
      @global_organization_id,
      ["organization_services"]
    )
  end

  @doc """
  Common function to get the goth config
  """
  @spec get_goth_token(non_neg_integer, String.t()) :: nil | Goth.Token.t()
  def get_goth_token(organization_id, provider_shortcode) do
    organization = organization(organization_id)

    organization.services[provider_shortcode]
    |> case do
      nil ->
        nil

      credentials ->
        config =
          case Jason.decode(credentials.secrets["service_account"]) do
            {:ok, config} -> config
            _ -> :error
          end

        Goth.Config.add_config(config)

        Goth.Token.for_scope(
          {config["client_email"], "https://www.googleapis.com/auth/cloud-platform"}
        )
        |> case do
          {:ok, token} ->
            token

          {:error, error} ->
            Logger.info(
              "Error while fetching token for provder #{provider_shortcode} with error: #{error} for org_id #{
                organization_id
              }"
            )

            handle_token_error(organization_id, provider_shortcode, error)
        end
    end
  end

  @spec handle_token_error(non_neg_integer, String.t(), String.t() | any()) :: nil
  defp handle_token_error(organization_id, provider_shortcode, error) when is_binary(error) do
    if String.contains?(error, ["account not found", "invalid_grant"]),
      do: disable_credential(organization_id, provider_shortcode)

    nil
  end

  defp handle_token_error(_organization_id, _provider_shortcode, error),
    do: raise("Error fetching goth token' #{inspect(error)}")

  @doc """
  Disable a specific credential for the organization
  """
  @spec disable_credential(non_neg_integer, String.t()) :: :ok
  def disable_credential(organization_id, shortcode) do
    case Repo.fetch_by(Provider, %{shortcode: shortcode}) do
      {:ok, provider} ->
        # first delete the cached organization
        organization = get_organization!(organization_id)
        remove_organization_cache(organization.id, organization.shortcode)

        Credential
        |> where([c], c.provider_id == ^provider.id)
        |> where([c], c.organization_id == ^organization_id)
        |> Repo.update_all(set: [is_active: false])

        Logger.info("Disable #{shortcode} credential for org_id: #{organization_id}")

        Notifications.create_notification(%{
          category: "Partner",
          message: "Disabling #{shortcode}. Something is wrong with the account.",
          severity: "Critical",
          organization_id: organization_id,
          entity: %{
            id: provider.id,
            shortcode: shortcode
          }
        })

      _ ->
        {:error, ["shortcode", "Invalid provider shortcode to disable: #{shortcode}."]}
    end

    :ok
  end

  @doc """
  Updating setup
  """
  @spec credential_update_callback(Organization.t(), String.t()) :: :ok
  def credential_update_callback(organization, "bigquery") do
    BigQuery.sync_schema_with_bigquery(organization.id)
    :ok
  end

  def credential_update_callback(organization, "google_cloud_storage") do
    GCS.refresh_gcs_setup(organization.id)
    :ok
  end

  def credential_update_callback(_organization, _provider), do: :ok

  @doc """
  Check if we can allow attachments for this organization. For now, this is a check to
  see if GCS is enabled for this organization
  """
  @spec attachments_enabled?(non_neg_integer) :: boolean()
  def attachments_enabled?(organization_id),
    do:
      organization_id
      |> organization()
      |> Map.get(:services)
      |> Map.has_key?("google_cloud_storage")

  @doc """
  Given an empty list, determine which organizations have been active in the recent
  past
  """
  @spec org_id_list(list(), boolean) :: list()
  def org_id_list([], recent) do
    active_organizations([])
    |> recent_organizations(recent)
    |> Enum.reduce([], fn {id, _map}, acc -> [id | acc] end)
  end

  def org_id_list(list, _recent) do
    Enum.map(
      list,
      fn l ->
        {:ok, int_l} = Glific.parse_maybe_integer(l)
        int_l
      end
    )
  end

  @doc """
  Wrapper query used by various statistics collection routines in Glific
  to return counts on contact with its variations
  """
  @spec contact_organization_query(list()) :: Ecto.Query.t()
  def contact_organization_query(org_id_list) do
    Contact
    # block messages sent to groups
    |> where([c], c.status != :blocked)
    |> where([c], c.organization_id in ^org_id_list)
    |> group_by([c], c.organization_id)
    |> select([c], [count(c.id), c.organization_id])
  end

  @doc """
  Convert global field to map for variable substitution
  """
  @spec get_global_field_map(integer) :: map()
  def get_global_field_map(organization_id), do: organization(organization_id).fields
end<|MERGE_RESOLUTION|>--- conflicted
+++ resolved
@@ -689,11 +689,7 @@
   end
 
   @doc """
-<<<<<<< HEAD
   Removing organization and service cache
-=======
-  Removing organization cache and organization services cache
->>>>>>> 60297ea8
   """
   @spec remove_organization_cache(non_neg_integer, String.t()) :: any()
   def remove_organization_cache(organization_id, shortcode) do
