defmodule Glific.Partners do
  @moduledoc """
  The Partners context. This is the gateway for the application to access/update all the organization
  and Provider information.
  """
  use Publicist

  import Ecto.Query, warn: false
  import GlificWeb.Gettext
  require Logger

  alias Glific.{
    BigQuery,
    Caches,
    Contacts.Contact,
    Flags,
    GCS,
    Notifications,
    Partners.Credential,
    Partners.Organization,
    Partners.Provider,
    Providers.Gupshup.GupshupWallet,
    Providers.GupshupContacts,
    Repo,
    Settings.Language,
    Users.User
  }

  # We cache organization info under this id since when we want to retrieve
  # by shortcode we do not have an organization id to retrieve it from.
  @global_organization_id 0

  @doc """
  Returns the list of providers.

  ## Examples

      iex> list_providers()
      [%Provider{}, ...]

  """
  @spec list_providers(map()) :: [%Provider{}, ...]
  def list_providers(args \\ %{}) do
    Repo.list_filter(args, Provider, &Repo.opts_with_name/2, &filter_provider_with/2)
    |> Enum.reject(fn provider ->
      Enum.member?(["goth", "shortcode"], provider.shortcode)
    end)
  end

  @doc """
  Return the count of providers, using the same filter as list_providers
  """
  @spec count_providers(map()) :: integer
  def count_providers(args \\ %{}),
    do: Repo.count_filter(args, Provider, &filter_provider_with/2)

  @spec filter_provider_with(Ecto.Queryable.t(), %{optional(atom()) => any}) :: Ecto.Queryable.t()
  defp filter_provider_with(query, filter) do
    filter = Map.delete(filter, :organization_id)
    Repo.filter_with(query, filter)
  end

  @doc """
  Gets a single provider.

  Raises `Ecto.NoResultsError` if the Provider does not exist.

  ## Examples

      iex> get_provider!(123)
      %Provider{}

      iex> get_provider!(456)
      ** (Ecto.NoResultsError)

  """
  @spec get_provider!(id :: integer) :: %Provider{}
  def get_provider!(id), do: Repo.get!(Provider, id)

  @doc """
  Creates a provider.

  ## Examples

      iex> create_provider(%{field: value})
      {:ok, %Provider{}}

      iex> create_provider(%{field: bad_value})
      {:error, %Ecto.Changeset{}}

  """
  @spec create_provider(map()) :: {:ok, %Provider{}} | {:error, Ecto.Changeset.t()}
  def create_provider(attrs \\ %{}) do
    %Provider{}
    |> Provider.changeset(attrs)
    |> Repo.insert()
  end

  @doc """
  Updates a provider.

  ## Examples

      iex> update_provider(provider, %{field: new_value})
      {:ok, %Provider{}}

      iex> update_provider(provider, %{field: bad_value})
      {:error, %Ecto.Changeset{}}

  """
  @spec update_provider(%Provider{}, map()) :: {:ok, %Provider{}} | {:error, Ecto.Changeset.t()}
  def update_provider(%Provider{} = provider, attrs) do
    provider
    |> Provider.changeset(attrs)
    |> Repo.update()
  end

  @doc """
  Deletes a provider.

  ## Examples

      iex> delete_provider(provider)
      {:ok, %Provider{}}

      iex> delete_provider(provider)
      {:error, %Ecto.Changeset{}}

  """
  @spec delete_provider(%Provider{}) :: {:ok, %Provider{}} | {:error, Ecto.Changeset.t()}
  def delete_provider(%Provider{} = provider) do
    provider
    |> Ecto.Changeset.change()
    |> Ecto.Changeset.no_assoc_constraint(:organizations, name: "organizations_provider_id_fkey")
    |> Ecto.Changeset.no_assoc_constraint(:credential)
    |> Repo.delete()
  end

  @doc ~S"""
  Returns an `%Ecto.Changeset{}` for tracking provider changes.

  ## Examples

      iex> change_provider(provider)
      %Ecto.Changeset{data: %Provider{}}

  """
  @spec change_provider(%Provider{}, map()) :: Ecto.Changeset.t()
  def change_provider(%Provider{} = provider, attrs \\ %{}) do
    Provider.changeset(provider, attrs)
  end

  @doc ~S"""
  Returns the list of organizations.

  ## Examples

      iex> Glific.Partners.list_organizations()
      [%Glific.Partners.Organization{}, ...]

  """
  @spec list_organizations(map()) :: [Organization.t()]
  def list_organizations(args \\ %{}),
    do:
      Repo.list_filter(
        args,
        Organization,
        &Repo.opts_with_name/2,
        &filter_organization_with/2,
        skip_organization_id: true
      )

  @doc """
  List of organizations that are active within the system
  """
  @spec active_organizations(list()) :: map()
  def active_organizations(orgs) do
    Organization
    |> where([q], q.is_active == true)
    |> select([q], [q.id, q.name, q.last_communication_at])
    |> restrict_orgs(orgs)
    |> Repo.all(skip_organization_id: true)
    |> Enum.reduce(%{}, fn row, acc ->
      [id, value, time] = row
      Map.put(acc, id, %{name: value, last_communication_at: time})
    end)
  end

  @spec restrict_orgs(Ecto.Query.t(), list()) :: Ecto.Query.t()
  defp restrict_orgs(query, []), do: query

  defp restrict_orgs(query, org_list),
    do: query |> where([q], q.id in ^org_list)

  @doc """
  Return the count of organizations, using the same filter as list_organizations
  """
  @spec count_organizations(map()) :: integer
  def count_organizations(args \\ %{}),
    do:
      Repo.count_filter(
        args,
        Organization,
        &filter_organization_with/2,
        skip_organization_id: true
      )

  # codebeat:disable[ABC]
  @spec filter_organization_with(Ecto.Queryable.t(), %{optional(atom()) => any}) ::
          Ecto.Queryable.t()
  defp filter_organization_with(query, filter) do
    filter = Map.delete(filter, :organization_id)
    query = Repo.filter_with(query, filter)

    Enum.reduce(filter, query, fn
      {:email, email}, query ->
        from(q in query, where: ilike(q.email, ^"%#{email}%"))

      {:bsp, bsp}, query ->
        from(q in query,
          join: c in assoc(q, :bsp),
          where: ilike(c.name, ^"%#{bsp}%")
        )

      {:default_language, default_language}, query ->
        from(q in query,
          join: c in assoc(q, :default_language),
          where: ilike(c.label, ^"%#{default_language}%")
        )

      _, query ->
        query
    end)
  end

  # codebeat:enable[ABC]

  @doc ~S"""
  Gets a single organization.

  Raises `Ecto.NoResultsError` if the organization does not exist.

  ## Examples

      iex> Glific.Partners.get_organization!(1)
      %Glific.Partners.Organization{}

      iex> Glific.Partners.get_organization!(-1)
      ** (Ecto.NoResultsError)

  """
  @spec get_organization!(integer) :: Organization.t()
  def get_organization!(id), do: Repo.get!(Organization, id, skip_organization_id: true)

  @doc ~S"""
  Creates a organization.

  ## Examples

      iex> Glific.Partners.create_organization(%{name: value})
      {:ok, %Glific.Partners.Organization{}}

      iex> Glific.Partners.create_organization(%{bad_field: bad_value})
      {:error, %Ecto.Changeset{}}

  """
  @spec create_organization(map()) :: {:ok, Organization.t()} | {:error, Ecto.Changeset.t()}
  def create_organization(attrs \\ %{}) do
    %Organization{}
    |> Organization.changeset(attrs)
    |> Repo.insert(skip_organization_id: true)
  end

  @doc ~S"""
  Updates an organization.

  ## Examples

      iex> Glific.Partners.update_organization(Organization, %{name: new_name})
      {:ok, %Glific.Partners.Organization{}}

      iex> Glific.Partners.update_organization(Organization, %{abc: bad_value})
      {:error, %Ecto.Changeset{}}

  """
  @spec update_organization(Organization.t(), map()) ::
          {:ok, Organization.t()} | {:error, Ecto.Changeset.t()}
  def update_organization(%Organization{} = organization, attrs) do
    # first delete the cached organization
    remove_organization_cache(organization.id, organization.shortcode)

    ## in case user updates the out of office flow it should update the flow keyword map as well.
    ## We need to think about a better approach to handle this one.
    Caches.remove(organization.id, ["flow_keywords_map"])

    organization
    |> Organization.changeset(attrs)
    |> Repo.update(skip_organization_id: true)
  end

  @doc ~S"""
  Deletes an Orgsanization.

  ## Examples

      iex> Glific.Partners.delete_organization(organization)
      {:ok, %Glific.Partners.Organization{}}

      iex> delete_organization(organization)
      {:error, %Ecto.Changeset{}}

  """
  @spec delete_organization(Organization.t()) ::
          {:ok, Organization.t()} | {:error, Ecto.Changeset.t()}
  def delete_organization(%Organization{} = organization) do
    # we are deleting an organization that is one of the SaaS users, not the current users org
    # setting timeout as the deleting organization is an expensive operation
    Repo.delete(organization, skip_organization_id: true, timeout: 900_000)
  end

  @doc ~S"""
  Returns an `%Ecto.Changeset{}` for tracking organization changes.

  ## Examples

      iex> Glific.Partners.change_organization(organization)
      %Ecto.Changeset{data: %Glific.Partners.Organization{}}

  """
  @spec change_organization(Organization.t(), map()) :: Ecto.Changeset.t()
  def change_organization(%Organization{} = organization, attrs \\ %{}) do
    Organization.changeset(organization, attrs)
  end

  @doc ~S"""
  Returns bsp balance for an organization
  """
  @spec get_bsp_balance(non_neg_integer) :: {:ok, any()} | {:error, String.t()}
  def get_bsp_balance(organization_id) do
    organization = Glific.Partners.organization(organization_id)

    if is_nil(organization.services["bsp"]) do
      {:error, dgettext("errors", "No active BSP available")}
    else
      credentials = organization.services["bsp"]
      api_key = credentials.secrets["api_key"]

      case organization.bsp.shortcode do
        "gupshup" -> GupshupWallet.balance(api_key)
        _ -> {:error, dgettext("errors", "Invalid BSP provider")}
      end
    end
  end

  @doc """
  Given a minimal organization object, fill it up and store in cache. Making this
  public so we can call from test harness and avoid SQL Sandbox issues
  """
  @spec fill_cache(Organization.t()) :: Organization.t()
  def fill_cache(organization) do
    # For this process, lets set the organization id
    Repo.put_organization_id(organization.id)

    organization =
      organization
      |> set_root_user()
      |> set_credentials()
      |> Repo.preload([:bsp, :contact])
      |> set_bsp_info()
      |> set_out_of_office_values()
      |> set_languages()

    Caches.set(
      @global_organization_id,
      [{:organization, organization.id}, {:organization, organization.shortcode}],
      organization
    )

    # also update the flags table with updated values
    Flags.init(organization)
    organization
  end

  @doc """
  Follow the cachex protocol to load the cache from the DB
  """
  @spec load_cache(tuple()) :: {:ignore, Organization.t()}
  def load_cache(cachex_key) do
    # this is of the form {:global_org_key, {:organization, value}}
    # we want the value element
    cache_key = cachex_key |> elem(1) |> elem(1)
    Logger.info("Loading organization cache: #{cache_key}")

    organization =
      if is_integer(cache_key) do
        get_organization!(cache_key) |> fill_cache()
      else
        case Repo.fetch_by(Organization, %{shortcode: cache_key}, skip_organization_id: true) do
          {:ok, organization} ->
            organization |> fill_cache()

          _ ->
            raise(ArgumentError, message: "Could not find an organization with #{cache_key}")
        end
      end

    # we are already storing this in the cache (in the function fill_cache),
    # so we can ask cachex to ignore the value. We need to do this since we are
    # storing multiple keys for the same object
    {:ignore, organization}
  end

  @doc """
  Cache the entire organization structure.
  """
  @spec organization(non_neg_integer | String.t()) ::
          Organization.t() | nil | {:error, String.t()}
  def organization(cache_key) do
    case Caches.fetch(@global_organization_id, {:organization, cache_key}, &load_cache/1) do
      {:error, error} ->
        {:error, error}

      {_, organization} ->
        Repo.put_organization_id(organization.id)
        organization
    end
  end

  @doc """
  This contact id is special since it is the sender for all outbound messages
  and the receiver for all inbound messages
  """
  @spec organization_contact_id(non_neg_integer) :: integer()
  def organization_contact_id(organization_id),
    do: organization(organization_id).contact_id

  @doc """
  Get the default language id
  """
  @spec organization_language_id(non_neg_integer) :: integer()
  def organization_language_id(organization_id),
    do: organization(organization_id).default_language_id

  @doc """
  Get the timezone
  """
  @spec organization_timezone(non_neg_integer) :: String.t()
  def organization_timezone(organization_id),
    do: organization(organization_id).timezone

<<<<<<< HEAD
=======
  # Set root user for organization
>>>>>>> 5f9fbc9c
  @spec set_root_user(Organization.t()) :: Organization.t()
  defp set_root_user(organization) do
    {:ok, root_user} = Repo.fetch_by(User, %{contact_id: organization.contact_id})
    Map.put(organization, :root_user, root_user)
  end

  @spec set_out_of_office_values(Organization.t()) :: Organization.t()
  defp set_out_of_office_values(organization) do
    out_of_office = organization.out_of_office

    {hours, days} =
      if out_of_office.enabled do
        hours = [out_of_office.start_time, out_of_office.end_time]

        days =
          Enum.reduce(
            out_of_office.enabled_days,
            [],
            fn x, acc ->
              if x.enabled,
                do: [x.id | acc],
                else: acc
            end
          )
          |> Enum.reverse()

        {hours, days}
      else
        {[], []}
      end

    organization
    |> Map.put(:hours, hours)
    |> Map.put(:days, days)
  end

  @spec set_languages(map()) :: map()
  defp set_languages(organization) do
    languages =
      Language
      |> where([l], l.id in ^organization.active_language_ids)
      |> Repo.all()

    organization
    |> Map.put(:languages, languages)
  end

  # Lets cache all bsp provider specific info in the organization entity since
  # we use it on all sending / receiving of messages
  @spec set_bsp_info(map()) :: map()
  defp set_bsp_info(organization) do
    bsp_credential = organization.services[organization.bsp.shortcode]

    updated_services_map =
      Map.merge(organization.services, %{
        "bsp" => bsp_credential
      })

    %{organization | services: updated_services_map}
  end

  # Lets cache keys and secrets of all the active services
  @spec set_credentials(map()) :: map()
  defp set_credentials(organization) do
    credentials =
      Credential
      |> where([c], c.organization_id == ^organization.id)
      |> where([c], c.is_active == true)
      |> preload(:provider)
      |> Repo.all()

    services_map =
      Enum.reduce(credentials, %{}, fn credential, acc ->
        Map.merge(acc, %{
          credential.provider.shortcode => %{keys: credential.keys, secrets: credential.secrets}
        })
      end)

    organization
    |> Map.put(:services, services_map)
  end

  @doc """
  Execute a function across all active organizations. This function is typically called
  by a cron job worker process

  The handler is expected to take the organization id as its first argument. The second argument
  is expected to be a map of arguments passed in by the cron job, and can be ignored if not used

  The list is a restricted list of organizations, so we dont repeatedly do work. The convention is as
  follows:

  list == nil - the action should not be performed for any organization
  list == [] (empty list) - the action should be performed for all organizations
  list == [ values ] - the actions should be performed only for organizations in the values list
  """
  @spec perform_all((... -> nil), map() | nil, list() | [] | nil, boolean) :: :ok
  def perform_all(handler, handler_args, list, only_recent \\ false)

  def perform_all(_handler, _handler_args, nil, _only_recent), do: :ok

  def perform_all(handler, handler_args, list, only_recent) do
    # We need to do this for all the active organizations
    list
    |> active_organizations()
    |> recent_organizations(only_recent)
    |> Enum.each(fn {id, %{name: name}} ->
      Repo.put_process_state(id)

      if is_nil(handler_args),
        do: handler.(id),
        else:
          handler.(
            id,
            Map.put(handler_args, :organization_name, name)
          )
    end)

    :ok
  end

  @active_minutes 60

  @doc """
  Get the organizations which had a message transaction in the last minutes
  as defined by @active_minutes
  """
  @spec recent_organizations(map(), boolean) :: map()
  def recent_organizations(map, false), do: map

  def recent_organizations(map, true) do
    Enum.filter(
      map,
      fn {_id, %{last_communication_at: last_communication_at}} ->
        Timex.diff(DateTime.utc_now(), last_communication_at, :minutes) < @active_minutes
      end
    )
  end

  @doc """
  Fetch opted in contacts data from providers server
  """
  @spec fetch_opted_in_contacts(map()) :: :ok | any
  def fetch_opted_in_contacts(attrs) do
    organization = organization(attrs.organization_id)

    if is_nil(organization.services["bsp"]) do
      {:error, dgettext("errors", "No active BSP available")}
    else
      case organization.bsp.shortcode do
        "gupshup" -> GupshupContacts.fetch_opted_in_contacts(attrs)
        _ -> raise "Invalid BSP"
      end
    end

    :ok
  end

  @doc """
  Get organization's credential by service shortcode
  """
  @spec get_credential(map()) ::
          {:ok, Credential.t()} | {:error, String.t() | [String.t()]}
  def get_credential(%{organization_id: organization_id, shortcode: shortcode}) do
    case Repo.fetch_by(Provider, %{shortcode: shortcode}) do
      {:ok, provider} ->
        Repo.fetch_by(Credential, %{
          organization_id: organization_id,
          provider_id: provider.id
        })

      _ ->
        {:error, ["shortcode", "Invalid provider shortcode."]}
    end
  end

  @doc """
  Creates an organization's credential
  """
  @spec create_credential(map()) :: {:ok, Credential.t()} | {:error, any()}
  def create_credential(attrs) do
    case Repo.fetch_by(Provider, %{shortcode: attrs[:shortcode]}) do
      {:ok, provider} ->
        # first delete the cached organization
        organization = get_organization!(attrs.organization_id)
        remove_organization_cache(organization.id, organization.shortcode)
        attrs = Map.merge(attrs, %{provider_id: provider.id})

        %Credential{}
        |> Credential.changeset(attrs)
        |> Repo.insert()

      _ ->
        {:error, ["shortcode", "Invalid provider shortcode: #{attrs[:shortcode]}."]}
    end
  end

  # check for non empty string or nil
  @spec non_nil_string(String.t() | nil) :: boolean()
  defp non_nil_string(str) do
    !is_nil(str) && str != ""
  end

  # Ensures we have all the keys required in the credential to call Gupshup
  @spec valid_bsp?(Credential.t()) :: boolean()
  defp valid_bsp?(credential) do
    credential.provider.group == "bsp" &&
      non_nil_string(credential.keys["api_end_point"]) &&
      non_nil_string(credential.secrets["app_name"]) &&
      non_nil_string(credential.secrets["api_key"])
  end

  @doc """
  Updates an organization's credential
  """
  @spec update_credential(Credential.t(), map()) ::
          {:ok, Credential.t()} | {:error, Ecto.Changeset.t()}
  def update_credential(%Credential{} = credential, attrs) do
    # delete the cached organization and associated credentials
    organization = organization(credential.organization_id)

    remove_organization_cache(organization.id, organization.shortcode)

    {:ok, credential} =
      credential
      |> Credential.changeset(attrs)
      |> Repo.update()

    # when updating the bsp credentials fetch list of opted in contacts
    credential = credential |> Repo.preload([:provider, :organization])

    if valid_bsp?(credential),
      do: fetch_opted_in_contacts(attrs)

    credential.organization
    |> credential_update_callback(credential.provider.shortcode)

    {:ok, credential}
  end

  @doc """
  Removing organization and service cache
  """
  @spec remove_organization_cache(non_neg_integer, String.t()) :: any()
  def remove_organization_cache(organization_id, shortcode) do
    Caches.remove(@global_organization_id, ["organization_services"])

    Caches.remove(
      @global_organization_id,
      [{:organization, organization_id}, {:organization, shortcode}]
    )

    Caches.remove(
      @global_organization_id,
      ["organization_services"]
    )
  end

  @doc """
  Common function to get the goth config
  """
  @spec get_goth_token(non_neg_integer, String.t()) :: nil | Goth.Token.t()
  def get_goth_token(organization_id, provider_shortcode) do
    organization = organization(organization_id)

    organization.services[provider_shortcode]
    |> case do
      nil ->
        nil

      credentials ->
        config =
          case Jason.decode(credentials.secrets["service_account"]) do
            {:ok, config} -> config
            _ -> :error
          end

        Goth.Config.add_config(config)

        Goth.Token.for_scope(
          {config["client_email"], "https://www.googleapis.com/auth/cloud-platform"}
        )
        |> case do
          {:ok, token} ->
            token

          {:error, error} ->
            Logger.info(
              "Error while fetching token for provder #{provider_shortcode} with error: #{error} for org_id #{
                organization_id
              }"
            )

            handle_token_error(organization_id, provider_shortcode, error)
        end
    end
  end

  @spec handle_token_error(non_neg_integer, String.t(), String.t() | any()) :: nil
  defp handle_token_error(organization_id, provider_shortcode, error) when is_binary(error) do
    if String.contains?(error, ["account not found", "invalid_grant"]),
      do:
        disable_credential(
          organization_id,
          provider_shortcode,
          "Invalid credentials, service account not found"
        )

    nil
  end

  defp handle_token_error(_organization_id, _provider_shortcode, error),
    do: raise("Error fetching goth token' #{inspect(error)}")

  @doc """
  Disable a specific credential for the organization
  """
  @spec disable_credential(non_neg_integer, String.t(), String.t()) :: :ok
  def disable_credential(organization_id, shortcode, error_message) do
    case Repo.fetch_by(Provider, %{shortcode: shortcode}) do
      {:ok, provider} ->
        # first delete the cached organization
        organization = get_organization!(organization_id)
        remove_organization_cache(organization.id, organization.shortcode)

        Credential
        |> where([c], c.provider_id == ^provider.id)
        |> where([c], c.organization_id == ^organization_id)
        |> Repo.update_all(set: [is_active: false])

        Logger.info("Disable #{shortcode} credential for org_id: #{organization_id}")

        Notifications.create_notification(%{
          category: "Partner",
          message: "Disabling #{shortcode}. #{error_message}",
          severity: "Critical",
          organization_id: organization_id,
          entity: %{
            id: provider.id,
            shortcode: shortcode
          }
        })

      _ ->
        {:error, ["shortcode", "Invalid provider shortcode to disable: #{shortcode}."]}
    end

    :ok
  end

  @doc """
  Updating setup
  """
  @spec credential_update_callback(Organization.t(), String.t()) :: :ok
  def credential_update_callback(organization, "bigquery") do
    BigQuery.sync_schema_with_bigquery(organization.id)
    :ok
  end

  def credential_update_callback(organization, "google_cloud_storage") do
    GCS.refresh_gcs_setup(organization.id)
    :ok
  end

  def credential_update_callback(organization, "dialogflow") do
    Glific.Dialogflow.get_intent_list(organization.id)
    :ok
  end

  def credential_update_callback(_organization, _provider), do: :ok

  @doc """
  Check if we can allow attachments for this organization. For now, this is a check to
  see if GCS is enabled for this organization
  """
  @spec attachments_enabled?(non_neg_integer) :: boolean()
  def attachments_enabled?(organization_id),
    do:
      organization_id
      |> organization()
      |> Map.get(:services)
      |> Map.has_key?("google_cloud_storage")

  @doc """
  Given an empty list, determine which organizations have been active in the recent
  past
  """
  @spec org_id_list(list(), boolean) :: list()
  def org_id_list([], recent) do
    active_organizations([])
    |> recent_organizations(recent)
    |> Enum.reduce([], fn {id, _map}, acc -> [id | acc] end)
  end

  def org_id_list(list, _recent) do
    Enum.map(
      list,
      fn l ->
        {:ok, int_l} = Glific.parse_maybe_integer(l)
        int_l
      end
    )
  end

  @doc """
  Wrapper query used by various statistics collection routines in Glific
  to return counts on contact with its variations
  """
  @spec contact_organization_query(list()) :: Ecto.Query.t()
  def contact_organization_query(org_id_list) do
    Contact
    # block messages sent to groups
    |> where([c], c.status != :blocked)
    |> where([c], c.organization_id in ^org_id_list)
    |> group_by([c], c.organization_id)
    |> select([c], [count(c.id), c.organization_id])
  end

  @doc """
  Convert global field to map for variable substitution
  """
  @spec get_global_field_map(integer) :: map()
  def get_global_field_map(organization_id), do: organization(organization_id).fields

  @doc """
  Returns a map of organizations services as key value pair
  """
  @spec get_organization_services :: map()
  def get_organization_services do
    case Caches.fetch(
           @global_organization_id,
           "organization_services",
           &load_organization_services/1
         ) do
      {:error, error} ->
        raise(ArgumentError,
          message: "Failed to retrieve organization services: #{error}"
        )

      {_, services} ->
        services
    end
  end

  # this is a global cache, so we kinda ignore the cache key
  @spec load_organization_services(tuple()) :: {:commit, map()}
  defp load_organization_services(_cache_key) do
    services =
      active_organizations([])
      |> Enum.reduce(
        %{},
        fn {id, _name}, acc ->
          load_organization_service(id, acc)
        end
      )
      |> combine_services()

    {:commit, services}
  end

  @spec load_organization_service(non_neg_integer, map()) :: map()
  defp load_organization_service(organization_id, services) do
    organization = organization(organization_id)

    service = %{
      "fun_with_flags" =>
        FunWithFlags.enabled?(
          :enable_out_of_office,
          for: %{organization_id: organization_id}
        ),
      "bigquery" => organization.services["bigquery"] != nil,
      "google_cloud_storage" => organization.services["google_cloud_storage"] != nil,
      "dialogflow" => organization.services["dialogflow"] != nil
    }

    Map.put(services, organization_id, service)
  end

  @spec add_service(map(), String.t(), boolean(), non_neg_integer) :: map()
  defp add_service(acc, _name, false, _org_id), do: acc

  defp add_service(acc, name, true, org_id) do
    value = Map.get(acc, name, [])
    Map.put(acc, name, [org_id | value])
  end

  @spec combine_services(map()) :: map()
  defp combine_services(services) do
    combined =
      services
      |> Enum.reduce(
        %{},
        fn {org_id, service}, acc ->
          acc
          |> add_service("fun_with_flags", service["fun_with_flags"], org_id)
          |> add_service("bigquery", service["bigquery"], org_id)
          |> add_service("google_cloud_storage", service["google_cloud_storage"], org_id)
          |> add_service("dialogflow", service["dialogflow"], org_id)
        end
      )

    Map.merge(services, combined)
  end
end<|MERGE_RESOLUTION|>--- conflicted
+++ resolved
@@ -448,11 +448,7 @@
   def organization_timezone(organization_id),
     do: organization(organization_id).timezone
 
-<<<<<<< HEAD
-=======
-  # Set root user for organization
->>>>>>> 5f9fbc9c
-  @spec set_root_user(Organization.t()) :: Organization.t()
+ @spec set_root_user(Organization.t()) :: Organization.t()
   defp set_root_user(organization) do
     {:ok, root_user} = Repo.fetch_by(User, %{contact_id: organization.contact_id})
     Map.put(organization, :root_user, root_user)
