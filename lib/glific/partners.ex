defmodule Glific.Partners do
  @moduledoc """
  The Partners context. This is the gateway for the application to access/update all the organization
  and Provider information.
  """
  use Publicist

  import Ecto.Query, warn: false
  use Gettext, backend: GlificWeb.Gettext
  require Logger

  alias __MODULE__

  alias Glific.{
    BigQuery,
    Caches,
    Contacts.Contact,
    Flags,
    Flows,
    Flows.Flow,
    GCS,
    Notifications,
    Partners.Credential,
    Partners.Organization,
    Partners.OrganizationData,
    Partners.Provider,
    Providers.Gupshup.GupshupWallet,
    Providers.Gupshup.PartnerAPI,
    Providers.Maytapi.WAWorker,
    Repo,
    Settings.Language,
    Stats,
    Users.User
  }

  # We cache organization info under this id since when we want to retrieve
  # by shortcode we do not have an organization id to retrieve it from.
  @global_organization_id 0

  @doc """
  Returns the list of providers.

  ## Examples

      iex> list_providers()
      [%Provider{}, ...]

  """
  @spec list_providers(map()) :: [Provider.t(), ...]
  def list_providers(args \\ %{}) do
    Repo.list_filter(args, Provider, &Repo.opts_with_name/2, &filter_provider_with/2)
    |> Enum.reject(fn provider ->
      Enum.member?(["goth", "kaapi"], provider.shortcode)
    end)
  end

  @doc """
  Return the count of providers, using the same filter as list_providers
  """
  @spec count_providers(map()) :: integer
  def count_providers(args \\ %{}),
    do: Repo.count_filter(args, Provider, &filter_provider_with/2)

  @spec filter_provider_with(Ecto.Queryable.t(), %{optional(atom()) => any}) :: Ecto.Queryable.t()
  defp filter_provider_with(query, filter) do
    filter = Map.delete(filter, :organization_id)
    Repo.filter_with(query, filter)
  end

  @doc """
  Gets a single provider.

  Raises `Ecto.NoResultsError` if the Provider does not exist.

  ## Examples

      iex> get_provider!(123)
      %Provider{}

      iex> get_provider!(456)
      ** (Ecto.NoResultsError)

  """
  @spec get_provider!(id :: integer) :: Provider.t()
  def get_provider!(id), do: Repo.get!(Provider, id)

  @doc """
  Creates a provider.

  ## Examples

      iex> create_provider(%{field: value})
      {:ok, %Provider{}}

      iex> create_provider(%{field: bad_value})
      {:error, %Ecto.Changeset{}}

  """
  @spec create_provider(map()) :: {:ok, Provider.t()} | {:error, Ecto.Changeset.t()}
  def create_provider(attrs \\ %{}) do
    %Provider{}
    |> Provider.changeset(attrs)
    |> Repo.insert()
  end

  @doc """
  Updates a provider.

  ## Examples

      iex> update_provider(provider, %{field: new_value})
      {:ok, %Provider{}}

      iex> update_provider(provider, %{field: bad_value})
      {:error, %Ecto.Changeset{}}

  """
  @spec update_provider(Provider.t(), map()) :: {:ok, Provider.t()} | {:error, Ecto.Changeset.t()}
  def update_provider(%Provider{} = provider, attrs) do
    provider
    |> Provider.changeset(attrs)
    |> Repo.update()
  end

  @doc """
  Deletes a provider.

  ## Examples

      iex> delete_provider(provider)
      {:ok, %Provider{}}

      iex> delete_provider(provider)
      {:error, %Ecto.Changeset{}}

  """
  @spec delete_provider(Provider.t()) :: {:ok, Provider.t()} | {:error, Ecto.Changeset.t()}
  def delete_provider(%Provider{} = provider) do
    provider
    |> Ecto.Changeset.change()
    |> Ecto.Changeset.no_assoc_constraint(:organizations, name: "organizations_provider_id_fkey")
    |> Ecto.Changeset.no_assoc_constraint(:credential)
    |> Repo.delete()
  end

  @doc """
  Returns an `%Ecto.Changeset{}` for tracking provider changes.

  ## Examples

  iex> change_provider(provider)
  %Ecto.Changeset{data: %Provider{}}
  """
  @spec change_provider(Provider.t(), map()) :: Ecto.Changeset.t()
  def change_provider(%Provider{} = provider, attrs \\ %{}) do
    Provider.changeset(provider, attrs)
  end

  @doc """
  Returns the list of organizations.

  ## Examples

      iex> Glific.Partners.list_organizations()
      [%Glific.Partners.Organization{}, ...]

  """
  @spec list_organizations(map()) :: [Organization.t()]
  def list_organizations(args \\ %{}),
    do:
      Repo.list_filter(
        args,
        Organization,
        &Repo.opts_with_name/2,
        &filter_organization_with/2,
        skip_organization_id: true
      )

  @doc """
  List of organizations that are active within the system
  """
  @spec active_organizations(list(), boolean) :: map()
  def active_organizations(orgs, suspended \\ false) do
    Organization
    |> where([q], q.is_active == true)
    |> select([q], [q.id, q.name, q.last_communication_at])
    |> where([q], q.is_suspended == ^suspended)
    |> restrict_orgs(orgs)
    |> Repo.all(skip_organization_id: true)
    |> Enum.reduce(%{}, fn row, acc ->
      [id, value, time] = row
      Map.put(acc, id, %{name: value, last_communication_at: time})
    end)
  end

  @spec restrict_orgs(Ecto.Query.t(), list()) :: Ecto.Query.t()
  defp restrict_orgs(query, []), do: query

  defp restrict_orgs(query, org_list),
    do: query |> where([q], q.id in ^org_list)

  @doc """
  Return the count of organizations, using the same filter as list_organizations
  """
  @spec count_organizations(map()) :: integer
  def count_organizations(args \\ %{}),
    do:
      Repo.count_filter(
        args,
        Organization,
        &filter_organization_with/2,
        skip_organization_id: true
      )

  # codebeat:disable[ABC]
  @spec filter_organization_with(Ecto.Queryable.t(), %{optional(atom()) => any}) ::
          Ecto.Queryable.t()
  defp filter_organization_with(query, filter) do
    filter = Map.delete(filter, :organization_id)
    query = Repo.filter_with(query, filter)

    Enum.reduce(filter, query, fn
      {:email, email}, query ->
        from(q in query, where: ilike(q.email, ^"%#{email}%"))

      {:bsp, bsp}, query ->
        from(q in query,
          join: c in assoc(q, :bsp),
          where: ilike(c.name, ^"%#{bsp}%")
        )

      {:default_language, default_language}, query ->
        from(q in query,
          join: c in assoc(q, :default_language),
          where: ilike(c.label, ^"%#{default_language}%")
        )

      _, query ->
        query
    end)
  end

  # codebeat:enable[ABC]

  @doc """
  Gets a single organization.

  Raises `Ecto.NoResultsError` if the organization does not exist.

  ## Examples

  iex> Glific.Partners.get_organization!(1)
  %Glific.Partners.Organization{}

  iex> Glific.Partners.get_organization!(-1)
  ** (Ecto.NoResultsError)
  """
  @spec get_organization!(integer) :: Organization.t()
  def get_organization!(id), do: Repo.get!(Organization, id, skip_organization_id: true)

  @doc """
  Creates a organization.

  ## Examples

      iex> Glific.Partners.create_organization(%{name: value})
      {:ok, %Glific.Partners.Organization{}}

      iex> Glific.Partners.create_organization(%{bad_field: bad_value})
      {:error, %Ecto.Changeset{}}

  """
  @spec create_organization(map()) :: {:ok, Organization.t()} | {:error, Ecto.Changeset.t()}
  def create_organization(attrs \\ %{}) do
    %Organization{}
    |> Organization.changeset(attrs)
    |> Repo.insert(skip_organization_id: true)
  end

  @doc """
  Updates an organization.

  ## Examples

      iex> Glific.Partners.update_organization(Organization, %{name: new_name})
      {:ok, %Glific.Partners.Organization{}}

      iex> Glific.Partners.update_organization(Organization, %{abc: bad_value})
      {:error, %Ecto.Changeset{}}

  """
  @spec update_organization(Organization.t(), map()) ::
          {:ok, Organization.t()} | {:error, Ecto.Changeset.t()}
  def update_organization(%Organization{} = organization, attrs) do
    # first delete the cached organization
    remove_organization_cache(organization.id, organization.shortcode)

    ## in case user updates the out of office flow it should update the flow keyword map as well.
    ## We need to think about a better approach to handle this one.
    Caches.remove(organization.id, ["flow_keywords_map"])

    with {:ok, updated_organization} <-
           organization
           |> Organization.changeset(attrs)
           |> Repo.update(skip_organization_id: true) do
      # pin both new contact and optin flow id
      maybe_pin_flow(
        updated_organization.newcontact_flow_id,
        organization.newcontact_flow_id,
        updated_organization
      )

      maybe_pin_flow(
        updated_organization.optin_flow_id,
        organization.optin_flow_id,
        updated_organization
      )
    end
  end

  @spec maybe_pin_flow(non_neg_integer(), non_neg_integer(), Organization.t()) ::
          {:ok, Organization.t()}
  defp maybe_pin_flow(nil, old_flow_id, organization) do
    pin_flow(old_flow_id, false)
    {:ok, organization}
  end

  defp maybe_pin_flow(flow_id, nil, organization) do
    pin_flow(flow_id, true)
    {:ok, organization}
  end

  defp maybe_pin_flow(flow_id, old_flow_id, organization)
       when flow_id != old_flow_id do
    pin_flow(old_flow_id, false)
    pin_flow(flow_id, true)
    {:ok, organization}
  end

  defp maybe_pin_flow(_flow_id, _old_flow_id, organization),
    do: {:ok, organization}

  @spec pin_flow(non_neg_integer(), boolean()) ::
          {:ok, Flow.t()} | {:error, Ecto.Changeset.t()}
  defp pin_flow(flow_id, pin_value) do
    with false <- is_nil(flow_id),
         {:ok, flow} <- Flows.fetch_flow(flow_id) do
      Flows.update_flow(flow, %{is_pinned: pin_value})
    end
  end

  @doc """
  Deletes an Organization.

  ## Examples

      iex> Glific.Partners.delete_organization(organization)
      {:ok, %Glific.Partners.Organization{}}

      iex> delete_organization(organization)
      {:error, %Ecto.Changeset{}}

  """
  @spec delete_organization(Organization.t()) ::
          {:ok, Organization.t()} | {:error, Ecto.Changeset.t()}
  def delete_organization(%Organization{} = organization) do
    # we are deleting an organization that is one of the SaaS users, not the current users org
    # setting timeout as the deleting organization is an expensive operation
    Repo.delete(organization, skip_organization_id: true, timeout: 900_000)
  end

  @doc """
  Deletes all the dynamic data for an organization. This includes all messages
  and contacts that are not users.any()

  This allows an organization to reset all its experiment data before going live.
  A feature to add in the future, might to be mark test contact with a "test" contact
  field and we'll delete only those contacts
  """
  @spec delete_organization_test_data(Organization.t()) :: {:ok, Organization.t()}
  def delete_organization_test_data(organization) do
    [
      "DELETE FROM messages WHERE organization_id = #{organization.id}",
      """
      DELETE FROM contacts WHERE
        organization_id = #{organization.id}
        AND (id NOT IN
          (SELECT c.id FROM contacts c
            LEFT JOIN  users ON users.contact_id = c.id
            WHERE c.organization_id = #{organization.id} AND users.id IS NOT NULL))
        AND id != #{organization.contact_id}
      """
    ]
    |> Enum.each(&Repo.query!(&1, [], timeout: 300_000, skip_organization_id: true))

    {:ok, organization}
  end

  @doc """
  Returns an `%Ecto.Changeset{}` for tracking organization changes.

  ## Examples

      iex> Glific.Partners.change_organization(organization)
      %Ecto.Changeset{data: %Glific.Partners.Organization{}}

  """
  @spec change_organization(Organization.t(), map()) :: Ecto.Changeset.t()
  def change_organization(%Organization{} = organization, attrs \\ %{}) do
    Organization.changeset(organization, attrs)
  end

  @doc """
  Returns bsp balance for an organization
  """
  @spec get_bsp_balance(non_neg_integer) :: {:ok, any()} | {:error, String.t()}
  def get_bsp_balance(organization_id) do
    organization = organization(organization_id)

    if is_nil(organization.services["bsp"]) do
      {:error, dgettext("errors", "No active BSP available")}
    else
      case organization.bsp.shortcode do
        "gupshup" -> GupshupWallet.balance(organization_id)
        _ -> {:error, dgettext("errors", "Invalid BSP provider")}
      end
    end
  end

  @doc """
  Returns quality rating information for an organization provider
  """
  @spec get_quality_rating(non_neg_integer()) :: {:ok, any()} | {:error, String.t()}
  def get_quality_rating(organization_id) do
    organization = organization(organization_id)

    if is_nil(organization.services["bsp"]) do
      {:error, dgettext("errors", "No active BSP available")}
    else
      case organization.bsp.shortcode do
        "gupshup" -> PartnerAPI.get_quality_rating(organization_id)
        _ -> {:error, dgettext("errors", "Invalid BSP provider")}
      end
    end
  end

  @doc """
  Given a minimal organization object, fill it up and store in cache. Making this
  public so we can call from test harness and avoid SQL Sandbox issues
  """
  @spec fill_cache(Organization.t()) :: Organization.t()
  def fill_cache(organization) do
    # For this process, lets set the organization id
    Repo.put_organization_id(organization.id)

    organization =
      organization
      |> set_root_user()
      |> set_credentials()
      |> Repo.preload([:bsp, :contact])
      |> set_bsp_info()
      |> set_out_of_office_values()
      |> Flags.set_out_of_office()
      |> set_languages()
      |> Flags.set_flow_uuid_display()
      |> Flags.set_roles_and_permission()
      |> Flags.set_open_ai_auto_translation_enabled()
      |> Flags.set_auto_translation_enabled_for_google_trans()
      |> Flags.set_contact_profile_enabled()
      |> Flags.set_whatsapp_group_enabled()
      |> Flags.set_ticketing_enabled()
      |> Flags.set_certificate_enabled()
      |> Flags.set_interactive_re_response_enabled()
      |> Flags.set_is_kaapi_enabled()
      |> Flags.set_is_ask_me_bot_enabled()

    Caches.set(
      @global_organization_id,
      [{:organization, organization.id}, {:organization, organization.shortcode}],
      organization
    )

    # also update the flags table with updated values
    Flags.init(organization)
    organization
  end

  @doc """
  Follow the cachex protocol to load the cache from the DB
  """
  @spec load_cache(tuple()) :: {:ignore, Organization.t()}
  def load_cache(cachex_key) do
    # this is of the form {:global_org_key, {:organization, value}}
    # we want the value element
    cache_key = cachex_key |> elem(1) |> elem(1)
    Logger.info("Loading organization cache: #{cache_key}")

    organization =
      if is_integer(cache_key) do
        get_organization!(cache_key) |> fill_cache()
      else
        case Repo.fetch_by(Organization, %{shortcode: cache_key}, skip_organization_id: true) do
          {:ok, organization} ->
            organization |> fill_cache()

          _ ->
            raise(ArgumentError, message: "Could not find an organization with #{cache_key}")
        end
      end

    # we are already storing this in the cache (in the function fill_cache),
    # so we can ask cachex to ignore the value. We need to do this since we are
    # storing multiple keys for the same object
    {:ignore, organization}
  end

  @doc """
  Cache the entire organization structure.
  """
  @spec organization(non_neg_integer | String.t()) ::
          Organization.t() | nil | {:error, String.t()}
  def organization(cache_key) do
    case Caches.fetch(@global_organization_id, {:organization, cache_key}, &load_cache/1) do
      {:error, error} ->
        {:error, error}

      {_, organization} ->
        Repo.put_organization_id(organization.id)
        organization
    end
  end

  @doc """
  This contact id is special since it is the sender for all outbound messages
  and the receiver for all inbound messages
  """
  @spec organization_contact_id(non_neg_integer) :: integer()
  def organization_contact_id(organization_id),
    do: organization(organization_id).contact_id

  @doc """
  Get the default language id
  """
  @spec organization_language_id(non_neg_integer) :: integer()
  def organization_language_id(organization_id),
    do: organization(organization_id).default_language_id

  @doc """
  Get the timezone
  """
  @spec organization_timezone(non_neg_integer) :: String.t()
  def organization_timezone(organization_id),
    do: organization(organization_id).timezone

  @spec set_root_user(Organization.t()) :: Organization.t()
  defp set_root_user(organization) do
    {:ok, root_user} = Repo.fetch_by(User, %{contact_id: organization.contact_id})
    Map.put(organization, :root_user, root_user)
  end

  @spec set_out_of_office_values(Organization.t()) :: Organization.t()
  defp set_out_of_office_values(organization) do
    out_of_office = organization.out_of_office

    {hours, days} =
      if out_of_office.enabled do
        hours = [out_of_office.start_time, out_of_office.end_time]

        days =
          Enum.reduce(
            out_of_office.enabled_days,
            [],
            fn x, acc ->
              if x.enabled,
                do: [x.id | acc],
                else: acc
            end
          )
          |> Enum.reverse()

        {hours, days}
      else
        {[], []}
      end

    organization
    |> Map.put(:hours, hours)
    |> Map.put(:days, days)
  end

  @spec set_languages(map()) :: map()
  defp set_languages(organization) do
    languages =
      Language
      |> where([l], l.id in ^organization.active_language_ids)
      |> Repo.all()

    organization
    |> Map.put(:languages, languages)
  end

  # Lets cache all bsp provider specific info in the organization entity since
  # we use it on all sending / receiving of messages
  @spec set_bsp_info(map()) :: map()
  defp set_bsp_info(organization) do
    bsp_credential = organization.services[organization.bsp.shortcode]

    updated_services_map =
      Map.merge(organization.services, %{
        "bsp" => bsp_credential
      })

    %{organization | services: updated_services_map}
  end

  # Lets cache keys and secrets of all the active services
  @spec set_credentials(map()) :: map()
  defp set_credentials(organization) do
    credentials =
      Credential
      |> where([c], c.organization_id == ^organization.id)
      |> where([c], c.is_active == true)
      |> preload(:provider)
      |> Repo.all()

    services_map =
      Enum.reduce(credentials, %{}, fn credential, acc ->
        Map.merge(acc, %{
          credential.provider.shortcode => %{keys: credential.keys, secrets: credential.secrets}
        })
      end)

    organization
    |> Map.put(:services, services_map)
  end

  @spec suspend_offset(Organization.t(), non_neg_integer()) :: DateTime.t()
  defp suspend_offset(org, 0), do: start_of_next_day(org)

  defp suspend_offset(_org, hours), do: Timex.shift(DateTime.utc_now(), hours: hours)

  # get the start of the next day in orgs timezone and then convert that to UTC since
  # we only store UTC time in our DB
  @spec start_of_next_day(Organization.t()) :: DateTime.t()
  defp start_of_next_day(org),
    do:
      org.timezone
      |> DateTime.now!()
      |> Timex.beginning_of_day()
      |> Timex.shift(days: 1)
      |> Timex.to_datetime("Etc/UTC")

  @doc """
  Suspend an organization till the start of the next day for the organization
  (we still need to figure out if this is the right WABA interpretation)
  """
  @spec suspend_organization(Organization.t(), non_neg_integer()) :: any()
  def suspend_organization(organization, hours \\ 0) do
    {:ok, _} =
      organization
      |> then(fn org ->
        Partners.update_organization(
          org,
          %{
            is_suspended: true,
            suspended_until: suspend_offset(org, hours)
          }
        )
      end)
  end

  @spec unsuspend_org_list(DateTime.t()) :: list()
  defp unsuspend_org_list(time \\ DateTime.utc_now()) do
    Organization
    |> where([q], q.is_active == true)
    |> select([q], q.id)
    |> where([q], q.is_suspended == true)
    |> where([q], q.suspended_until < ^time)
    |> Repo.all(skip_organization_id: true)
  end

  @spec unsuspend_organization(non_neg_integer()) :: any()
  defp unsuspend_organization(org_id) do
    {:ok, _} =
      update_organization(
        organization(org_id),
        %{
          is_suspended: false,
          suspended_until: nil
        }
      )
  end

  @doc """
  Resume all organization that are suspended if we are past the suspended time, we check this on an hourly basis for all organizations
  that are in a suspended state via a cron job
  """
  @spec unsuspend_organizations :: any()
  def unsuspend_organizations do
    unsuspend_org_list()
    |> Enum.each(&unsuspend_organization(&1))
  end

  @doc """
  Execute a function across all active organizations. This function is typically called
  by a micron job worker process

  The handler is expected to take the organization id as its first argument. The second argument
  is expected to be a map of arguments passed in by the cron job, and can be ignored if not used

  The list is a restricted list of organizations, so we don't repeatedly do work. The convention is as
  follows:

  list == nil - the action should not be performed for any organization
  list == [] (empty list) - the action should be performed for all organizations
  list == [ values ] - the actions should be performed only for organizations in the values list
  """
  @spec perform_all((... -> nil), map() | nil, list() | [] | nil, Keyword.t()) :: any
  def perform_all(handler, handler_args, list, opts \\ [])

  def perform_all(_handler, _handler_args, nil, _opts), do: nil

  def perform_all(handler, handler_args, list, opts) do
    only_recent = Keyword.get(opts, :only_recent, false)
    # We need to do this for all the active organizations
    list
    |> active_organizations()
    |> recent_organizations(only_recent)
    |> randomize_orgs()
    |> Enum.each(fn {id, name} ->
      perform_handler(handler, handler_args, id, name)
    end)
  rescue
    # If we fail, we need to mark the organization as failed
    # and log the error
    err ->
      "Error occurred while executing cron handler for organizations. Error: #{inspect(err)}, handler: #{inspect(handler)}, handler_args: #{inspect(handler_args)}"
      |> Glific.log_error()
  end

  # lets always perform requests in a random order to
  # avoid starvation of any specific partner
  @spec randomize_orgs(map) :: list
  defp randomize_orgs(orgs) do
    orgs
    |> Enum.reduce(
      [],
      fn {id, %{name: name}}, acc -> [{id, name} | acc] end
    )
    |> then(fn x -> Enum.take_random(x, length(x)) end)
  end

  @active_minutes 720

  @doc """
  Get the organizations which had a message transaction in the last minutes
  as defined by @active_minutes
  """
  @spec recent_organizations(map(), boolean) :: map()
  def recent_organizations(map, false), do: map

  def recent_organizations(map, true) do
    Enum.filter(
      map,
      fn {_id, %{last_communication_at: last_communication_at}} ->
        Timex.diff(DateTime.utc_now(), last_communication_at, :minutes) < @active_minutes
      end
    )
  end

  @spec perform_handler((... -> nil), map() | nil, non_neg_integer(), String.t() | nil) :: any
  defp perform_handler(handler, handler_args, org_id, org_name) do
    Repo.put_process_state(org_id)

    Logger.info("Starting processes for org id: #{org_id}")

    if is_nil(handler_args) do
      handler.(org_id)
    else
      handler.(org_id, Map.put(handler_args, :organization_name, org_name))
    end
  end

  @doc """
  Get organization's credential by service shortcode
  """
  @spec get_credential(map()) ::
          {:ok, Credential.t()} | {:error, String.t() | [String.t()]}
  def get_credential(%{organization_id: organization_id, shortcode: shortcode}) do
    case Repo.fetch_by(Provider, %{shortcode: shortcode}) do
      {:ok, provider} ->
        Repo.fetch_by(Credential, %{
          organization_id: organization_id,
          provider_id: provider.id
        })

      _ ->
        {:error, ["shortcode", "Invalid provider shortcode."]}
    end
  end

  @doc """
  Creates an organization's credential
  """
  @spec create_credential(map()) :: {:ok, Credential.t()} | {:error, any()}
  def create_credential(attrs) do
    case Repo.fetch_by(Provider, %{shortcode: attrs[:shortcode]}) do
      {:ok, provider} ->
        # first delete the cached organization
        organization = get_organization!(attrs.organization_id)
        remove_organization_cache(organization.id, organization.shortcode)
        attrs = Map.merge(attrs, %{provider_id: provider.id})

        %Credential{}
        |> Credential.changeset(attrs)
        |> Repo.insert()

      _ ->
        {:error, ["shortcode", "Invalid provider shortcode: #{attrs[:shortcode]}."]}
    end
  end

  # check for non empty string or nil
  @spec non_nil_string(String.t() | nil) :: boolean()
  defp non_nil_string(str) do
    !is_nil(str) && str != ""
  end

  # Ensures we have all the keys required in the credential to call Gupshup
  @spec valid_bsp?(Credential.t()) :: boolean()
  defp valid_bsp?(credential) do
    bsp = credential.provider.shortcode

    credential.provider.group == "bsp" &&
      non_nil_string(credential.keys["api_end_point"]) &&
      validate_secrets?(credential.secrets, bsp)
  end

  @spec validate_secrets?(map(), String.t()) :: boolean()
  defp validate_secrets?(secrets, "gupshup"),
    do:
      non_nil_string(secrets["app_name"]) &&
        non_nil_string(secrets["api_key"])

  defp validate_secrets?(secrets, "gupshup_enterprise"),
    do:
      non_nil_string(secrets["hsm_user_id"]) &&
        non_nil_string(secrets["hsm_password"]) &&
        non_nil_string(secrets["two_way_user_id"]) &&
        non_nil_string(secrets["two_way_password"])

  defp validate_secrets?(_secrets, _bsp),
    do: false

  @doc """
  Updates an organization's credential
  """
  @spec update_credential(Credential.t(), map()) ::
          {:ok, Credential.t()} | {:error, any}
  def update_credential(%Credential{} = credential, attrs) do
    # delete the cached organization and associated credentials
    organization = organization(credential.organization_id)

    remove_organization_cache(organization.id, organization.shortcode)

    {:ok, credential} =
      credential
      |> Credential.changeset(attrs)
      |> Repo.update()

    credential = credential |> Repo.preload([:provider, :organization])

    credential.organization
    |> credential_update_callback(credential, credential.provider.shortcode)
  end

  @spec credential_update_callback(Organization.t(), Credential.t(), String.t()) ::
          {:ok, any} | {:error, any}
  defp credential_update_callback(organization, credential, "bigquery") do
    Caches.remove(organization.id, [{:provider_token, "bigquery"}])

    case BigQuery.sync_schema_with_bigquery(organization.id) do
      {:ok, _callback} ->
        {:ok, credential}

      {:error, error} ->
        Partners.disable_credential(
          organization.id,
          "bigquery",
          error
        )

        {:error, error}
    end
  end

  defp credential_update_callback(organization, credential, "google_cloud_storage") do
    with {:ok, _} <- GCS.refresh_gcs_setup(organization.id),
         {:ok, _} <- GCS.enable_bucket_logs(organization.id) do
      {:ok, credential}
    else
      {:error, %{body: %{"error" => %{"message" => message}}}} ->
        {:error, message}

      _ ->
        {:error, "Invalid Credentials"}
    end
  end

  defp credential_update_callback(organization, credential, "dialogflow") do
    case Glific.Dialogflow.get_intent_list(organization.id) do
      {:ok, _callback} -> {:ok, credential}
      {:error, _error} -> {:error, "Invalid Credentials"}
    end
  end

  defp credential_update_callback(organization, credential, "gupshup") do
    if valid_bsp?(credential) do
      update_organization(organization, %{bsp_id: credential.provider.id})

      if credential.is_active do
        set_bsp_app_id(organization, "gupshup")
      else
        {:ok, credential}
      end
    end
  end

  defp credential_update_callback(organization, credential, "gupshup_enterprise") do
    if valid_bsp?(credential) do
      update_organization(organization, %{bsp_id: credential.provider.id})
    end

    {:ok, credential}
  end

  defp credential_update_callback(organization, credential, "maytapi") do
    args = %{"organization_id" => organization.id, "update_credential" => true}

    case Oban.insert(WAWorker.new(args)) do
      {:ok, _job} ->
        Notifications.create_notification(%{
          category: "WhatsApp Groups",
          message: "Syncing of WhatsApp groups and contacts has started in the background.",
          severity: Notifications.types().info,
          organization_id: organization.id,
          entity: %{
            Provider: "Maytapi"
          }
        })

        {:ok, credential}

      {:error, reason} ->
        Logger.error("Failed to enqueue credential update job: #{inspect(reason)}")
        {:error, "Failed to sync WhatsApp data to Glific. Please reach out to Glific Support"}
    end
  end

  defp credential_update_callback(_organization, credential, _provider), do: {:ok, credential}

  @doc """
  Removing organization and service cache
  """
  @spec remove_organization_cache(non_neg_integer, String.t()) :: any()
  def remove_organization_cache(organization_id, shortcode) do
    Caches.remove(@global_organization_id, ["organization_services"])

    Caches.remove(
      @global_organization_id,
      [{:organization, organization_id}, {:organization, shortcode}]
    )

    Caches.remove(
      @global_organization_id,
      ["organization_services"]
    )
  end

  @spec config(map()) :: map() | :error
  defp config(credentials) do
    case Jason.decode(credentials.secrets["service_account"]) do
      {:ok, config} -> config
      _ -> :error
    end
  end

  @doc """
  Common function to get the goth config
  """
  @spec get_goth_token(non_neg_integer, String.t(), Keyword.t()) :: nil | Goth.Token.t()
  def get_goth_token(organization_id, provider_shortcode, opts \\ []) do
    key = {:provider_token, provider_shortcode}
    organization = organization(organization_id)

    if is_nil(organization.services[provider_shortcode]) do
      nil
    else
      Caches.fetch(organization_id, key, fn key -> load_goth_token(key, opts) end)
      |> case do
        {_status, res} when is_map(res) ->
          res

        _ ->
          Logger.error(
            "Could not fetch token for service #{provider_shortcode} for org id: #{organization_id}"
          )

          nil
      end
    end
  end

  @spec load_goth_token(tuple(), Keyword.t()) :: tuple()
  defp load_goth_token(cache_key, goth_opts) do
    {organization_id, {:provider_token, provider_shortcode}} = cache_key

    organization = organization(organization_id)
    credentials = organization.services[provider_shortcode] |> config()

    if credentials == :error do
      {:ignore, nil}
    else
      Goth.Token.fetch(source: {:service_account, credentials, goth_opts})
      |> case do
        {:ok, token} ->
          opts = [ttl: :timer.seconds(token.expires - System.system_time(:second) - 60)]
          Caches.set(organization_id, {:provider_token, provider_shortcode}, token, opts)
          {:ignore, token}

        {:error, error} ->
          Logger.info(
            "Error fetching token for: #{provider_shortcode}, error: #{inspect(error)}, org_id: #{organization_id}"
          )

          handle_token_error(organization_id, provider_shortcode, "#{inspect(error)}")
          {:ignore, nil}
      end
    end
  end

  @spec handle_token_error(non_neg_integer, String.t(), String.t() | any()) :: nil
  defp handle_token_error(organization_id, provider_shortcode, error) when is_binary(error) do
    if String.contains?(error, ["account not found", "invalid_grant"]),
      do:
        disable_credential(
          organization_id,
          provider_shortcode,
          "Invalid credentials, service account not found"
        )

    nil
  end

  defp handle_token_error(_organization_id, _provider_shortcode, error),
    do: raise("Error fetching goth token' #{inspect(error)}")

  @doc """
  Disable a specific credential for the organization
  """
  @spec disable_credential(non_neg_integer, String.t(), String.t()) :: :ok | {:error, list()}
  def disable_credential(organization_id, shortcode, error_message) do
    case Repo.fetch_by(Provider, %{shortcode: shortcode}) do
      {:ok, provider} ->
        # first delete the cached organization
        organization = get_organization!(organization_id)
        remove_organization_cache(organization.id, organization.shortcode)

        Credential
        |> where([c], c.provider_id == ^provider.id)
        |> where([c], c.organization_id == ^organization_id)
        |> Repo.update_all(set: [is_active: false])

        Logger.info("Disable #{shortcode} credential for org_id: #{organization_id}")

        Notifications.create_notification(%{
          category: "Partner",
          message: "Disabling #{shortcode}. #{error_message}",
          severity: Notifications.types().critical,
          organization_id: organization_id,
          entity: %{
            id: provider.id,
            shortcode: shortcode
          }
        })

        :ok

      _ ->
        {:error, ["shortcode", "Invalid provider shortcode to disable: #{shortcode}."]}
    end
  end

  @doc """
  Check if we can allow attachments for this organization. For now, this is a check to
  see if GCS is enabled for this organization
  """
  @spec attachments_enabled?(non_neg_integer) :: boolean()
  def attachments_enabled?(organization_id),
    do:
      organization_id
      |> organization()
      |> Map.get(:services)
      |> Map.has_key?("google_cloud_storage")

  @doc """
  Given an empty list, determine which organizations have been active in the recent
  past
  """
  @spec org_id_list(list(), boolean) :: list()
  def org_id_list([], recent) do
    active_organizations([])
    |> recent_organizations(recent)
    |> Enum.reduce([], fn {id, _map}, acc -> [id | acc] end)
  end

  def org_id_list(list, _recent) do
    Enum.map(
      list,
      fn l ->
        {:ok, int_l} = Glific.parse_maybe_integer(l)
        int_l
      end
    )
  end

  @doc """
  Wrapper query used by various statistics collection routines in Glific
  to return counts on contact with its variations
  """
  @spec contact_organization_query(list()) :: Ecto.Query.t()
  def contact_organization_query(org_id_list) do
    Contact
    # block messages sent to groups
    |> where([c], c.status != :blocked)
    |> where([c], c.organization_id in ^org_id_list)
    |> group_by([c], c.organization_id)
    |> select([c], [count(c.id), c.organization_id])
  end

  @doc """
  Convert global field to map for variable substitution
  """
  @spec get_global_field_map(integer) :: map()
  def get_global_field_map(organization_id), do: organization(organization_id).fields

  @doc """
  Returns a map of organizations services as key value pair
  """
  @spec get_organization_services :: map()
  def get_organization_services do
    case Caches.fetch(
           @global_organization_id,
           "organization_services",
           &load_organization_services/1
         ) do
      {:error, error} ->
        raise(ArgumentError,
          message: "Failed to retrieve organization services: #{error}"
        )

      {_, services} ->
        services
    end
  end

  # this is a global cache, so we kinda ignore the cache key
  @spec load_organization_services(tuple()) :: {:commit, map()}
  defp load_organization_services(_cache_key) do
    services =
      active_organizations([])
      |> Enum.reduce(
        %{},
        fn {org_id, _name}, acc ->
          Map.put(acc, org_id, get_org_services_by_id(org_id))
        end
      )
      |> combine_services()

    {:commit, services}
  end

  @doc """
    Get all the services and status for a given organization id.
  """
  @spec get_org_services_by_id(non_neg_integer) :: map()
  def get_org_services_by_id(organization_id) do
    organization = organization(organization_id)

    %{
      "fun_with_flags" =>
        FunWithFlags.enabled?(
          :enable_out_of_office,
          for: %{organization_id: organization_id}
        ),
      "bigquery" => organization.services["bigquery"] != nil,
      "google_cloud_storage" => organization.services["google_cloud_storage"] != nil,
      "dialogflow" => organization.services["dialogflow"] != nil,
      "flow_uuid_display" => Flags.get_flow_uuid_display(organization),
      "roles_and_permission" => Flags.get_roles_and_permission(organization),
      "contact_profile_enabled" => Flags.get_contact_profile_enabled(organization),
      "ticketing_enabled" => Flags.get_ticketing_enabled(organization),
      "whatsapp_group_enabled" => Flags.get_whatsapp_group_enabled(organization),
      "auto_translation_enabled" =>
        Flags.get_open_ai_auto_translation_enabled(organization) or
          Flags.get_google_auto_translation_enabled(organization),
      "certificate_enabled" => Flags.get_certificate_enabled(organization),
      "interactive_re_response_enabled" =>
        Flags.get_interactive_re_response_enabled(organization),
      "kaapi_enabled" => Flags.get_is_kaapi_enabled(organization),
<<<<<<< HEAD
      "ask_me_bot_enabled" => Flags.get_ask_me_bot_enabled(organization),
=======
      "ask_me_bot_enabled" => Flags.get_ask_me_bot_enabled(organization)
>>>>>>> be72b787
    }
  end

  @spec add_service(map(), String.t(), boolean(), non_neg_integer) :: map()
  defp add_service(acc, _name, false, _org_id), do: acc

  defp add_service(acc, name, true, org_id) do
    value = Map.get(acc, name, [])
    Map.put(acc, name, [org_id | value])
  end

  @spec combine_services(map()) :: map()
  defp combine_services(services) do
    combined =
      services
      |> Enum.reduce(
        %{},
        fn {org_id, service}, acc ->
          acc
          |> add_service("fun_with_flags", service["fun_with_flags"], org_id)
          |> add_service("bigquery", service["bigquery"], org_id)
          |> add_service("google_cloud_storage", service["google_cloud_storage"], org_id)
          |> add_service("dialogflow", service["dialogflow"], org_id)
        end
      )

    Map.merge(services, combined)
  end

  @doc """
  Set BSP APP id whenever we update the bsp credentials.
  """
  @spec set_bsp_app_id(Organization.t(), String.t()) :: any()
  def set_bsp_app_id(org, "gupshup") do
    # restricting this function  for BSP only
    {:ok, provider} = Repo.fetch_by(Provider, %{shortcode: "gupshup", group: "bsp"})

    {:ok, bsp_cred} =
      Repo.fetch_by(Credential, %{provider_id: provider.id, organization_id: org.id})

    app_details = PartnerAPI.fetch_app_details(org.id)
    app_id = if is_map(app_details), do: app_details["id"], else: "NA"

    updated_secrets = Map.put(bsp_cred.secrets, "app_id", app_id)
    attrs = %{secrets: updated_secrets, organization_id: org.id}

    {:ok, credential} =
      bsp_cred
      |> Credential.changeset(attrs)
      |> Repo.update()

    remove_organization_cache(org.id, org.shortcode)
    {:ok, credential}
  end

  def set_bsp_app_id(org, shortcode) do
    {:ok, provider} = Repo.fetch_by(Provider, %{shortcode: shortcode, group: "bsp"})

    Repo.fetch_by(Credential, %{provider_id: provider.id, organization_id: org.id})
  end

  @doc """
  Get a List for org data
  """
  @spec list_organization_data(map()) :: [Provider.t(), ...]
  def list_organization_data(args \\ %{}) do
    Repo.list_filter(
      args,
      OrganizationData,
      &Repo.opts_with_name/2,
      &filter_organization_data_with/2
    )
  end

  @spec filter_organization_data_with(Ecto.Queryable.t(), %{optional(atom()) => any}) ::
          Ecto.Queryable.t()
  defp filter_organization_data_with(query, filter) do
    query = Repo.filter_with(query, filter)
    # these filters are specific to webhook logs only.
    # We might want to move them in the repo in the future.
    Enum.reduce(filter, query, fn
      {:key, key}, query ->
        from(q in query, where: ilike(q.key, ^"%#{key}%"))

      _, query ->
        query
    end)
  end

  @doc """
  Create a Client Data struct
  """
  @spec create_organization_data(map()) ::
          {:ok, OrganizationData.t()} | {:error, Ecto.Changeset.t()}
  def create_organization_data(attrs \\ %{}) do
    %OrganizationData{}
    |> OrganizationData.changeset(attrs)
    |> Repo.insert()
  end

  @doc """
  Update a Client Data struct
  """
  @spec update_organization_data(OrganizationData.t(), map()) ::
          {:ok, OrganizationData.t()} | {:error, Ecto.Changeset.t()}
  def update_organization_data(organization_data, attrs) do
    organization_data
    |> OrganizationData.changeset(attrs)
    |> Repo.update()
  end

  @doc """
  Delete Client Data struct
  """
  @spec delete_organization_data(OrganizationData.t()) ::
          {:ok, OrganizationData.t()} | {:error, Ecto.Changeset.t()}
  def delete_organization_data(%OrganizationData{} = organization_data) do
    Repo.delete(organization_data)
  end

  @doc """
  Insert or update data if key present for OrganizationData table.
  """
  @spec maybe_insert_organization_data(String.t(), map(), non_neg_integer()) ::
          {:ok, OrganizationData.t()} | {:error, Ecto.Changeset.t()}
  def maybe_insert_organization_data(key, data, org_id) do
    # check if the week key is already present in the database
    case Repo.get_by(OrganizationData, %{key: key, organization_id: org_id}) do
      nil ->
        attrs =
          %{}
          |> Map.put(:key, key)
          |> Map.put(:json, data)
          |> Map.put(:organization_id, org_id)

        %OrganizationData{}
        |> OrganizationData.changeset(attrs)
        |> Repo.insert()

      organization_data ->
        organization_data
        |> OrganizationData.changeset(%{json: data})
        |> Repo.update()
    end
  end

  @doc """
  Cron handler for sending dashboard report mail
  """
  @spec send_dashboard_report(non_neg_integer(), map()) :: {:ok, any()} | {:error, String.t()}
  def send_dashboard_report(org_id, %{frequency: frequency}) do
    org = organization(org_id)

    case org.setting.report_frequency do
      ^frequency ->
        Stats.mail_stats(org, frequency)

      nil ->
        Logger.info("Internal Dashboard Report mail frequency is not set")
        {:error, %{message: "mail frequency is not set"}}

      _ ->
        Logger.info("Failed to send Internal Dashboard Report mail")
        {:ok, %{message: "Failed to send Internal Dashboard Report mail"}}
    end
  end
end<|MERGE_RESOLUTION|>--- conflicted
+++ resolved
@@ -1208,11 +1208,7 @@
       "interactive_re_response_enabled" =>
         Flags.get_interactive_re_response_enabled(organization),
       "kaapi_enabled" => Flags.get_is_kaapi_enabled(organization),
-<<<<<<< HEAD
-      "ask_me_bot_enabled" => Flags.get_ask_me_bot_enabled(organization),
-=======
       "ask_me_bot_enabled" => Flags.get_ask_me_bot_enabled(organization)
->>>>>>> be72b787
     }
   end
 
