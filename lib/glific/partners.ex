--- conflicted
+++ resolved
@@ -96,20 +96,16 @@
     Repo.delete(bsp)
   end
 
-<<<<<<< HEAD
+  @doc ~S"""
+  Returns an `%Ecto.Changeset{}` for tracking bsp changes.
+
+  ## Examples
+
+      iex> change_bsp(bsp)
+      %Ecto.Changeset{data: %BSP{}}
+
+  """
   @spec change_bsp(%BSP{}, map()) :: Ecto.Changeset.t()
-=======
-  @doc ~S"""
-  Returns an `%Ecto.Changeset{}` for tracking bsp changes.
-
-  ## Examples
-
-      iex> Glific.Partners.change_bsp(bsp)
-      %Ecto.Changeset{data: %Glific.Partners.BSP{}}
-
-  """
-
->>>>>>> f219b7c4
   def change_bsp(%BSP{} = bsp, attrs \\ %{}) do
     BSP.changeset(bsp, attrs)
   end
