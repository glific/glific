--- conflicted
+++ resolved
@@ -212,12 +212,7 @@
             "Error while syncing google sheet, org id: #{sheet.organization_id}, sheet_id: #{sheet.id} due to #{inspect(err)}"
           )
 
-<<<<<<< HEAD
           create_sync_fail_notification(sheet, inspect(err))
-=======
-          Glific.Metrics.increment("Sheets Sync Failed")
-          create_sync_fail_notification(sheet)
->>>>>>> 669c4c03
           {:halt, Map.put(acc, export_url, err)}
       end)
 
