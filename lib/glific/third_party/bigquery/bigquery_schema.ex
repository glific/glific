--- conflicted
+++ resolved
@@ -2264,24 +2264,6 @@
         name: "ip_address",
         type: "STRING",
         mode: "REQUIRED"
-<<<<<<< HEAD
-      }
-    ]
-  end
-
-  @doc """
-  Schema for the webhook logs table
-  """
-  @spec webhook_logs_schema :: list()
-  def webhook_logs_schema do
-    [
-      %{
-        description: "Unique ID for the webhook log",
-        name: "id",
-        type: "INTEGER",
-        mode: "REQUIRED"
-=======
->>>>>>> d4b4c061
       },
       %{
         description: "Flag indicating if the registration has been submitted.",
