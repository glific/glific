defmodule Glific.BigQuery do
  @moduledoc """
  Glific BigQuery Dataset and table creation
  """

  require Logger
  use Publicist

  alias Glific.{
    BigQuery.BigQueryJob,
    BigQuery.Schema,
    Contacts.Contact,
    Flows.FlowResult,
    Flows.FlowRevision,
    Jobs,
    Messages.Message,
    Partners,
    Partners.Saas,
    Repo,
    Stats.Stat
  }

  alias GoogleApi.BigQuery.V2.{
    Api.Datasets,
    Api.Routines,
    Api.Tabledata,
    Api.Tables,
    Connection
  }

  @bigquery_tables %{
    "messages" => :message_schema,
    "contacts" => :contact_schema,
    "flows" => :flow_schema,
    "flow_results" => :flow_result_schema,
    "stats" => :stats_schema
  }

  defp bigquery_tables(organization_id) do
    if organization_id == Saas.organization_id(),
      do: Map.put(@bigquery_tables, "stats_all", :stats_all_schema),
      else: @bigquery_tables
  end

  @doc """
  Creating a dataset with messages and contacts as tables
  """
  @spec sync_schema_with_bigquery(non_neg_integer) :: :ok
  def sync_schema_with_bigquery(organization_id) do
    fetch_bigquery_credentials(organization_id)
    |> case do
      {:ok, %{conn: conn, project_id: project_id, dataset_id: dataset_id}} ->
        case create_dataset(conn, project_id, dataset_id) do
          {:ok, _} ->
            do_refresh_the_schema(organization_id, %{
              conn: conn,
              dataset_id: dataset_id,
              project_id: project_id
            })

          {:error, response} ->
            handle_sync_errors(response, organization_id, %{
              conn: conn,
              dataset_id: dataset_id,
              project_id: project_id
            })
        end

      _ ->
        nil
    end

    :ok
  end

  @doc false
  @spec fetch_bigquery_credentials(non_neg_integer) :: nil | tuple
  def fetch_bigquery_credentials(organization_id) do
    organization = Partners.organization(organization_id)
    org_contact = organization.contact

    organization.services["bigquery"]
    |> case do
      nil ->
        nil

      credentials ->
        {:ok, service_account} = Jason.decode(credentials.secrets["service_account"])
        project_id = service_account["project_id"]
        token = Partners.get_goth_token(organization_id, "bigquery")

        if is_nil(token) do
          token
        else
          conn = Connection.new(token.token)
          {:ok, %{conn: conn, project_id: project_id, dataset_id: org_contact.phone}}
        end
    end
  end

  @table_lookup %{
    "messages" => Message,
    "contacts" => Contact,
    "flow_results" => FlowResult,
    "flows" => FlowRevision,
    "stats" => Stat,
    "stats_all" => Stat,
    "messages_delta" => Message,
    "contacts_delta" => Contact,
    "flow_results_delta" => FlowResult
  }

  # @spec get_table_struct(String.t()) :: Message.t() | Contact.t() | FlowResult.t() | FlowRevision.t()
  @doc false
  @spec get_table_struct(String.t()) :: atom()
  def get_table_struct(table_name),
    do: Map.fetch!(@table_lookup, table_name)

  @doc """
  Refresh the biquery schema and update all the older versions.
  """
  @spec do_refresh_the_schema(non_neg_integer, map()) ::
          {:error, Tesla.Env.t()} | {:ok, Tesla.Env.t()}
  def do_refresh_the_schema(
        organization_id,
        %{conn: conn, dataset_id: dataset_id, project_id: project_id} = _cred
      ) do
    Logger.info("refresh BigQuery schema for org_id: #{organization_id}")
    insert_bigquery_jobs(organization_id)
    create_tables(conn, organization_id, dataset_id, project_id)
    alter_tables(conn, organization_id, dataset_id, project_id)
    contacts_messages_view(conn, dataset_id, project_id)
    alter_contacts_messages_view(conn, dataset_id, project_id)
    flat_fields_procedure(conn, dataset_id, project_id)
  end

  @doc false
  @spec insert_bigquery_jobs(non_neg_integer) :: :ok
  def insert_bigquery_jobs(organization_id) do
    organization_id
    |> bigquery_tables()
    |> Map.keys()
    |> Enum.each(&create_bigquery_job(&1, organization_id))

    :ok
  end

  @doc false
  @spec create_bigquery_job(String.t(), non_neg_integer) :: :ok
  defp create_bigquery_job(table_name, organization_id) do
    Repo.fetch_by(BigQueryJob, %{table: table_name, organization_id: organization_id})
    |> case do
      {:ok, bigquery_job} ->
        bigquery_job

      _ ->
        %BigQueryJob{
          table: table_name,
          table_id: 0,
          organization_id: organization_id,
          last_updated_at: DateTime.utc_now()
        }
        |> Repo.insert!()
    end

    :ok
  end

  @spec handle_sync_errors(map(), non_neg_integer, map()) :: :ok
  defp handle_sync_errors(response, organization_id, attrs) do
    Jason.decode(response.body)
    |> case do
      {:ok, data} ->
        error = data["error"]

        if error["status"] == "ALREADY_EXISTS" do
          do_refresh_the_schema(organization_id, attrs)
        end

      _ ->
        raise("Error while sync data with biquery. #{inspect(response)}")
    end

    :ok
  end

  ## Creating a view with unnested fields from contacts
  @spec flat_fields_procedure(Tesla.Client.t(), String.t(), String.t()) ::
          {:ok, GoogleApi.BigQuery.V2.Model.Table.t()} | {:ok, Tesla.Env.t()} | {:error, any()}
  defp flat_fields_procedure(conn, dataset_id, project_id) do
    routine_id = "flat_fields"
    defination = Schema.flat_fields_procedure(project_id, dataset_id)

    {:ok, _res} =
      create_or_update_procedure(
        %{conn: conn, dataset_id: dataset_id, project_id: project_id},
        routine_id,
        defination
      )
  end

  @spec create_or_update_procedure(map(), String.t(), String.t()) ::
          {:ok, GoogleApi.BigQuery.V2.Model.Table.t()} | {:ok, Tesla.Env.t()} | {:error, any()}
  defp create_or_update_procedure(
         %{conn: conn, dataset_id: dataset_id, project_id: project_id} = _cred,
         routine_id,
         defination
       ) do
    body = [
      body: %{
        routineReference: %{routineId: routine_id, datasetId: dataset_id, projectId: project_id},
        routineType: "PROCEDURE",
        definitionBody: defination
      }
    ]

    with {:error, _response} <-
           Routines.bigquery_routines_insert(conn, project_id, dataset_id, body),
         do: Routines.bigquery_routines_update(conn, project_id, dataset_id, routine_id, body)
  end

  @spec create_tables(Tesla.Client.t(), non_neg_integer, binary, binary) :: :ok
  defp create_tables(conn, organization_id, dataset_id, project_id) do
    organization_id
    |> bigquery_tables()
    |> Enum.each(fn {table_id, schema_fn} ->
      apply(Schema, schema_fn, [])
      |> create_table(%{
        conn: conn,
        dataset_id: dataset_id,
        project_id: project_id,
        table_id: table_id
      })
    end)
  end

  @doc """
  Alter bigquery table schema,
  if required this function should be called from iex
  """
  @spec alter_tables(Tesla.Client.t(), non_neg_integer, String.t(), String.t()) :: :ok
  def alter_tables(conn, organization_id, dataset_id, project_id) do
    case Datasets.bigquery_datasets_get(conn, project_id, dataset_id) do
      {:ok, _} ->
        organization_id
        |> bigquery_tables()
        |> Enum.each(fn {table_id, schema_fn} ->
          apply(Schema, schema_fn, [])
          |> alter_table(%{
            conn: conn,
            dataset_id: dataset_id,
            project_id: project_id,
            table_id: table_id
          })
        end)

      {:error, _} ->
        nil
    end

    :ok
  end

  @doc """
  Format dates for the bigquery.
  """
  @spec format_date(DateTime.t() | nil, non_neg_integer()) :: String.t()
  def format_date(nil, _),
    do: nil

  def format_date(date, organization_id) when is_binary(date) do
    timezone = Partners.organization(organization_id).timezone

    Timex.parse(date, "{RFC3339z}")
    |> elem(1)
    |> Timex.Timezone.convert(timezone)
    |> Timex.format!("{YYYY}-{0M}-{0D} {h24}:{m}:{s}")
  end

  def format_date(date, organization_id) do
    timezone = Partners.organization(organization_id).timezone

    date
    |> Timex.Timezone.convert(timezone)
    |> Timex.format!("{YYYY}-{0M}-{0D} {h24}:{m}:{s}")
  end

  @doc """
  Format all the json values
  """
  @spec format_json(map() | nil) :: iodata
  def format_json(nil), do: nil

  def format_json(definition) do
    Jason.encode(definition)
    |> case do
      {:ok, data} -> data
      _ -> nil
    end
  end

  @doc """
  Format Data for bigquery
  """
  @spec format_data_for_bigquery(map(), String.t()) :: map()
  def format_data_for_bigquery(data, _table),
    do: %{json: data}

  @spec create_dataset(Tesla.Client.t(), String.t(), String.t()) ::
          {:ok, GoogleApi.BigQuery.V2.Model.Dataset.t()} | {:ok, Tesla.Env.t()} | {:error, any()}
  defp create_dataset(conn, project_id, dataset_id) do
    Datasets.bigquery_datasets_insert(
      conn,
      project_id,
      [
        body: %{
          datasetReference: %{
            datasetId: dataset_id,
            projectId: project_id
          }
        }
      ],
      []
    )
  end

  @spec create_table(list(), map()) ::
          {:ok, GoogleApi.BigQuery.V2.Model.Table.t()} | {:ok, Tesla.Env.t()} | {:error, any()}
  defp create_table(
         schema,
         %{conn: conn, dataset_id: dataset_id, project_id: project_id, table_id: table_id} = _cred
       ) do
    Tables.bigquery_tables_insert(
      conn,
      project_id,
      dataset_id,
      [
        body: %{
          tableReference: %{
            datasetId: dataset_id,
            projectId: project_id,
            tableId: table_id
          },
          schema: %{
            fields: schema
          }
        }
      ],
      []
    )
  end

  @spec alter_table(list(), map()) ::
          {:ok, GoogleApi.BigQuery.V2.Model.Table.t()} | {:ok, Tesla.Env.t()} | {:error, any()}
  defp alter_table(
         schema,
         %{conn: conn, dataset_id: dataset_id, project_id: project_id, table_id: table_id} = _cred
       ) do
    Tables.bigquery_tables_update(
      conn,
      project_id,
      dataset_id,
      table_id,
      [
        body: %{
          tableReference: %{
            datasetId: dataset_id,
            projectId: project_id,
            tableId: table_id
          },
          schema: %{
            fields: schema
          }
        }
      ],
      []
    )
  end

  @spec contacts_messages_view(Tesla.Client.t(), String.t(), String.t()) ::
          GoogleApi.BigQuery.V2.Model.Table.t() | Tesla.Env.t() | String.t()
  defp contacts_messages_view(conn, dataset_id, project_id) do
    Tables.bigquery_tables_insert(
      conn,
      project_id,
      dataset_id,
      [
        body: %{
          tableReference: %{
            datasetId: dataset_id,
            projectId: project_id,
            tableId: "contacts_messages"
          },
          view: %{
            query: """
            SELECT messages.id, contact_phone, phone, name, optin_time. language,
              flow_label, messages.tags_label, messages.inserted_at, media_url
            FROM `#{project_id}.#{dataset_id}.messages` AS messages
            JOIN `#{project_id}.#{dataset_id}.contacts` AS contacts
              ON messages.contact_phone = contacts.phone
            """,
            useLegacySql: false
          }
        }
      ],
      []
    )
    |> case do
      {:ok, response} -> response
      {:error, _} -> "Error creating a view"
    end
  end

  @spec alter_contacts_messages_view(Tesla.Client.t(), String.t(), String.t()) ::
          GoogleApi.BigQuery.V2.Model.Table.t() | Tesla.Env.t() | String.t()
  defp alter_contacts_messages_view(conn, dataset_id, project_id) do
    Tables.bigquery_tables_update(
      conn,
      project_id,
      dataset_id,
      "contacts_messages",
      [
        body: %{
          tableReference: %{
            datasetId: dataset_id,
            projectId: project_id,
            tableId: "contacts_messages"
          },
          view: %{
            query:
              "SELECT messages.id, uuid, contact_phone, phone, name, optin_time, language, flow_label, messages.tags_label, messages.inserted_at, media_url
              FROM `#{project_id}.#{dataset_id}.messages` as messages
              JOIN `#{project_id}.#{dataset_id}.contacts` as contacts
              ON messages.contact_phone = contacts.phone",
            useLegacySql: false
          }
        }
      ],
      []
    )
    |> case do
      {:ok, response} -> response
      {:error, _} -> "Error creating a view"
    end
  end

  @doc """
    Insert rows in the biqquery
  """
  @spec make_insert_query(map() | list, String.t(), non_neg_integer, Keyword.t()) :: :ok
  def make_insert_query(%{json: data}, _table, _organization_id, _max_id)
      when data in [[], nil, %{}],
      do: :ok

  def make_insert_query(data, table, organization_id, attrs) do
    max_id = Keyword.get(attrs, :max_id)
    last_updated_at = Keyword.get(attrs, :last_updated_at)

    Logger.info(
      "insert data to bigquery for org_id: #{organization_id}, table: #{table}, rows_count: #{Enum.count(data)}"
    )

    fetch_bigquery_credentials(organization_id)
    |> do_make_insert_query(organization_id, data,
      table: table,
      max_id: max_id,
      last_updated_at: last_updated_at
    )
    |> handle_insert_query_response(organization_id,
      table: table,
      max_id: max_id,
      last_updated_at: last_updated_at
    )

    :ok
  end

  @spec do_make_insert_query(tuple(), non_neg_integer, list(), Keyword.t()) ::
          {:ok, any()} | {:error, any()}
  defp do_make_insert_query(
         {:ok, %{conn: conn, project_id: project_id, dataset_id: dataset_id}},
         organization_id,
         data,
         opts
       ) do
    table = Keyword.get(opts, :table)

    Logger.info(
      "inserting data to bigquery for org_id: #{organization_id}, table: #{table}, rows_count: #{Enum.count(data)}"
    )

    Tabledata.bigquery_tabledata_insert_all(
      conn,
      project_id,
      dataset_id,
      table,
      [body: %{rows: data}],
      []
    )
  end

  @spec handle_insert_query_response(tuple(), non_neg_integer, Keyword.t()) :: :ok
  defp handle_insert_query_response({:ok, res}, organization_id, opts) do
    table = Keyword.get(opts, :table)
    max_id = Keyword.get(opts, :max_id)
    last_updated_at = Keyword.get(opts, :last_updated_at)

    cond do
      res.insertErrors != nil ->
        raise("BigQuery Insert Error for table #{table} with res: #{inspect(res)}")

      ## Max id will be nil or 0 in case of update statement.
      max_id not in [nil, 0] ->
        Jobs.update_bigquery_job(organization_id, table, %{table_id: max_id})

        Logger.info(
          "New Data has been inserted to bigquery successfully org_id: #{organization_id}, table: #{table}, res: #{inspect(res)}"
        )

      last_updated_at not in [nil, 0] ->
        Jobs.update_bigquery_job(organization_id, table, %{last_updated_at: last_updated_at})

        Logger.info(
<<<<<<< HEAD
          "Updated Data has been inserted to bigquery successfully org_id: #{organization_id}, table: #{table}, res: #{inspect(res)}"
=======
          "Updated Data has been inserted to bigquery successfully org_id: #{organization_id}, last_updated_at: #{
            last_updated_at
          } table: #{table}, res: #{inspect(res)}"
>>>>>>> 87e487b5
        )

      true ->
        Logger.info("Count not found the operation for bigquery insert and update")
    end

    :ok
  end

<<<<<<< HEAD
  ## we can ignore this error since it's just insert the data and we are not expecting
  ## any response back from the bigquery.
  # Commenting for now, we should delete this soon. Tesla throws an exception for timeout
  # and not a tuple, so this code is never called
  # defp handle_insert_query_response({:error, :timeout}, organization_id, opts) do
  #   table = Keyword.get(opts, :table)
  #   max_id = Keyword.get(opts, :max_id)
  #   Jobs.update_bigquery_job(organization_id, table, %{table_id: max_id})
  #   Logger.info("Timeout while inserting the data. #{inspect(opts)}")
  # end

=======
>>>>>>> 87e487b5
  defp handle_insert_query_response({:error, response}, organization_id, opts) do
    table = Keyword.get(opts, :table)

    Logger.info(
      "Error while inserting the data to bigquery. org_id: #{organization_id}, table: #{table}, response: #{inspect(response)}"
    )

    bigquery_error_status(response)
    |> case do
      "NOT_FOUND" ->
        sync_schema_with_bigquery(organization_id)

      "PERMISSION_DENIED" ->
        Partners.disable_credential(
          organization_id,
          "bigquery",
          "Account does not have sufficient permissions to insert data to BigQuery."
        )

      "TIMEOUT" ->
        Logger.info("Timeout while inserting the data. #{inspect(response)}")

      _ ->
        raise("BigQuery Insert Error for table #{table} #{inspect(response)}")
    end
  end

  @spec bigquery_error_status(any()) :: String.t() | atom()
  defp bigquery_error_status(response) do
    with true <- is_map(response),
         true <- Map.has_key?(response, :body),
         {:ok, error} <- Jason.decode(response.body) do
      error["error"]["status"]
    else
      _ ->
        if is_atom(response) do
          "TIMEOUT"
        else
          Logger.info("Bigquery status error #{inspect(response)}")
          :unknown
        end
    end
  end

  @doc """
    Merge delta and main tables.
  """
  @spec make_job_to_remove_duplicate(String.t(), non_neg_integer) :: :ok
  def make_job_to_remove_duplicate(table, organization_id) do
    fetch_bigquery_credentials(organization_id)
    |> case do
      {:ok, %{conn: conn, project_id: project_id, dataset_id: _dataset_id} = credentials} ->
        Logger.info(
          "remove duplicates for  #{table} table on bigquery, org_id: #{organization_id}"
        )

        sql = generate_duplicate_removal_query(table, credentials, organization_id)

        ## timeout takes some time to delete the old records. So incresing the timeout limit.
        GoogleApi.BigQuery.V2.Api.Jobs.bigquery_jobs_query(conn, project_id,
          body: %{query: sql, useLegacySql: false, timeoutMs: 120_000}
        )
        |> handle_duplicate_removal_job_error(table, credentials, organization_id)

      _ ->
        :ok
    end
  end

  @spec generate_duplicate_removal_query(String.t(), map(), non_neg_integer) :: String.t()
  defp generate_duplicate_removal_query(table, credentials, organization_id) do
    timezone = Partners.organization(organization_id).timezone

    """
    DELETE FROM `#{credentials.dataset_id}.#{table}`
    WHERE struct(id, updated_at, bq_uuid) IN (
      SELECT STRUCT(id, updated_at, bq_uuid)  FROM (
        SELECT id, updated_at, bq_uuid, ROW_NUMBER() OVER (
          PARTITION BY delta.id ORDER BY delta.updated_at DESC
        ) AS rn
        FROM `#{credentials.dataset_id}.#{table}` delta
        WHERE updated_at < DATETIME(TIMESTAMP_SUB(CURRENT_TIMESTAMP(), INTERVAL 3 HOUR),
          '#{timezone}')) a WHERE a.rn <> 1 ORDER BY id);
    """
  end

  @spec handle_duplicate_removal_job_error(tuple() | nil, String.t(), map(), non_neg_integer) ::
          :ok
  defp handle_duplicate_removal_job_error({:ok, response}, table, _credentials, organization_id),
    do:
      Logger.info(
        "duplicate entries have been removed from #{table} on bigquery for org_id: #{organization_id}. #{inspect(response)}"
      )

  ## Since we don't care about the delete query results, let's skip notifing this to appsignal.
  defp handle_duplicate_removal_job_error({:error, error}, table, _, _) do
    Logger.error(
      "Error while removing duplicate entries from the table #{table} on bigquery. #{inspect(error)}"
    )
  end
end<|MERGE_RESOLUTION|>--- conflicted
+++ resolved
@@ -521,13 +521,9 @@
         Jobs.update_bigquery_job(organization_id, table, %{last_updated_at: last_updated_at})
 
         Logger.info(
-<<<<<<< HEAD
-          "Updated Data has been inserted to bigquery successfully org_id: #{organization_id}, table: #{table}, res: #{inspect(res)}"
-=======
           "Updated Data has been inserted to bigquery successfully org_id: #{organization_id}, last_updated_at: #{
             last_updated_at
           } table: #{table}, res: #{inspect(res)}"
->>>>>>> 87e487b5
         )
 
       true ->
@@ -537,20 +533,6 @@
     :ok
   end
 
-<<<<<<< HEAD
-  ## we can ignore this error since it's just insert the data and we are not expecting
-  ## any response back from the bigquery.
-  # Commenting for now, we should delete this soon. Tesla throws an exception for timeout
-  # and not a tuple, so this code is never called
-  # defp handle_insert_query_response({:error, :timeout}, organization_id, opts) do
-  #   table = Keyword.get(opts, :table)
-  #   max_id = Keyword.get(opts, :max_id)
-  #   Jobs.update_bigquery_job(organization_id, table, %{table_id: max_id})
-  #   Logger.info("Timeout while inserting the data. #{inspect(opts)}")
-  # end
-
-=======
->>>>>>> 87e487b5
   defp handle_insert_query_response({:error, response}, organization_id, opts) do
     table = Keyword.get(opts, :table)
 
