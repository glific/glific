--- conflicted
+++ resolved
@@ -84,6 +84,7 @@
     if credential do
       [
         "contacts",
+        "contacts_groups",
         "contacts_wa_groups",
         "flow_results",
         "flow_counts",
@@ -97,14 +98,9 @@
         "tickets",
         "wa_groups",
         "wa_groups_collections",
-<<<<<<< HEAD
         "wa_messages",
         "wa_reactions",
-        "webhook_logs"
-=======
-        "contacts_groups",
         "wa_reactions"
->>>>>>> d4b4c061
       ]
       |> Enum.each(&init_removal_job(&1, organization_id))
     end
@@ -369,46 +365,6 @@
     :ok
   end
 
-<<<<<<< HEAD
-  defp queue_table_data("webhook_logs", organization_id, attrs) do
-    Logger.info(
-      "fetching webhook_logs data for org_id: #{organization_id} to send on bigquery with attrs: #{inspect(attrs)}"
-    )
-
-    get_query("webhook_logs", organization_id, attrs)
-    |> Repo.all()
-    |> Enum.reduce(
-      [],
-      fn row, acc ->
-        [
-          %{
-            id: row.id,
-            url: row.url,
-            method: row.method,
-            request_headers: BigQuery.format_json(row.request_headers),
-            request_json: BigQuery.format_json(row.request_json),
-            response_json: BigQuery.format_json(row.response_json),
-            status_code: row.status_code,
-            error: row.error,
-            flow_id: row.flow_id,
-            flow_name: row.flow.name,
-            contact_id: row.contact_id,
-            phone: row.contact.phone,
-            inserted_at: BigQuery.format_date(row.inserted_at, organization_id),
-            updated_at: BigQuery.format_date(row.updated_at, organization_id)
-          }
-          |> Map.merge(bq_fields(organization_id))
-          |> then(&%{json: &1})
-          | acc
-        ]
-      end
-    )
-    |> Enum.chunk_every(100)
-    |> Enum.each(&make_job(&1, :webhook_logs, organization_id, attrs))
-
-    :ok
-  end
-
   defp queue_table_data("interactive_templates", organization_id, attrs) do
     Logger.info(
       "fetching interactive_templates data for org_id: #{organization_id} to send on bigquery with attrs: #{inspect(attrs)}"
@@ -444,8 +400,6 @@
     :ok
   end
 
-=======
->>>>>>> d4b4c061
   defp queue_table_data("wa_groups_collections", organization_id, attrs) do
     Logger.info(
       "fetching wa_groups_collections data for org_id: #{organization_id} to send on bigquery with attrs: #{inspect(attrs)}"
