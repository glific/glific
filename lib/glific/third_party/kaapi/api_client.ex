defmodule Glific.ThirdParty.Kaapi.ApiClient do
  @moduledoc """
  API Client for Kaapi Integration.
  """

  use Tesla
  require Logger

  # client with runtime config (API key / base URL).
  defp client(api_key) do
    base_url = kaapi_config(:kaapi_endpoint)

    Tesla.client([
      {Tesla.Middleware.BaseUrl, base_url},
      {Tesla.Middleware.Headers, headers(api_key)},
      {Tesla.Middleware.JSON, engine_opts: [keys: :atoms]},
      Tesla.Middleware.Telemetry
    ])
  end

  @doc """
  Onboard NGOs to Kaapi
  """
<<<<<<< HEAD
=======
  @spec onboard_to_kaapi(map()) :: {:ok, %{data: %{api_key: String.t()}}} | {:error, String.t()}
>>>>>>> adef3d77
  def onboard_to_kaapi(params) do
    api_key = kaapi_config(:kaapi_api_key)

    body = %{
      organization_name: params.organization_name,
      project_name: params.project_name,
      user_name: params.user_name
    }

<<<<<<< HEAD
    api_key
    |> client()
    |> Tesla.post("/api/v1/onboard", body)
    |> parse_kaapi_response()
  end
=======
    payload =
      if params[:openai_api_key] do
        Map.put(payload, :openai_api_key, params[:openai_api_key])
      else
        payload
      end

    middleware = [
      {Tesla.Middleware.Headers, headers(api_key)},
      {Tesla.Middleware.BaseUrl, endpoint}
    ]
>>>>>>> adef3d77

  @doc """
  Create an assistant in Kaapi
  """
  @spec create_assistant(map(), binary()) :: {:ok, map()} | {:error, String.t()}
  def create_assistant(body, org_api_key) do
    org_api_key
    |> client()
    |> Tesla.post("/api/v1/assistant/", body)
    |> parse_kaapi_response()
  end

  @doc """
<<<<<<< HEAD
  Update an assistant in Kaapi
  """
  @spec update_assistant(binary(), map(), binary()) :: {:ok, map()} | {:error, String.t()}
  def update_assistant(assistant_id, body, org_api_key) do
    org_api_key
    |> client()
    |> Tesla.patch("/api/v1/assistant/#{assistant_id}", body)
    |> parse_kaapi_response()
  end

  @doc """
  Delete an assistant in Kaapi
  """
  @spec delete_assistant(binary(), binary()) :: {:ok, map()} | {:error, map() | String.t()}
  def delete_assistant(assistant_id, org_api_key) do
    org_api_key
    |> client()
    |> Tesla.delete("/api/v1/assistant/#{assistant_id}")
    |> parse_kaapi_response()
=======
  Ingests an assistant into the Kaapi platform.
  """
  @spec ingest_ai_assistants(non_neg_integer, String.t()) :: {:ok, any()} | {:error, String.t()}
  def ingest_ai_assistants(org_api_key, assistant_id) do
    endpoint = kaapi_config(:kaapi_endpoint)

    middleware = [
      {Tesla.Middleware.Headers, headers(org_api_key)},
      {Tesla.Middleware.BaseUrl, endpoint}
    ]

    middleware
    |> Tesla.client()
    |> post("api/v1/assistant/#{assistant_id}/ingest", %{})
    |> case do
      {:ok, %Tesla.Env{status: status}} when status in 200..299 ->
        {:ok, %{message: "Assistant synced successfully"}}

      {:ok, %Tesla.Env{status: 409}} ->
        # In this API, 409 cannot be considered as a failure so treating it as a special case
        {:ok, %{message: "Assistant already exists in kaapi"}}

      result ->
        parse_kaapi_response(result)
    end
  end

  # Private
  @spec parse_kaapi_response(Tesla.Env.result()) :: {:ok, map()} | {:error, String.t() | map()}
  defp parse_kaapi_response({:ok, %Tesla.Env{body: %{error: error_msg}}})
       when is_binary(error_msg) do
    {:error, error_msg}
>>>>>>> adef3d77
  end

  @spec parse_kaapi_response(Tesla.Env.result()) ::
          {:ok, %{api_key: String.t()}} | {:error, String.t()}
  defp parse_kaapi_response({:ok, %Tesla.Env{status: status, body: body}})
       when status in 200..299 do
    {:ok, body}
  end

<<<<<<< HEAD
  defp parse_kaapi_response({:ok, %Tesla.Env{status: status, body: %{error: msg}}})
       when is_binary(msg) do
    Logger.error("KAAPI API error (status=#{status}): #{inspect(msg)}")
    {:error, msg}
  end

  defp parse_kaapi_response({:ok, %Tesla.Env{status: status, body: body}}) do
    Logger.error("KAAPI API HTTP error (status=#{status}): #{inspect(body)}")
    {:error, body}
  end

  defp parse_kaapi_response({:error, reason}) do
    Logger.error("KAAPI API transport error: #{inspect(reason)}")
    {:error, "API request failed"}
=======
  defp parse_kaapi_response({:ok, %Tesla.Env{status: status, body: body}}) do
    {:error, %{status: status, body: body}}
  end

  defp parse_kaapi_response({:error, reason}) do
    {:error, reason}
>>>>>>> adef3d77
  end

  defp kaapi_config, do: Application.fetch_env!(:glific, __MODULE__)
  defp kaapi_config(key), do: kaapi_config()[key]

  defp headers(api_key) do
    [
      {"X-API-KEY", api_key},
      {"content-type", "application/json"}
    ]
  end
end<|MERGE_RESOLUTION|>--- conflicted
+++ resolved
@@ -21,10 +21,7 @@
   @doc """
   Onboard NGOs to Kaapi
   """
-<<<<<<< HEAD
-=======
   @spec onboard_to_kaapi(map()) :: {:ok, %{data: %{api_key: String.t()}}} | {:error, String.t()}
->>>>>>> adef3d77
   def onboard_to_kaapi(params) do
     api_key = kaapi_config(:kaapi_api_key)
 
@@ -34,25 +31,18 @@
       user_name: params.user_name
     }
 
-<<<<<<< HEAD
+    body =
+      if params[:openai_api_key] do
+        Map.put(body, :openai_api_key, params[:openai_api_key])
+      else
+        body
+      end
+
     api_key
     |> client()
     |> Tesla.post("/api/v1/onboard", body)
     |> parse_kaapi_response()
   end
-=======
-    payload =
-      if params[:openai_api_key] do
-        Map.put(payload, :openai_api_key, params[:openai_api_key])
-      else
-        payload
-      end
-
-    middleware = [
-      {Tesla.Middleware.Headers, headers(api_key)},
-      {Tesla.Middleware.BaseUrl, endpoint}
-    ]
->>>>>>> adef3d77
 
   @doc """
   Create an assistant in Kaapi
@@ -66,7 +56,6 @@
   end
 
   @doc """
-<<<<<<< HEAD
   Update an assistant in Kaapi
   """
   @spec update_assistant(binary(), map(), binary()) :: {:ok, map()} | {:error, String.t()}
@@ -86,7 +75,9 @@
     |> client()
     |> Tesla.delete("/api/v1/assistant/#{assistant_id}")
     |> parse_kaapi_response()
-=======
+  end
+
+  @doc """
   Ingests an assistant into the Kaapi platform.
   """
   @spec ingest_ai_assistants(non_neg_integer, String.t()) :: {:ok, any()} | {:error, String.t()}
@@ -115,13 +106,6 @@
   end
 
   # Private
-  @spec parse_kaapi_response(Tesla.Env.result()) :: {:ok, map()} | {:error, String.t() | map()}
-  defp parse_kaapi_response({:ok, %Tesla.Env{body: %{error: error_msg}}})
-       when is_binary(error_msg) do
-    {:error, error_msg}
->>>>>>> adef3d77
-  end
-
   @spec parse_kaapi_response(Tesla.Env.result()) ::
           {:ok, %{api_key: String.t()}} | {:error, String.t()}
   defp parse_kaapi_response({:ok, %Tesla.Env{status: status, body: body}})
@@ -129,7 +113,6 @@
     {:ok, body}
   end
 
-<<<<<<< HEAD
   defp parse_kaapi_response({:ok, %Tesla.Env{status: status, body: %{error: msg}}})
        when is_binary(msg) do
     Logger.error("KAAPI API error (status=#{status}): #{inspect(msg)}")
@@ -144,14 +127,6 @@
   defp parse_kaapi_response({:error, reason}) do
     Logger.error("KAAPI API transport error: #{inspect(reason)}")
     {:error, "API request failed"}
-=======
-  defp parse_kaapi_response({:ok, %Tesla.Env{status: status, body: body}}) do
-    {:error, %{status: status, body: body}}
-  end
-
-  defp parse_kaapi_response({:error, reason}) do
-    {:error, reason}
->>>>>>> adef3d77
   end
 
   defp kaapi_config, do: Application.fetch_env!(:glific, __MODULE__)
