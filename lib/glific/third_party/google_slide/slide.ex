defmodule Glific.ThirdParty.GoogleSlide.Slide do
  @moduledoc """
  Glific Google slide API layer
  """
  require Logger

  alias Glific.{
    Partners,
    Repo
  }

  alias Tesla

  @drive_scopes [
    "https://www.googleapis.com/auth/drive",
    "https://www.googleapis.com/auth/drive.file",
    "https://www.googleapis.com/auth/drive.readonly",
    "https://www.googleapis.com/auth/presentations",
    "https://www.googleapis.com/auth/spreadsheets",
    "https://www.googleapis.com/auth/spreadsheets.readonly"
  ]

  @drive_url "https://www.googleapis.com/drive/v3/files"
  @slide_url "https://slides.googleapis.com/v1/presentations"

  @spec auth_headers(String.t()) :: list()
  defp auth_headers(token) do
    [
      {"Authorization", "Bearer #{token}"},
      {"Content-Type", "application/json"},
      {"Accept", "application/json"}
    ]
  end

  @doc """
  create custom certificate
  """
  @spec create_certificate(non_neg_integer(), String.t(), map(), String.t()) ::
          {:ok, String.t()} | {:error, String.t()}
  def create_certificate(org_id, presentation_id, fields, slide_id) do
    with %{token: token} <-
           Partners.get_goth_token(org_id, "google_slides", scopes: @drive_scopes),
         {:ok, copied_slide} <- copy_slide(token, presentation_id),
         {:ok, _} <- replace_text(token, copied_slide["id"], fields),
         {:ok, data} <- fetch_thumbnail(token, copied_slide["id"], slide_id) do
      delete_template_copy(token, copied_slide["id"], org_id)
      {:ok, data["contentUrl"]}
    else
      {:error, reason} ->
        Logger.error(
          "Certificate creation failed for org_id: #{org_id}, Error: #{inspect(reason)}"
        )

        {:error, reason}

      _ ->
        Logger.error(
          "Certificate creation failed for org_id: #{org_id}, Error: Failed to get Google Slides goth token"
        )

        {:error, "Failed to get Google Slides goth token, please check Google Slides credentials"}
    end
  end

  @doc """
  Parses the slides url

  ## Examples
      iex> Glific.ThirdParty.GoogleSlide.Slide.parse_slides_url("https://docs.google.com/presentation/d/1aF1ldS4zjEHmM4LqHfGEW7TfGacBL4dyBfgIadp4/edit#slide=id.p")
      {:error, "Template url not a valid Google Slides url"}
      iex> Glific.ThirdParty.GoogleSlide.Slide.parse_slides_url("https://docs.google.com/presentation/d/1UllxeYCFhetMS6_WwkmuKeWRiwbttXfJU1bp22aiaOk/edit#slide=id.g33e095ed7be_2_75")
      {:ok, %{presentation_id: "1UllxeYCFhetMS6_WwkmuKeWRiwbttXfJU1bp22aiaOk", page_id: "g33e095ed7be_2_75"}}
      iex> Glific.ThirdParty.GoogleSlide.Slide.parse_slides_url("https://docs.google.com/presentation/d/1UllxeYCFhetMS6_WwkmuKeWRiwbttXfJU1bp22aiaOk/edit#slide=id.g33e095ed7be_2_75")
      {:ok, %{presentation_id: "1UllxeYCFhetMS6_WwkmuKeWRiwbttXfJU1bp22aiaOk", page_id: "g33e095ed7be_2_75"}}
      iex> Glific.ThirdParty.GoogleSlide.Slide.parse_slides_url("https://docs.google.com/presentation/d/1qHobEu0HbRHpiHJbqAEvu_M13YvJ1qWIWiAcWXXXBFk/edit?slide=id.g33e0d0c1143_0_0#slide=id.g33e0d0c1143_0_0")
      {:ok, %{presentation_id: "1qHobEu0HbRHpiHJbqAEvu_M13YvJ1qWIWiAcWXXXBFk", page_id: "g33e0d0c1143_0_0"}}
      iex> Glific.ThirdParty.GoogleSlide.Slide.parse_slides_url("https://docs.google.com/presentation/d/1qHobEu0HbRHpiHJbqAEvu_M13YvJ1qWIWiAcWXXXBFk/edit?slide=id.g33e0d0c1143_0_0")
      {:ok, %{presentation_id: "1qHobEu0HbRHpiHJbqAEvu_M13YvJ1qWIWiAcWXXXBFk", page_id: "g33e0d0c1143_0_0"}}
  """
  @spec parse_slides_url(String.t()) :: {:ok, map()} | {:error, String.t()}
  def parse_slides_url(url) do
    with [_, presentation_id] <-
           Regex.run(~r{https://docs.google.com/presentation/d/([a-zA-Z0-9_-]+)/}, url),
         [_, page_id] <- Regex.run(~r/slide=id\.(g[a-zA-Z0-9_-]+)/, url) do
      {:ok,
       %{
         presentation_id: presentation_id,
         page_id: page_id
       }}
    else
      _ -> {:error, "Template url not a valid Google Slides url"}
    end
  end

  @doc """
  Get the details of the slide, given presentation_id

  The details are fetched from google drive using drives api.
  """
  @spec get_file(non_neg_integer(), String.t()) :: {:ok, any()} | {:error, String.t()}
  def get_file(org_id, presentation_id) do
    url = "#{@drive_url}/#{presentation_id}"

    with %{token: token} <-
           Partners.get_goth_token(org_id, "google_slides", scopes: @drive_scopes),
         {:ok, %Tesla.Env{status: 200, body: body}} <-
           Tesla.get(client(), url, headers: auth_headers(token)) do
      {:ok, body}
    else
      err when is_tuple(err) ->
        {:error, "Insufficient permissions to access this slide"}

      _ ->
        {:error, "Failed to get Google Slides goth token, please check Google Slides credentials"}
    end
  end

  @spec copy_slide(String.t(), String.t()) :: {:ok, map()} | {:error, String.t()}
  defp copy_slide(token, presentation_id) do
    url = "#{@drive_url}/#{presentation_id}/copy"
    headers = auth_headers(token)

    case Tesla.post(client(), url, "{}", headers: headers) do
      {:ok, %Tesla.Env{status: 200, body: response_body}} ->
        case Jason.decode(response_body) do
          {:ok, decoded_body} -> {:ok, decoded_body}
          {:error, decode_error} -> {:error, "JSON decode error: #{inspect(decode_error)}"}
        end

      {:ok, %Tesla.Env{status: status_code, body: response_body}} ->
        {:error,
         "Failed to copy slide. Status: #{status_code}, Response: #{inspect(response_body)}"}

      {:error, error} ->
        {:error, "HTTP request failed while copying slide: #{inspect(error)}"}
    end
  end

  @spec replace_text(String.t(), String.t(), map()) :: {:ok, map()} | {:error, String.t()}
  defp replace_text(token, presentation_id, fields) do
    url = "#{@slide_url}/#{presentation_id}:batchUpdate"

    requests =
      fields
      |> Enum.map(fn {placeholder, replace_text} ->
        %{
          "replaceAllText" => %{
            "replaceText" => replace_text,
            "containsText" => %{
              "text" => placeholder,
              "matchCase" => true
            }
          }
        }
      end)

    body = Jason.encode!(%{"requests" => requests})

    case Tesla.post(client(), url, body, headers: auth_headers(token)) do
      {:ok, %Tesla.Env{status: 200, body: response_body}} ->
        {:ok, response_body}

      {:ok, %Tesla.Env{status: status_code, body: response_body}} ->
        {:error,
         "Failed to update text. Status: #{status_code}, Response: #{inspect(response_body)}"}

      {:error, error} ->
        {:error, "HTTP request failed while replacing text: #{inspect(error)}"}
    end
  end

  @spec fetch_thumbnail(String.t(), String.t(), String.t()) :: {:ok, map()} | {:error, String.t()}
  defp fetch_thumbnail(token, presentation_id, slide_id) do
    url = "#{@slide_url}/#{presentation_id}/pages/#{slide_id}/thumbnail"

    case Tesla.get(client(), url, headers: auth_headers(token)) do
      {:ok, %Tesla.Env{status: 200, body: body}} ->
        Jason.decode(body)

      {:ok, %Tesla.Env{status: status, body: body}} ->
        {:error, "Failed to fetch thumbnail. Status: #{status}, Response: #{inspect(body)}"}

      {:error, error} ->
        {:error, "HTTP request failed while fetching thumbnail: #{inspect(error)}"}
    end
  end

  # https://hexdocs.pm/tesla/Tesla.Middleware.Retry.html
  @spec client :: Tesla.Client.t()
  defp client do
    Tesla.client([
      {
        Tesla.Middleware.Retry,
        delay: 500,
        max_retries: 3,
        should_retry: fn
          {:ok, %{status: status}}, _, _ when status in 501..504 ->
            true

          {:error, reason}, _, _ when reason in [:timeout, :connrefused, :nxdomain] ->
            true

          _, _, _ ->
            false
        end
      }
    ])
  end
<<<<<<< HEAD
=======

  @spec delete_template_copy(String.t(), String.t(), integer()) :: any()
  defp delete_template_copy(token, presentation_id, org_id) do
    Task.Supervisor.start_child(Glific.TaskSupervisor, fn ->
      Repo.put_process_state(org_id)
      delete_url = "#{@drive_url}/#{presentation_id}"

      case Tesla.delete(client(), delete_url, headers: auth_headers(token)) do
        {:ok, %Tesla.Env{status: status, body: _body}} when status >= 200 and status < 400 ->
          :ok

        {:ok, %Tesla.Env{status: status, body: body}} ->
          Logger.error(
            "Failed to delete the template copy. Status: #{status}, Response: #{inspect(body)} "
          )

        {:error, error} ->
          Logger.error("Failed to delete the template copy: #{inspect(error)}")
      end
    end)
  end
>>>>>>> 56a2e36a
end<|MERGE_RESOLUTION|>--- conflicted
+++ resolved
@@ -206,8 +206,6 @@
       }
     ])
   end
-<<<<<<< HEAD
-=======
 
   @spec delete_template_copy(String.t(), String.t(), integer()) :: any()
   defp delete_template_copy(token, presentation_id, org_id) do
@@ -229,5 +227,4 @@
       end
     end)
   end
->>>>>>> 56a2e36a
 end