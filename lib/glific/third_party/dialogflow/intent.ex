defmodule Glific.Dialogflow.Intent do
  @moduledoc """
  The flow object which encapsulates the complete flow as emitted by
  by `https://github.com/nyaruka/floweditor`
  """
  alias __MODULE__

  use Ecto.Schema
  import Ecto.Changeset
  import Ecto.Query, warn: false

  alias Glific.{Partners.Organization, Repo}

  @required_fields [:name, :organization_id]
  @optional_fields []

  @type t :: %__MODULE__{
          __meta__: Ecto.Schema.Metadata.t(),
          id: non_neg_integer | nil,
          name: String.t() | nil,
          organization_id: non_neg_integer | nil,
          organization: Organization.t() | Ecto.Association.NotLoaded.t() | nil,
          inserted_at: :utc_datetime | nil,
          updated_at: :utc_datetime | nil
        }

  schema "intents" do
    field :name, :string

    belongs_to :organization, Organization

    timestamps(type: :utc_datetime_usec)
  end

  @doc """
  Standard changeset pattern we use for all data types
  """
  @spec changeset(Intent.t(), map()) :: Ecto.Changeset.t()
  def changeset(intent, attrs) do
    intent
    |> cast(attrs, @required_fields ++ @optional_fields)
    |> validate_required(@required_fields)
    |> unique_constraint([:name, :organization_id])
  end

  @doc """
  Create an Intent for the NLP framework
  """
  @spec create_intent(map()) :: Intent.t()
  def create_intent(attrs) do
    %Intent{}
    |> changeset(attrs)
    |> Repo.insert()
  end
<<<<<<< HEAD

  def get_intent_name_list(org_id) do
      Intent
      |> where([i], i.organization_id == ^org_id)
      |> select([i], i.name)
      |> Repo.all()
  end

=======
>>>>>>> 1cfcfd79
end<|MERGE_RESOLUTION|>--- conflicted
+++ resolved
@@ -52,7 +52,6 @@
     |> changeset(attrs)
     |> Repo.insert()
   end
-<<<<<<< HEAD
 
   def get_intent_name_list(org_id) do
       Intent
@@ -60,7 +59,4 @@
       |> select([i], i.name)
       |> Repo.all()
   end
-
-=======
->>>>>>> 1cfcfd79
 end