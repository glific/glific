defmodule Glific.Dialogflow do
  @moduledoc """
  Module to communicate with DialogFlow v2. This module was taken directly from:
  https://github.com/resuelve/flowex/

  I pulled it into our repository since the comments were in Spanish and it did not
  seem to be maintained, that we could not use as is. The dependency list was quite old etc.
  """

  alias Glific.{Dialogflow.Sessions, Messages.Message, Partners}
  alias Glific.Flows.{Action, FlowContext}
<<<<<<< HEAD
  alias GoogleApi.Dialogflow.V2.Connection
  alias Glific.Dialogflow.Intent
  alias Glific.Repo
=======

  alias GoogleApi.Dialogflow.V2.{
    Api.Projects,
    Connection,
    Model.GoogleCloudDialogflowV2ListIntentsResponse
  }
>>>>>>> 1cfcfd79

  @doc """
  The request controller which sends and parses requests.
  """
  @spec request(non_neg_integer, atom, String.t(), String.t() | map) :: tuple
  def request(organization_id, method, path, body) do
    %{url: url, id: id, email: email} = project_info(organization_id)

    dflow_url = "#{url}/#{id}/locations/global/agent/#{path}"

    method
    |> do_request(dflow_url, body(body), headers(email, organization_id))
    |> case do
      {:ok, %Tesla.Env{status: status, body: body}} when status in 200..299 ->
        {:ok, Jason.decode!(body)}

      {:ok, %Tesla.Env{status: status, body: body}} when status in 400..499 ->
        {:error, Jason.decode!(body)}

      {:ok, %Tesla.Env{status: status, body: body}} when status >= 500 ->
        {:error, Jason.decode!(body)}

      {:error, %Tesla.Error{reason: reason}} ->
        {:error, reason}
    end
  end

  @spec do_request(atom(), String.t(), String.t(), list()) :: Tesla.Env.result()
  defp do_request(:post, url, body, header), do: Tesla.post(url, body, headers: header)
  defp do_request(_, url, _, _), do: Tesla.get(url)

  # ---------------------------------------------------------------------------
  # Encode body
  # ---------------------------------------------------------------------------
  @spec body(String.t() | map) :: String.t()
  defp body(""), do: ""
  defp body(body), do: Poison.encode!(body)

  # ---------------------------------------------------------------------------
  # Headers for all subsequent API calls
  # ---------------------------------------------------------------------------
  @spec headers(String.t(), non_neg_integer) :: list
  defp headers(_email, org_id) do
    token = Partners.get_goth_token(org_id, "dialogflow")

    [
      {"Authorization", "Bearer #{token.token}"},
      {"Content-Type", "application/json"}
    ]
  end

  # ---------------------------------------------------------------------------
  # Get the project details needed for authentication and to send via the API
  # ---------------------------------------------------------------------------
  @spec project_info(non_neg_integer) :: %{
          :url => String.t(),
          :id => String.t(),
          :email => String.t()
        }
  defp project_info(organization_id) do
    case Partners.organization(organization_id).services["dialogflow"] do
      nil ->
        %{
          url: nil,
          id: nil,
          email: nil
        }

      credential ->
        service_account = Jason.decode!(credential.secrets["service_account"])

        %{
          url: "https://dialogflow.clients6.google.com/v2beta1/projects",
          id: service_account["project_id"],
          email: service_account["client_email"]
        }
    end
  end

  @doc """
  Execute a webhook action, could be either get or post for now
  """
  @spec execute(Action.t(), FlowContext.t(), Message.t()) :: :ok
  def execute(action, context, message) do
    Sessions.detect_intent(message, context.id, action.result_name)
  end

<<<<<<< HEAD
  @doc """
  Execute a webhook action, could be either get or post for now
  """
  @spec get_connection(non_neg_integer) :: Connection.t()
  def get_connection(organization_id) do
=======
  # get the connection object via the goth token for dialogflow
  @spec get_connection(non_neg_integer) :: Connection.t()
  defp get_connection(organization_id) do
>>>>>>> 1cfcfd79
    token = Partners.get_goth_token(organization_id, "dialogflow")
    Connection.new(token.token)
  end

<<<<<<< HEAD
  @spec get_intent_list(non_neg_integer) :: :ok | {:error, String.t()}
  def get_intent_list(organization_id) do
    %{url: _url, id: project_id, email: _email} = project_info(organization_id)
    parent = "projects/#{project_id}/agent"
    GoogleApi.Dialogflow.V2.Api.Projects.dialogflow_projects_agent_intents_list(get_connection(organization_id), parent)
    |> case do
      {:ok, res} ->
        existing_items = Intent.get_intent_name_list(organization_id)
        intent_name_list
        = res.intents
        |> Enum.map(fn intent ->
            %{
              name: intent.displayName,
              organization_id: organization_id,
              inserted_at: DateTime.utc_now,
              updated_at: DateTime.utc_now
            } end)
        |> Enum.filter(fn el -> !Enum.member?(existing_items, el.name) end)

        Intent
        |> Repo.insert_all(intent_name_list)

        :ok
      {:error, message} -> {:error, message}
    end
=======
  @doc """
  Get the list of all intents from the NLP agent
  """
  @spec get_intent_list(non_neg_integer) ::
          {:ok, GoogleCloudDialogflowV2ListIntentsResponse.t()}
          | {:ok, Tesla.Env.t()}
          | {:ok, list()}
          | {:error, any()}
  def get_intent_list(organization_id) do
    %{url: _url, id: project_id, email: _email} = project_info(organization_id)
    parent = "projects/#{project_id}/agent"

    organization_id
    |> get_connection()
    |> Projects.dialogflow_projects_agent_intents_list(parent)
>>>>>>> 1cfcfd79
  end
end<|MERGE_RESOLUTION|>--- conflicted
+++ resolved
@@ -6,21 +6,22 @@
   I pulled it into our repository since the comments were in Spanish and it did not
   seem to be maintained, that we could not use as is. The dependency list was quite old etc.
   """
-
-  alias Glific.{Dialogflow.Sessions, Messages.Message, Partners}
-  alias Glific.Flows.{Action, FlowContext}
-<<<<<<< HEAD
-  alias GoogleApi.Dialogflow.V2.Connection
-  alias Glific.Dialogflow.Intent
-  alias Glific.Repo
-=======
+  require Logger
+  alias Glific.{
+      Dialogflow.Intent,
+      Dialogflow.Sessions,
+      Flows.Action,
+      Flows.FlowContext,
+      Messages.Message,
+      Partners,
+      Repo
+  }
 
   alias GoogleApi.Dialogflow.V2.{
     Api.Projects,
     Connection,
     Model.GoogleCloudDialogflowV2ListIntentsResponse
   }
->>>>>>> 1cfcfd79
 
   @doc """
   The request controller which sends and parses requests.
@@ -108,48 +109,13 @@
     Sessions.detect_intent(message, context.id, action.result_name)
   end
 
-<<<<<<< HEAD
-  @doc """
-  Execute a webhook action, could be either get or post for now
-  """
-  @spec get_connection(non_neg_integer) :: Connection.t()
-  def get_connection(organization_id) do
-=======
   # get the connection object via the goth token for dialogflow
   @spec get_connection(non_neg_integer) :: Connection.t()
   defp get_connection(organization_id) do
->>>>>>> 1cfcfd79
     token = Partners.get_goth_token(organization_id, "dialogflow")
     Connection.new(token.token)
   end
 
-<<<<<<< HEAD
-  @spec get_intent_list(non_neg_integer) :: :ok | {:error, String.t()}
-  def get_intent_list(organization_id) do
-    %{url: _url, id: project_id, email: _email} = project_info(organization_id)
-    parent = "projects/#{project_id}/agent"
-    GoogleApi.Dialogflow.V2.Api.Projects.dialogflow_projects_agent_intents_list(get_connection(organization_id), parent)
-    |> case do
-      {:ok, res} ->
-        existing_items = Intent.get_intent_name_list(organization_id)
-        intent_name_list
-        = res.intents
-        |> Enum.map(fn intent ->
-            %{
-              name: intent.displayName,
-              organization_id: organization_id,
-              inserted_at: DateTime.utc_now,
-              updated_at: DateTime.utc_now
-            } end)
-        |> Enum.filter(fn el -> !Enum.member?(existing_items, el.name) end)
-
-        Intent
-        |> Repo.insert_all(intent_name_list)
-
-        :ok
-      {:error, message} -> {:error, message}
-    end
-=======
   @doc """
   Get the list of all intents from the NLP agent
   """
@@ -161,10 +127,35 @@
   def get_intent_list(organization_id) do
     %{url: _url, id: project_id, email: _email} = project_info(organization_id)
     parent = "projects/#{project_id}/agent"
-
+    response =
     organization_id
     |> get_connection()
     |> Projects.dialogflow_projects_agent_intents_list(parent)
->>>>>>> 1cfcfd79
+
+    sync_with_db(response, organization_id)
+    response
   end
+
+
+  @spec sync_with_db(tuple, non_neg_integer) :: :ok
+  defp sync_with_db({:ok, res}, organization_id) do
+    existing_items = Intent.get_intent_name_list(organization_id)
+    intent_name_list =
+        res.intents
+        |> Enum.map(fn intent
+          ->
+            %{name: intent.displayName, organization_id: organization_id, inserted_at: DateTime.utc_now, updated_at: DateTime.utc_now } end)
+        |> Enum.filter(fn el -> !Enum.member?(existing_items, el.name) end)
+
+        Intent
+        |> Repo.insert_all(intent_name_list)
+
+      :ok
+  end
+
+  defp sync_with_db({:error, message}, _organization_id) do
+    Logger.error(message)
+    :ok
+  end
+
 end