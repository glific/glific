defmodule Glific.OpenAI.Filesearch.ApiClient do
  @moduledoc """
  Glific module for API calls to OpenAI related to Filesearch
  """
  alias Glific.Repo
  alias Glific.Partners
  alias Tesla.Multipart
  require Logger
  @endpoint "https://api.openai.com/v1"
  use Tesla

  @spec headers() :: list()
  defp headers do
    open_ai_key = Glific.get_open_ai_key()

    [
      {"Authorization", "Bearer #{open_ai_key}"},
      {"Content-Type", "application/json"},
      {"OpenAI-Beta", "assistants=v2"}
    ]
  end

<<<<<<< HEAD
=======
  # using "Content-Type: application/json" in the file upload API caused intermittent errors
  # because OpenAI's handling of this header was inconsistent. Removing the Content-Type header
  # from the upload request resolved the issue.
>>>>>>> 06da8c50
  @spec remove_content_type(list()) :: list()
  defp remove_content_type(headers) do
    Enum.reject(headers, fn {key, _} -> String.downcase(key) == "content-type" end)
  end

  plug(Tesla.Middleware.JSON, engine_opts: [keys: :atoms])

  @doc """
  Create a VectorStore
  """
  @spec create_vector_store(map()) :: {:ok, map()} | {:error, String.t()}
  def create_vector_store(params) do
    url = @endpoint <> "/vector_stores"

    payload =
      params
      |> Jason.encode!()

    post(url, payload, headers: headers())
    |> parse_response()
  end

  @doc """
  Delete a VectorStore
  """
  @spec delete_vector_store(String.t()) :: {:ok, map()} | {:error, String.t()}
  def delete_vector_store(vector_store_id) do
    url = @endpoint <> "/vector_stores/#{vector_store_id}"

    delete(url, headers: headers())
    |> parse_response()
  end

  @doc """
  Upload file to openAI
  """
  @spec upload_file(map()) :: {:ok, map()} | {:error, String.t()}
  def upload_file(media_info) do
    url = @endpoint <> "/files"

    data =
      Multipart.new()
      |> Multipart.add_file(media_info.path, name: "file", filename: media_info.filename)
      |> Multipart.add_field("purpose", "assistants")

    post(url, data, headers: remove_content_type(headers()))
    |> parse_response()
  end

  @doc """
  Add an openAI file to VectorStore
  """
  @spec create_vector_store_file(map()) :: {:ok, map()} | {:error, String.t()}
  def create_vector_store_file(params) do
    url = @endpoint <> "/vector_stores/#{params.vector_store_id}/files"

    payload =
      %{"file_id" => params.file_id}
      |> Jason.encode!()

    post(url, payload, headers: headers())
    |> parse_response()
  end

  @doc """
  Remove an openAI file from VectorStore
  """
  @spec delete_vector_store_file(map()) :: {:ok, map()} | {:error, String.t()}
  def delete_vector_store_file(params) do
    url = @endpoint <> "/vector_stores/#{params.vector_store_id}/files/#{params.file_id}"

    delete(url, headers: headers())
    |> parse_response()
    |> case do
      {:ok, %{deleted: true} = body} ->
        {:ok, body}

      {:ok, _} ->
        {:error, "Not able to delete the file from openAI"}

      err ->
        err
    end
  end

  @doc """
  Delete an openAI file
  """
  @spec delete_file(String.t()) :: {:ok, map()} | {:error, String.t()}
  def delete_file(file_id) do
    url = @endpoint <> "/files/#{file_id}"

    delete(url, headers: headers())
    |> parse_response()
  end

  @doc """
  Modify a VectorStore
  """
  @spec modify_vector_store(String.t(), map()) :: {:ok, map()} | {:error, String.t()}
  def modify_vector_store(vector_store_id, params) do
    url = @endpoint <> "/vector_stores/#{vector_store_id}"

    payload =
      params
      |> Jason.encode!()

    post(url, payload, headers: headers())
    |> parse_response()
  end

  @doc """
  Create an Assistant
  """
  @spec create_assistant(map()) :: {:ok, map()} | {:error, String.t()}
  @spec create_assistant(map()) :: {:ok, map()} | {:error, String.t()}
  def create_assistant(params) do
    url = @endpoint <> "/assistants"

    payload =
      %{
        "name" => params.name,
        "model" => params.model,
        "instructions" => params[:instructions],
        "temperature" => params.temperature,
        "tools" => [%{"type" => "file_search"}],
        "tool_resources" => %{
          "file_search" => %{
            "vector_store_ids" => params.vector_store_ids
          }
        }
      }
      |> Jason.encode!()

    with {:ok, openai_response} <- post(url, payload, headers: headers()) |> parse_response(),
         :ok <- sync_with_kaapi_create(openai_response, params.organization_id) do
      {:ok, openai_response}
    else
      error -> error
    end
  end

  @doc """
  Delete an Assistant
  """
  @spec delete_assistant(String.t()) :: {:ok, map()} | {:error, String.t()}
  def delete_assistant(assistant_id) do
    url = @endpoint <> "/assistants/#{assistant_id}"

    delete(url, headers: headers())
    |> parse_response()
  end

  @doc """
  Update an Assistant
  """
  @spec modify_assistant(String.t(), map()) :: {:ok, map()} | {:error, String.t()}
  def modify_assistant(assistant_id, params) do
    url = @endpoint <> "/assistants/#{assistant_id}"

    base_payload = %{
      "name" => params.name,
      "model" => params.model,
      "instructions" => params.instructions || "",
      "temperature" => params.temperature
    }

    payload =
      if Map.has_key?(params, :vector_store_ids) do
        Map.merge(base_payload, %{
          "tool_resources" => %{
            "file_search" => %{
              "vector_store_ids" => params.vector_store_ids
            }
          }
        })
      else
        base_payload
      end
      |> Jason.encode!()

    with {:ok, updated_data} <-
           post(url, payload, headers: headers()) |> parse_response(),
         :ok <- sync_with_kaapi(assistant_id, updated_data, params.organization_id) do
      {:ok, updated_data}
    else
      error -> error
    end
  end

  @doc """
  Create vectorStore files in batch.

  We can pass a list of fileIds to be attached to the given VectorStore
  """
  @spec create_vector_store_file_batch(String.t(), map()) :: {:ok, map()} | {:error, String.t()}
  def create_vector_store_file_batch(vector_store_id, params) do
    url = @endpoint <> "/vector_stores/#{vector_store_id}/file_batches"

    payload =
      params
      |> Jason.encode!()

    post(url, payload, headers: headers())
    |> parse_response()
  end

  @doc """
  Fetch all available openAI models
  """
  @spec list_models :: {:ok, map()} | {:error, String.t()}
  def list_models do
    url = @endpoint <> "/models"

    get(url, headers: headers())
    |> parse_response()
  end

  @doc """
  Fetch the assistant details
  """
  @spec retrieve_assistant(String.t()) :: {:ok, map()} | {:error, String.t()}
  def retrieve_assistant(assistant_id) do
    url = @endpoint <> "/assistants/#{assistant_id}"

    get(url, headers: headers())
    |> parse_response()
  end

  @doc """
  Fetch the vector store details
  """
  @spec retrieve_vector_store(String.t()) :: {:ok, map()} | {:error, String.t()}
  def retrieve_vector_store(vector_store_id) do
    url = @endpoint <> "/vector_stores/#{vector_store_id}"

    get(url, headers: headers())
    |> parse_response()
  end

  @doc """
  Fetch the vector store file details
  """
  @spec retrieve_vector_store_files(String.t()) :: {:ok, map()} | {:error, String.t()}
  def retrieve_vector_store_files(vector_store_id) do
    url = @endpoint <> "/vector_stores/#{vector_store_id}/files"

    get(url, headers: headers())
    |> parse_response()
  end

  @doc """
  Fetch the openAI file details
  """
  @spec retrieve_file(String.t()) :: {:ok, map()} | {:error, String.t()}
  def retrieve_file(file_id) do
    url = @endpoint <> "/files/#{file_id}"

    get(url, headers: headers())
    |> parse_response()
  end

  @spec sync_with_kaapi_create(map(), non_neg_integer()) :: :ok | {:error, String.t()}
  defp sync_with_kaapi_create(openai_data, org_id) do
    kaapi_payload =
      %{
        name: openai_data.name,
        model: openai_data.model,
        instructions: openai_data.instructions || "you are a helpful asssitant",
        temperature: openai_data.temperature,
        vector_store_ids: get_in(openai_data, [:tool_resources, :file_search, :vector_store_ids])
      }
      |> IO.inspect()

    make_kaapi_request("api/v1/assistant", kaapi_payload, org_id, :post)
    |> IO.inspect()
    |> case do
      {:ok, _} -> :ok
      error -> error
    end
  end

  @spec sync_with_kaapi(String.t(), map(), non_neg_integer()) :: :ok | {:error, String.t()}
  defp sync_with_kaapi(assistant_id, updated_data, org_id) do
    kaapi_payload =
      %{
        name: updated_data.name,
        model: updated_data.model,
        instructions: updated_data.instructions || "",
        temperature: updated_data.temperature,
        vector_store_ids:
          get_in(updated_data, [:tool_resources, :file_search, :vector_store_ids]) || []
      }
      |> IO.inspect()

    case make_kaapi_request("api/v1/assistant/#{assistant_id}", kaapi_payload, org_id, :patch) do
      {:ok, _} -> :ok
      error -> error
    end
  end

  @spec parse_response(Tesla.Env.result()) :: {:ok, map()} | {:error, String.t()}
  defp parse_response({:ok, %{body: resp_body, status: status}})
       when status >= 200 and status < 300 do
    {:ok, resp_body}
  end

  defp parse_response({:ok, %{body: resp_body, status: status}}) do
    Logger.error("Filesearch api error due to #{inspect(resp_body)} with status #{status}")
    {:error, "#{resp_body.error.message}"}
  end

  defp parse_response({:error, message}) do
    Logger.error("Filesearch api error due to #{inspect(message)}")
    {:error, "OpenAI api failed"}
  end

  @spec make_kaapi_request(String.t(), map(), non_neg_integer(), atom()) ::
          {:ok, map()} | {:error, String.t()}
  defp make_kaapi_request(endpoint, params, organization_id, method) do
    with {:ok, %{"api_key" => key}} <- fetch_kaapi_creds(organization_id) do
      IO.inspect(key)

      header = [
        {"X-API-KEY", key},
        {"Content-Type", "application/json"}
      ]

      kaapi_base_url = Application.fetch_env!(:glific, :kaapi_endpoint) |> IO.inspect()
      url = kaapi_base_url <> endpoint
      request_body = if map_size(params) > 0, do: Jason.encode!(params), else: ""

      case method do
        :delete -> delete(url, headers: header)
        :post -> post(url, request_body, headers: header)
        :patch -> patch(url, request_body, headers: header)
      end
      |> IO.inspect()
      |> parse_kaapi_response()
    end
  end

  @spec org_id() :: non_neg_integer()
  defp org_id do
    Repo.get_organization_id()
  end

  @doc """
  fetch the kaapi credentials
  """
  @spec fetch_kaapi_creds(non_neg_integer) :: nil | {:ok, any} | {:error, any}
  def fetch_kaapi_creds(organization_id) do
    organization = Partners.organization(organization_id)

    organization.services["kaapi"]
    |> case do
      nil ->
        {:error, "Kaapi is not active"}

      credentials ->
        {:ok, credentials.secrets}
    end
  end

  @spec parse_kaapi_response(Tesla.Env.result()) :: {:ok, map()} | {:error, String.t()}
  defp parse_kaapi_response(
         {:ok, %Tesla.Env{status: status, body: %{error: nil, data: data, success: true}}}
       )
       when status in 200..299 do
    data =
      if Map.has_key?(data, :assistant_id) do
        Map.put(data, :id, data.assistant_id)
      else
        data
      end

    {:ok, data}
  end

  defp parse_kaapi_response({:ok, %Tesla.Env{body: %{error: error_msg}}})
       when is_binary(error_msg) do
    Logger.error("kaapi_url api error due to #{inspect(error_msg)}")
    {:error, error_msg}
  end

  defp parse_kaapi_response({:error, message}) do
    Logger.error("Kaapi api error due to #{inspect(message)}")
    {:error, "API request failed"}
  end
end<|MERGE_RESOLUTION|>--- conflicted
+++ resolved
@@ -20,12 +20,10 @@
     ]
   end
 
-<<<<<<< HEAD
-=======
+
   # using "Content-Type: application/json" in the file upload API caused intermittent errors
   # because OpenAI's handling of this header was inconsistent. Removing the Content-Type header
   # from the upload request resolved the issue.
->>>>>>> 06da8c50
   @spec remove_content_type(list()) :: list()
   defp remove_content_type(headers) do
     Enum.reject(headers, fn {key, _} -> String.downcase(key) == "content-type" end)
