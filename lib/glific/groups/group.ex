defmodule Glific.Groups.Group do
  @moduledoc """
  The minimal wrapper for the base Group structure
  """

  use Ecto.Schema
  import Ecto.Changeset

  alias Glific.{
    AccessControl.Role,
    Contacts.Contact,
    Groups.Group,
    Groups.WAGroup,
    Messages.Message,
    Partners.Organization,
    Users.User
  }

  @required_fields [:label]
  @optional_fields [
    :is_restricted,
    :description,
    :organization_id,
    :group_type,
    :last_message_number,
    :last_communication_at,
    :group_type
  ]

  @type t() :: %__MODULE__{
          __meta__: Ecto.Schema.Metadata.t(),
          id: non_neg_integer | nil,
          label: String.t() | nil,
          description: String.t() | nil,
          is_restricted: boolean(),
          last_message_number: integer,
          last_communication_at: :utc_datetime | nil,
          organization_id: non_neg_integer | nil,
          organization: Organization.t() | Ecto.Association.NotLoaded.t() | nil,
<<<<<<< HEAD
          group_type: String.t(),
=======
          group_type: String.t() | nil,
>>>>>>> 862c0ad1
          inserted_at: :utc_datetime | nil,
          updated_at: :utc_datetime | nil
        }

  schema "groups" do
    field :label, :string
    field :description, :string
    field :is_restricted, :boolean, default: false

    field :last_message_number, :integer, default: 0
    field(:group_type, :string, default: "WABA")

    field :last_communication_at, :utc_datetime

    field :group_type, :string, default: "WABA"

    belongs_to :organization, Organization

    many_to_many :contacts, Contact, join_through: "contacts_groups", on_replace: :delete
    many_to_many :users, User, join_through: "users_groups", on_replace: :delete
    many_to_many :roles, Role, join_through: "group_roles", on_replace: :delete
    many_to_many :wa_groups, WAGroup, join_through: "wa_groups_collections", on_replace: :delete

    has_many :messages, Message

    timestamps(type: :utc_datetime)
  end

  @doc """
  Standard changeset pattern we use for all data types
  """
  @spec changeset(Group.t(), map()) :: Ecto.Changeset.t()
  def changeset(contact, attrs) do
    contact
    |> cast(attrs, @required_fields ++ @optional_fields)
    |> validate_required(@required_fields)
    |> unique_constraint([:label, :organization_id])
  end
end<|MERGE_RESOLUTION|>--- conflicted
+++ resolved
@@ -37,11 +37,7 @@
           last_communication_at: :utc_datetime | nil,
           organization_id: non_neg_integer | nil,
           organization: Organization.t() | Ecto.Association.NotLoaded.t() | nil,
-<<<<<<< HEAD
-          group_type: String.t(),
-=======
           group_type: String.t() | nil,
->>>>>>> 862c0ad1
           inserted_at: :utc_datetime | nil,
           updated_at: :utc_datetime | nil
         }
