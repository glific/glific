--- conflicted
+++ resolved
@@ -7,11 +7,8 @@
   import Ecto.Changeset
 
   alias Glific.{
-<<<<<<< HEAD
     Contacts.Contact,
-=======
     Groups.WAGroup,
->>>>>>> cecdd183
     Partners.Organization,
     WAGroup.WAManagedPhone
   }
@@ -40,12 +37,9 @@
     belongs_to :wa_managed_phone, WAManagedPhone
     belongs_to :organization, Organization
 
-<<<<<<< HEAD
     many_to_many :contacts, Contact, join_through: "contacts_wa_groups", on_replace: :delete
 
-=======
     field :last_communication_at, :utc_datetime
->>>>>>> cecdd183
     timestamps(type: :utc_datetime)
   end
 
