--- conflicted
+++ resolved
@@ -19,14 +19,8 @@
       # Start the Endpoint (http/https)
       GlificWeb.Endpoint,
 
-<<<<<<< HEAD
-      # Use Mnesia to store Pow tokens
-      {Pow.Store.Backend.MnesiaCache, extra_db_nodes: Node.list()},
-      Pow.Store.Backend.MnesiaCache.Unsplit,
-=======
       # Start Mnesia to be used for pow cache store
       Pow.Store.Backend.MnesiaCache,
->>>>>>> 4c8bb977
 
       # Add Oban to process jobs
       {Oban, oban_config()},
