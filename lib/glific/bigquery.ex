--- conflicted
+++ resolved
@@ -532,12 +532,15 @@
     timezone = Partners.organization(organization_id).timezone
     ## remove all the data for last 30 minutes
 
-<<<<<<< HEAD
-    sql = "Delete from `#{credentials.dataset_id}.#{table}_delta` WHERE EXISTS(SELECT * FROM  ( SELECT updated_at, ROW_NUMBER() OVER(PARTITION BY delta.id ORDER BY delta.updated_at DESC) AS row_num FROM `#{credentials.dataset_id}.#{table}_delta` delta ) WHERE row_num > 0 and updated_at <= DATETIME(TIMESTAMP_SUB(CURRENT_TIMESTAMP(), INTERVAL 2 MINUTE), '#{timezone}'))"
-=======
-    sql =
-      "Delete from `#{credentials.dataset_id}.#{table}_delta` where updated_at <= '#{updated_at}';"
->>>>>>> 85f4f2c3
+    sql = """
+    DELETE FROM `#{credentials.dataset_id}.#{table}_delta`
+    WHERE EXISTS(SELECT * FROM  (
+      SELECT updated_at, ROW_NUMBER() OVER(PARTITION BY delta.id ORDER BY delta.updated_at DESC) AS row_num
+      FROM `#{credentials.dataset_id}.#{table}_delta` delta )
+      WHERE row_num > 0 AND
+        updated_at <= DATETIME(TIMESTAMP_SUB(CURRENT_TIMESTAMP(), INTERVAL 2 MINUTE), '#{timezone}')
+      )
+    """
 
     GoogleApi.BigQuery.V2.Api.Jobs.bigquery_jobs_query(credentials.conn, credentials.project_id,
       body: %{query: sql, useLegacySql: false}
