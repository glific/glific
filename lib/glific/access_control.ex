defmodule Glific.AccessControl do
  @moduledoc """
  The AccessControl context.
  """

  import Ecto.Query, warn: false

<<<<<<< HEAD
  alias Glific.{Partners, Repo, Users.User}

  alias Glific.AccessControl.{
    FlowRole,
    GroupRole,
    Permission,
    Role,
    TriggerRole
=======
  alias Glific.{
    AccessControl.FlowRole,
    AccessControl.GroupRole,
    AccessControl.Permission,
    AccessControl.Role,
    Partners,
    Repo,
    Users.User
>>>>>>> 0ec962e7
  }

  @doc """
  Returns the list of roles.
  Checks if roles and permission flag is enabled first.
  If roles and permission is enabled then list all roles
  If roles and permission is disabled then list only default roles

  ## Examples

      iex> list_roles()
      [%Role{}, ...]
  """
  @spec list_roles(map()) :: [Role.t()]
  def list_roles(args) do
    Partners.organization(args.organization_id)
    |> Partners.get_roles_and_permission()
    |> hide_organization_roles(args)
    |> Repo.list_filter(Role, &Repo.opts_with_label/2, &filter_with/2)
  end

  @doc """
  Returns the labels of organization roles.

  ## Examples

      iex> organization_roles()
      ["Teacher", "Mentor"]
  """
  @spec organization_roles(map()) :: [Role.t()]
  def organization_roles(args) do
    list_roles(%{
      organization_id: args.organization_id,
      filter: %{is_reserved: false}
    })
    |> Enum.reduce([], &(&2 ++ [&1.label]))
  end

  # if true returns all roles for organization
  @spec hide_organization_roles(boolean(), map()) :: map()
  defp hide_organization_roles(true, args), do: args

  # if false returns only reserved roles that are default for an organization
  defp hide_organization_roles(false, %{filter: _filter} = args) do
    args.filter
    |> Map.merge(%{is_reserved: true})
    |> then(&Map.put(args, :filter, &1))
  end

  defp hide_organization_roles(false, args), do: Map.put(args, :filter, %{is_reserved: true})

  @spec filter_with(Ecto.Queryable.t(), %{optional(atom()) => any}) :: Ecto.Queryable.t()
  defp filter_with(query, filter) do
    query = Repo.filter_with(query, filter)

    Enum.reduce(filter, query, fn
      {:description, description}, query ->
        from(q in query, where: ilike(q.description, ^"%#{description}%"))

      {:is_reserved, is_reserved}, query ->
        from(q in query, where: q.is_reserved == ^is_reserved)

      _, query ->
        query
    end)
  end

  @doc """
  Return the count of roles, using the same filter as list_roles
  """
  @spec count_roles(map()) :: integer
  def count_roles(args) do
    Partners.organization(args.organization_id)
    |> Partners.get_roles_and_permission()
    |> hide_organization_roles(args)
    |> Repo.count_filter(Role, &filter_with/2)
  end

  @doc """
  Gets a single role.

  Raises `Ecto.NoResultsError` if the Role does not exist.

  ## Examples

      iex> get_role!(123)
      %Role{}

      iex> get_role!(456)
      ** (Ecto.NoResultsError)

  """
  @spec get_role!(integer) :: Role.t()
  def get_role!(id), do: Repo.get!(Role, id)

  @doc """
  Creates a role.

  ## Examples

      iex> create_role(%{field: value})
      {:ok, %Role{}}

      iex> create_role(%{field: bad_value})
      {:error, %Ecto.Changeset{}}

  """
  @spec create_role(map()) :: {:ok, Role.t()} | {:error, Ecto.Changeset.t()}
  def create_role(attrs \\ %{}) do
    %Role{}
    |> Role.changeset(attrs)
    |> Repo.insert()
  end

  @doc """
  Updates a role.

  ## Examples

      iex> update_role(role, %{field: new_value})
      {:ok, %Role{}}

      iex> update_role(role, %{field: bad_value})
      {:error, %Ecto.Changeset{}}

  """
  @spec update_role(Role.t(), map()) :: {:ok, Role.t()} | {:error, Ecto.Changeset.t()}
  def update_role(%Role{} = role, attrs) do
    role
    |> Role.changeset(attrs)
    |> Repo.update()
  end

  @doc """
  Deletes a role.

  ## Examples

      iex> delete_role(role)
      {:ok, %Role{}}

      iex> delete_role(role)
      {:error, %Ecto.Changeset{}}

  """
  @spec delete_role(Role.t()) :: {:ok, Role.t()} | {:error, Ecto.Changeset.t()}
  def delete_role(%Role{} = role) do
    Repo.delete(role)
  end

  @doc """
  Returns the list of permissions.

  ## Examples

      iex> list_permissions()
      [%Permission{}, ...]

  """
  @spec list_permissions :: [Permission.t()]
  def list_permissions do
    Repo.all(Permission)
  end

  @doc """
  Gets a single permission.

  Raises `Ecto.NoResultsError` if the Permission does not exist.

  ## Examples

      iex> get_permission!(123)
      %Permission{}

      iex> get_permission!(456)
      ** (Ecto.NoResultsError)

  """
  @spec get_permission!(integer) :: Permission.t()
  def get_permission!(id), do: Repo.get!(Permission, id)

  @doc """
  Creates a permission.

  ## Examples

      iex> create_permission(%{field: value})
      {:ok, %Permission{}}

      iex> create_permission(%{field: bad_value})
      {:error, %Ecto.Changeset{}}

  """
  @spec create_permission(map()) :: {:ok, Permission.t()} | {:error, Ecto.Changeset.t()}
  def create_permission(attrs \\ %{}) do
    %Permission{}
    |> Permission.changeset(attrs)
    |> Repo.insert()
  end

  @doc """
  Updates a permission.

  ## Examples

      iex> update_permission(permission, %{field: new_value})
      {:ok, %Permission{}}

      iex> update_permission(permission, %{field: bad_value})
      {:error, %Ecto.Changeset{}}

  """
  @spec update_permission(Permission.t(), map()) ::
          {:ok, Permission.t()} | {:error, Ecto.Changeset.t()}
  def update_permission(%Permission{} = permission, attrs) do
    permission
    |> Permission.changeset(attrs)
    |> Repo.update()
  end

  @doc """
  Deletes a permission.

  ## Examples

      iex> delete_permission(permission)
      {:ok, %Permission{}}

      iex> delete_permission(permission)
      {:error, %Ecto.Changeset{}}

  """
  @spec delete_permission(Permission.t()) :: {:ok, Permission.t()} | {:error, Ecto.Changeset.t()}
  def delete_permission(%Permission{} = permission) do
    Repo.delete(permission)
  end

  @doc """
  Common function to filtering entity objects based on user role, fun_with_flag flag and entity type
  """
  @spec check_access(Ecto.Query.t(), atom()) :: Ecto.Query.t()
  def check_access(entity_list, entity_type) do
    user = Repo.get_current_user()
    organization = Partners.organization(user.organization_id)

    with true <- Partners.get_roles_and_permission(organization),
         user <- Repo.preload(user, [:access_roles]),
         true <- is_organization_role?(user) do
      do_check_access(entity_list, entity_type, user)
    else
      _ -> entity_list
    end
  end

  @spec is_organization_role?(User.t() | nil) :: boolean()
  defp is_organization_role?(%{access_roles: access_roles} = _user) do
    !Enum.any?(access_roles, fn access_role ->
      access_role.label in ["Admin", "Manager", "Staff"]
    end)
  end

  defp is_organization_role?(nil), do: false

  @doc """
  Common function to filtering entity objects based on user role, fun_with_flag flag and entity type
  """
  @spec do_check_access(Ecto.Query.t(), atom(), User.t()) :: Ecto.Query.t() | {:error, String.t()}
  def do_check_access(entity_list, :flow, user), do: FlowRole.check_access(entity_list, user)
  def do_check_access(entity_list, :group, user), do: GroupRole.check_access(entity_list, user)
<<<<<<< HEAD

  def do_check_access(entity_list, :trigger, user),
    do: TriggerRole.check_access(entity_list, user)
=======
>>>>>>> 0ec962e7

  def do_check_access(_entity_list, entity_type, _user),
    do: {:error, "Unknown entity type #{to_string(entity_type)}"}
end<|MERGE_RESOLUTION|>--- conflicted
+++ resolved
@@ -5,7 +5,6 @@
 
   import Ecto.Query, warn: false
 
-<<<<<<< HEAD
   alias Glific.{Partners, Repo, Users.User}
 
   alias Glific.AccessControl.{
@@ -14,16 +13,6 @@
     Permission,
     Role,
     TriggerRole
-=======
-  alias Glific.{
-    AccessControl.FlowRole,
-    AccessControl.GroupRole,
-    AccessControl.Permission,
-    AccessControl.Role,
-    Partners,
-    Repo,
-    Users.User
->>>>>>> 0ec962e7
   }
 
   @doc """
@@ -293,12 +282,7 @@
   @spec do_check_access(Ecto.Query.t(), atom(), User.t()) :: Ecto.Query.t() | {:error, String.t()}
   def do_check_access(entity_list, :flow, user), do: FlowRole.check_access(entity_list, user)
   def do_check_access(entity_list, :group, user), do: GroupRole.check_access(entity_list, user)
-<<<<<<< HEAD
-
-  def do_check_access(entity_list, :trigger, user),
-    do: TriggerRole.check_access(entity_list, user)
-=======
->>>>>>> 0ec962e7
+  def do_check_access(entity_list, :trigger, user), do: TriggerRole.check_access(entity_list, user)
 
   def do_check_access(_entity_list, entity_type, _user),
     do: {:error, "Unknown entity type #{to_string(entity_type)}"}
