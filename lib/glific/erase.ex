--- conflicted
+++ resolved
@@ -342,11 +342,7 @@
           %{num_rows: 0}
       end
 
-<<<<<<< HEAD
-    Logger.info("Messages deleted #{rows_deleted}")
-=======
     Logger.info("Messages deleted:  #{rows_deleted}")
->>>>>>> bc5e1a5b
     total_rows_deleted = total_rows_deleted + rows_deleted
     time_after_delete = DateTime.diff(DateTime.utc_now(), time_before_delete)
 
@@ -357,11 +353,7 @@
 
       {:ok, total_rows_deleted}
     else
-<<<<<<< HEAD
-      # deleting the next batch after x second, to ease the DB load
-=======
       # deleting the next batch after @batch_sleep second, to ease the DB load
->>>>>>> bc5e1a5b
       if sleep_after_delete? do
         Process.sleep(@batch_sleep)
       end
