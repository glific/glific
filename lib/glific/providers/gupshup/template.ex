--- conflicted
+++ resolved
@@ -433,13 +433,8 @@
     media_handle_id =
       PartnerAPI.get_media_handle_id(
         attrs.organization_id,
-<<<<<<< HEAD
         media.url,
-        short_code,
-        Atom.to_string(attrs.type)
-=======
-        media.url
->>>>>>> e7938270
+        short_code
       )
 
     template_payload
