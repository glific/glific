defmodule Glific.Providers.Gupshup.PartnerAPI do
  @moduledoc """
  A module to handle fetching tier related information like quality rating and app rating using partner API
  """

  alias Glific.{
    Caches,
    Partners,
    Partners.Saas
  }

  use Tesla
  require Logger

  alias Plug.Conn.Query
  alias Tesla.Multipart

  plug(Tesla.Middleware.FormUrlencoded,
    encode: &Query.encode/1
  )

  @partner_url "https://partner.gupshup.io/partner/account"

  @doc """
    Fetch App details based on API key and App name
  """
  @spec fetch_app_details(non_neg_integer()) :: any()
  def fetch_app_details(org_id) do
    organization = Partners.organization(org_id)
    gupshup_secrets = organization.services["bsp"].secrets

    post_request(
      @partner_url <> "/api/appLink",
      %{
        apiKey: gupshup_secrets["api_key"],
        appName: gupshup_secrets["app_name"]
      },
      token_type: :partner_token
    )
    |> case do
      {:ok, res} ->
        res["partnerApps"]

      error ->
        error
    end
  end

  @doc """
  Fetches Partner token and App Access token to get tier information
  for an organization with input app id
  """
  @spec get_quality_rating(non_neg_integer()) :: {:error, any} | {:ok, map()}
  def get_quality_rating(org_id) do
    (app_url(org_id) <> "/ratings")
    |> get_request(org_id: org_id)
    |> case do
      {:ok, res} ->
        {:ok,
         %{
           current_limit: res["currentLimit"],
           event: res["event"],
           event_time: res["eventTime"],
           previous_limit: res["oldLimit"]
         }}

      error ->
        {:error, "Error while getting the ratings. #{inspect(error)}"}
    end
  end

  @doc """
   Get gupshup media handle id based on giving org id and the url
  """
  @spec get_media_handle_id(non_neg_integer, binary, any) :: String.t()
  def get_media_handle_id(org_id, url, _type \\ "") do
    {:ok, path} = get_resource_local_path(url)

    data =
      Multipart.new()
      |> Multipart.add_field("file", path)
      |> Multipart.add_field("file_type", MIME.from_path(url))

    (app_url(org_id) <> "/upload/media")
    |> post_request(data,
      org_id: org_id
    )
    |> case do
      {:ok, %{"status" => "success", "handleId" => %{"message" => handle_id}} = _res} ->
        handle_id

      {:error, error} ->
        raise(error)
    end
  end

  @doc """
  Enable template messaging for an app.
  """
  @spec enable_template_messaging(non_neg_integer()) :: tuple()
  def enable_template_messaging(org_id) do
    url = app_url(org_id) <> "/appPreference"
    data = %{"isHSMEnabled" => "true"}
    put_request(url, data, org_id: org_id)
  end

  @doc """
  Remove hsm template from the WABA.
  """
  @spec delete_hsm_template(non_neg_integer, binary) :: tuple()
  def delete_hsm_template(org_id, element_name) do
    (app_url(org_id) <> "/template/" <> element_name)
    |> delete_request(org_id: org_id)
    |> case do
      {:ok, %{"status" => "success"} = res} ->
        {:ok, res}

      {:error, error} ->
        {:error, error}
    end
  end

  @doc """
  Edit pre approved template
  """
  @spec edit_approved_template(non_neg_integer(), String.t(), map) :: tuple()
  def edit_approved_template(org_id, bsp_id, params) do
    (app_url(org_id) <> "/templates/" <> bsp_id)
    |> put_request(params, org_id: org_id)
  end

  @doc """
  Remove hsm template from the WABA.
  """
  @spec apply_for_template(non_neg_integer(), map) :: tuple()
  def apply_for_template(org_id, payload) do
    payload =
      payload
      |> Map.put("allowTemplateCategoryChange", true)
      |> Map.put("appId", app_id!(org_id))

    (app_url(org_id) <> "/templates")
    |> post_request(payload,
      org_id: org_id
    )
    |> case do
      {:ok, response} ->
        {:ok, response}

      {:error, error} ->
        {:error, error}
    end
  end

  @doc """
  For setting callback URL
  """
  @spec set_callback_url(non_neg_integer(), String.t()) :: tuple()
  def set_callback_url(org_id, callback_url) do
    url = app_url(org_id) <> "/callbackUrl"
    data = %{"callbackUrl" => callback_url}
    put_request(url, data, org_id: org_id)
  end

  @doc """
  Downloads the resource from the given url and returns the local path
  """
  @spec get_resource_local_path(String.t()) :: {:ok, String.t()} | {:error, term()}
  def get_resource_local_path(resource_url) do
    client = Tesla.client([])

    case Tesla.get(client, resource_url, follow_redirect: true) do
      {:ok, %Tesla.Env{body: body}} ->
<<<<<<< HEAD
        file_format = get_file_format(resource_url)

        file_id = Ecto.UUID.generate()
        :ok = File.write!("priv/data/file_#{file_id}.#{file_format}", body)
        {:ok, Path.join([:code.priv_dir(:glific)], "data/file_#{file_id}.#{file_format}")}
=======
        file_format = MIME.from_path(resource_url)

        file_id = Ecto.UUID.generate()
        :ok = File.write!("priv/data/file_#{file_id}.#{file_format}", body)
        {:ok, "data/file_#{file_id}.#{file_format}"}
>>>>>>> 1091abcc

      {:error, err} ->
        Logger.error("Error downloading file due to #{inspect(err)}")
        {:error, "#{inspect(err)}"}
    end
  end

  @global_organization_id 0
  @spec get_partner_token :: {:ok, map()} | {:error, any}
  defp get_partner_token do
    # disabling the cache refresh because by default whenever
    # we fetch the info from cache it refreshes the TTL
    {:ok, partner_token} =
      Caches.get(@global_organization_id, "partner_token", refresh_cache: false)

    if partner_token,
      do: {:ok, %{partner_token: partner_token}},
      else: fetch_partner_token()
  end

  @spec fetch_partner_token :: {:ok, map()} | {:error, any}
  defp fetch_partner_token do
    url = @partner_url <> "/login"
    credentials = Saas.isv_credentials()

    request_params = %{"email" => credentials["email"], "password" => credentials["password"]}

    post(url, request_params, headers: [])
    |> case do
      {:ok, %Tesla.Env{status: status, body: body}} when status in 200..299 ->
        res = Jason.decode!(body)

        {:ok, token} =
          Caches.set(@global_organization_id, "partner_token", res["token"],
            ttl: :timer.hours(22)
          )

        {:ok, %{partner_token: token}}

      {_status, response} ->
        {:error, "Could not fetch the partner token #{inspect(response)}"}
    end
  end

  @spec get_partner_app_token(non_neg_integer) ::
          {:error, String.t()} | {:ok, %{partner_app_token: any}}
  defp get_partner_app_token(org_id) do
    {:ok, partner_app_token} = Caches.get(org_id, "partner_app_token", refresh_cache: false)

    if partner_app_token,
      do: {:ok, %{partner_app_token: partner_app_token}},
      else: fetch_partner_app_token(org_id)
  end

  @spec fetch_partner_app_token(non_neg_integer) ::
          {:error, String.t()} | {:ok, %{partner_app_token: any}}
  defp fetch_partner_app_token(org_id) do
    url = app_url(org_id) <> "/token"

    get_request(url, token_type: :partner_token)
    |> case do
      {:ok, res} ->
        app_token = get_in(res, ["token", "token"])
        Caches.set(org_id, "partner_app_token", app_token, ttl: :timer.hours(22))
        {:ok, %{partner_app_token: app_token}}

      {:error, error} ->
        {:error, "Could not fetch the partner app token #{inspect(error)}"}
    end
  end

  @spec headers(atom(), Keyword.t()) :: list()
  defp headers(:app_token, opts) do
    org_id = Keyword.get(opts, :org_id)

    case get_partner_app_token(org_id) do
      {:ok, %{partner_app_token: partner_app_token}} ->
        [{"token", partner_app_token}, {"Authorization", partner_app_token}]

      error ->
        # in case we cant find the app token, log an error, but return a empty list so we proceed
        Logger.error("Could not fetch partner app token: #{inspect(error)}")
        []
    end
  end

  defp headers(:partner_token, _opts) do
    get_partner_token()
    |> case do
      {:ok, %{partner_token: partner_token}} ->
        [
          {"token", partner_token},
          {"Authorization", partner_token}
        ]

      _ ->
        []
    end
  end

  @spec post_request(String.t(), map(), Keyword.t()) :: tuple()
  defp post_request(url, data, opts) do
    req_headers =
      headers(Keyword.get(opts, :token_type, :app_token), opts)

    post(url, data, headers: req_headers)
    |> case do
      {:ok, %Tesla.Env{status: status, body: body}} when status in 200..299 ->
        {:ok, Jason.decode!(body)}

      err ->
        {:error, "#{inspect(err)}"}
    end
  end

  @spec put_request(String.t(), map(), Keyword.t()) :: tuple()
  defp put_request(url, data, opts) do
    req_headers = headers(Keyword.get(opts, :token_type, :app_token), opts)

    put(url, data, headers: req_headers)
    |> case do
      {:ok, %Tesla.Env{status: status, body: body}} when status in 200..299 ->
        {:ok, Jason.decode!(body)}

      err ->
        {:error, "#{inspect(err)}"}
    end
  end

  @spec get_request(String.t(), Keyword.t()) :: tuple()
  defp get_request(url, opts) do
    req_headers =
      headers(Keyword.get(opts, :token_type, :app_token), opts)

    get(url, headers: req_headers)
    |> case do
      {:ok, %Tesla.Env{status: status, body: body}} when status in 200..299 ->
        {:ok, Jason.decode!(body)}

      err ->
        {:error, "#{inspect(err)}"}
    end
  end

  @spec delete_request(String.t(), Keyword.t()) :: tuple()
  defp delete_request(url, opts) do
    req_headers = headers(Keyword.get(opts, :token_type, :app_token), opts)

    delete(url, headers: req_headers)
    |> case do
      {:ok, %Tesla.Env{status: status, body: body}} when status in 200..299 ->
        {:ok, Jason.decode!(body)}

      err ->
        {:error, "#{inspect(err)}"}
    end
  end

  @doc """
    Fetch App ID
  """
  @spec app_id(non_neg_integer()) :: {:ok, String.t()} | {:error, String.t()}
  def app_id(org_id) do
    organization = Partners.organization(org_id)
    gupshup_secrets = organization.services["bsp"].secrets

    if gupshup_secrets["app_id"] in [nil, ""] do
      {:error, "App Id not found."}
    else
      {:ok, gupshup_secrets["app_id"]}
    end
  end

  @spec app_id!(non_neg_integer()) :: String.t()
  defp app_id!(org_id) do
    {:ok, app_id} = app_id(org_id)
    app_id
  end

  @app_url "https://partner.gupshup.io/partner/app/"

  @spec app_url(non_neg_integer()) :: String.t()
  defp app_url(org_id),
    do: @app_url <> app_id!(org_id)

  @spec get_file_format(String.t()) :: String.t()
  defp get_file_format(resource_url) do
    String.split(resource_url, ".")
    |> List.last()
  end
end<|MERGE_RESOLUTION|>--- conflicted
+++ resolved
@@ -171,19 +171,11 @@
 
     case Tesla.get(client, resource_url, follow_redirect: true) do
       {:ok, %Tesla.Env{body: body}} ->
-<<<<<<< HEAD
-        file_format = get_file_format(resource_url)
+        file_format = MIME.from_path(resource_url)
 
         file_id = Ecto.UUID.generate()
         :ok = File.write!("priv/data/file_#{file_id}.#{file_format}", body)
         {:ok, Path.join([:code.priv_dir(:glific)], "data/file_#{file_id}.#{file_format}")}
-=======
-        file_format = MIME.from_path(resource_url)
-
-        file_id = Ecto.UUID.generate()
-        :ok = File.write!("priv/data/file_#{file_id}.#{file_format}", body)
-        {:ok, "data/file_#{file_id}.#{file_format}"}
->>>>>>> 1091abcc
 
       {:error, err} ->
         Logger.error("Error downloading file due to #{inspect(err)}")
