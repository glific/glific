--- conflicted
+++ resolved
@@ -72,19 +72,9 @@
   @doc """
    Get gupshup media handle id based on giving org id and the url. media_name is used as a label for the resource
   """
-<<<<<<< HEAD
-  @spec get_media_handle_id(non_neg_integer, binary, String.t()) :: :ok
-  def get_media_handle_id(org_id, url, media_name) do
-    path =
-      case get_resource_local_path(url, media_name) do
-        {:ok, path} -> path
-        {:error, err} -> raise(err)
-      end
-=======
   @spec get_media_handle_id(non_neg_integer, binary) :: String.t() | term()
   def get_media_handle_id(org_id, url) do
     {:ok, path} = get_resource_local_path(url)
->>>>>>> d0be3bb2
 
     data =
       Multipart.new()
