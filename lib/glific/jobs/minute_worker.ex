defmodule Glific.Jobs.MinuteWorker do
  @moduledoc """
  Processes the tasks that need to be handled on a minute schedule
  """

  use Oban.Worker,
    queue: :crontab,
    max_attempts: 3

  require Logger

  alias Glific.{
    BigQuery.BigQueryWorker,
    Contacts,
    Erase,
    Flags,
    Flows.BroadcastWorker,
    Flows.FlowContext,
    GCS.GcsWorker,
    Jobs.BSPBalanceWorker,
    Partners,
    Partners.Billing,
    Searches.CollectionCount,
    Stats,
    Templates,
    Trackers,
    Triggers
  }

  @doc """
  Worker to implement cron job functionality as implemented by Oban. This
  is a work in progress and subject to change
  """
  @impl Oban.Worker
  @spec perform(Oban.Job.t()) ::
          :discard | :ok | {:error, any} | {:ok, any} | {:snooze, pos_integer()}
  def perform(%Oban.Job{args: %{"job" => job}} = args) do
    Logger.info("Performing job: #{inspect(job)}")
    services = Partners.get_organization_services()
    perform(args, services)
  end

  @spec perform(Oban.Job.t(), map()) ::
          :discard | :ok | {:error, any} | {:ok, any} | {:snooze, pos_integer()}
  defp perform(%Oban.Job{args: %{"job" => job}} = args, services)
       when job in [
              "contact_status",
              "wakeup_flows",
              "bigquery",
              "gcs",
              "triggers_and_broadcast",
              "stats"
            ] do
    # This is a bit simpler and shorter than multiple function calls with pattern matching
    case job do
      "contact_status" ->
        Partners.perform_all(&Contacts.update_contact_status/2, args, [])

      "wakeup_flows" ->
        Partners.perform_all(&FlowContext.wakeup_flows/1, nil, [])

      "triggers_and_broadcast" ->
        Partners.perform_all(&Triggers.execute_triggers/1, nil, [])
        Partners.perform_all(&BroadcastWorker.execute/1, nil, [])

      "bigquery" ->
        Partners.perform_all(&BigQueryWorker.perform_periodic/1, nil, services["bigquery"],
          only_recent: true
        )

      "gcs" ->
        Partners.perform_all(
          &GcsWorker.perform_periodic/1,
          nil,
          services["google_cloud_storage"],
          only_recent: true
        )

      "stats" ->
        Stats.generate_stats([], false)
    end

    :ok
  end

  defp perform(%Oban.Job{args: %{"job" => job}} = _args, _services)
       when job in ["weekly_report", "weekly_tasks"] do
    case job do
      "weekly_report" ->
        Partners.perform_all(&Partners.send_dashboard_report/2, %{frequency: "WEEKLY"}, [])

      "weekly_tasks" ->
        Partners.perform_all(&Glific.Clients.weekly_tasks/1, nil, [])
        Erase.perform_weekly()
    end

    :ok
  end

  defp perform(%Oban.Job{args: %{"job" => job}} = _args, services)
       when job in [
              "daily_tasks",
              "tracker_tasks",
              "hourly_tasks",
              "delete_tasks",
              "five_minute_tasks",
              "update_hsms",
              "weekly_tasks"
            ] do
    # This is a bit simpler and shorter than multiple function calls with pattern matching
    case job do
      "daily_tasks" ->
        Partners.perform_all(&Glific.Clients.daily_tasks/1, nil, [])
        Partners.perform_all(&Billing.update_usage/2, %{time: DateTime.utc_now()}, [])
        Partners.perform_all(&Glific.Sheets.sync_organization_sheets/1, nil, [])
<<<<<<< HEAD

        Partners.perform_all(&BigQueryWorker.periodic_updates/1, nil, services["bigquery"],
          only_recent: true
        )

        # Partners.perform_all(&Partners.send_dashboard_report/2, %{frequency: "DAILY"}, [])
        Erase.perform_daily()
=======
>>>>>>> 2f062579

        Partners.perform_all(&BigQueryWorker.periodic_updates/1, nil, services["bigquery"],
          only_recent: true
        )

        Erase.perform_daily()

      "tracker_tasks" ->
        Trackers.daily_tasks()

      "delete_tasks" ->
        # lets do this first, before we delete any records, so we have a better picture
        # of the DB we generate for all organizations, not the most recent ones
        FlowContext.delete_completed_flow_contexts()
        FlowContext.delete_old_flow_contexts()

      "hourly_tasks" ->
        Partners.unsuspend_organizations()

        Partners.perform_all(&BSPBalanceWorker.perform_periodic/1, nil, [], only_recent: true)

        Partners.perform_all(&Glific.Clients.hourly_tasks/1, nil, [])

      "five_minute_tasks" ->
        Partners.perform_all(&Flags.out_of_office_update/1, nil, services["fun_with_flags"])
        CollectionCount.collection_stats()

      "update_hsms" ->
        Partners.perform_all(&Templates.sync_hsms_from_bsp/1, nil, [])
    end

    :ok
  end

  defp perform(%Oban.Job{args: %{"job" => job}} = _args, _services) do
    raise ArgumentError, message: "This job #{job}is not handled"
  end
end<|MERGE_RESOLUTION|>--- conflicted
+++ resolved
@@ -113,7 +113,6 @@
         Partners.perform_all(&Glific.Clients.daily_tasks/1, nil, [])
         Partners.perform_all(&Billing.update_usage/2, %{time: DateTime.utc_now()}, [])
         Partners.perform_all(&Glific.Sheets.sync_organization_sheets/1, nil, [])
-<<<<<<< HEAD
 
         Partners.perform_all(&BigQueryWorker.periodic_updates/1, nil, services["bigquery"],
           only_recent: true
@@ -121,8 +120,6 @@
 
         # Partners.perform_all(&Partners.send_dashboard_report/2, %{frequency: "DAILY"}, [])
         Erase.perform_daily()
-=======
->>>>>>> 2f062579
 
         Partners.perform_all(&BigQueryWorker.periodic_updates/1, nil, services["bigquery"],
           only_recent: true
