--- conflicted
+++ resolved
@@ -45,11 +45,7 @@
               "bigquery",
               "gcs",
               "execute_triggers",
-<<<<<<< HEAD
               "broadcast",
-=======
-              "execute_group_broadcasts",
->>>>>>> ce09fd3c
               "stats"
             ] do
     # This is a bit simpler and shorter than multiple function calls with pattern matching
