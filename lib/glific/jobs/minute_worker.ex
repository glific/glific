--- conflicted
+++ resolved
@@ -153,12 +153,7 @@
     case job do
       "hourly_tasks" ->
         FlowContext.delete_completed_flow_contexts()
-<<<<<<< HEAD
-        FlowContext.delete_old_flow_contexts(30)
-        Partners.perform_all(&CollectionCountWorker.perform_periodic/1, nil, [], true)
-=======
         FlowContext.delete_old_flow_contexts()
->>>>>>> 5c68af05
         Partners.perform_all(&BSPBalanceWorker.perform_periodic/1, nil, [], true)
         Partners.perform_all(&BigQueryWorker.periodic_updates/1, nil, services["bigquery"])
 
