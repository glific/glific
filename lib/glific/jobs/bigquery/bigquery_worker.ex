defmodule Glific.Jobs.BigQueryWorker do
  @moduledoc """
  Process the message table for each organization. Chunk number of messages
  in groups of 128 and create a bigquery Worker Job to deliver the message to
  the bigquery servers

  We centralize both the cron job and the worker job in one module
  """

  import Ecto.Query

  use Oban.Worker,
    queue: :default,
    max_attempts: 1,
    priority: 0

  alias Glific.{
    Bigquery,
    Contacts.Contact,
    Flows.FlowResult,
    Flows.FlowRevision,
    Jobs,
    Messages.Message,
    Partners,
    Repo
  }

  @simulater_phone "9876543210"
  @update_minutes -90

  @doc """
  This is called from the cron job on a regular schedule. we sweep the messages table
  and queue them up for delivery to bigquery
  """
  @spec perform_periodic(non_neg_integer) :: :ok
  def perform_periodic(organization_id) do
    organization = Partners.organization(organization_id)
    credential = organization.services["bigquery"]

    if credential do
      Jobs.get_bigquery_jobs(organization_id)
      |> Enum.each(&insert_for_table(&1, organization_id))
    end

    :ok
  end

  @doc """
  This is called from the cron job on a regular schedule. We updates existing tables
  """
  @spec periodic_updates(non_neg_integer) :: :ok
  def periodic_updates(organization_id) do
    organization = Partners.organization(organization_id)
    credential = organization.services["bigquery"]

    if credential do
      queue_table_data("update_flow_results", organization_id, 0, 0)
      queue_table_data("update_contacts", organization_id, 0, 0)
    end

    :ok
  end

  @spec insert_for_table(Jobs.BigqueryJob.t() | nil, non_neg_integer) :: :ok | nil
  defp insert_for_table(nil, _), do: nil

  defp insert_for_table(bigquery_job, organization_id) do
    table_id = bigquery_job.table_id

    max_id =
      Bigquery.get_table_struct(bigquery_job.table)
      |> select([m], max(m.id))
      |> where([m], m.organization_id == ^organization_id and m.id > ^table_id)
      |> limit(100)
      |> Repo.one()

    cond do
      is_nil(max_id) ->
        nil

      max_id > table_id ->
        queue_table_data(bigquery_job.table, organization_id, table_id, max_id)

      true ->
        nil
    end

    :ok
  end

  @spec queue_table_data(String.t(), non_neg_integer(), non_neg_integer(), non_neg_integer()) ::
          :ok
  defp queue_table_data("messages", organization_id, min_id, max_id) do
    Message
    |> where([m], m.organization_id == ^organization_id)
    |> where([m], m.id > ^min_id and m.id <= ^max_id)
    |> order_by([m], [m.inserted_at, m.id])
    |> preload([:tags, :receiver, :sender, :contact, :user, :media])
    |> Repo.all()
    |> Enum.reduce([], fn row, acc ->
      if is_simulator_contact?(row.contact.phone),
        do: acc,
        else: [
          %{
            id: row.id,
            body: row.body,
            type: row.type,
            flow: row.flow,
            inserted_at: Bigquery.format_date(row.inserted_at, organization_id),
            sent_at: Bigquery.format_date(row.sent_at, organization_id),
            uuid: row.uuid,
            status: row.status,
            sender_phone: row.sender.phone,
            receiver_phone: row.receiver.phone,
            contact_phone: row.contact.phone,
            contact_name: row.contact.name,
            user_phone: if(!is_nil(row.user), do: row.user.phone),
            user_name: if(!is_nil(row.user), do: row.user.name),
            tags_label: Enum.map(row.tags, fn tag -> tag.label end) |> Enum.join(", "),
            flow_label: row.flow_label,
            media_url: if(!is_nil(row.media), do: row.media.url)
          }
          |> Bigquery.format_data_for_bigquery("messages")
          | acc
        ]
    end)
    |> make_job(:messages, organization_id, max_id)

    :ok
  end

  defp queue_table_data("contacts", organization_id, min_id, max_id) do
    query =
      Contact
      |> where([m], m.organization_id == ^organization_id)
      |> where([m], m.phone != @simulater_phone)
      |> where([m], m.id > ^min_id and m.id <= ^max_id)
      |> order_by([m], [m.inserted_at, m.id])
      |> preload([:language, :tags, :groups])

    Repo.all(query)
    |> Enum.reduce(
      [],
      fn row, acc ->
        if is_simulator_contact?(row.phone),
          do: acc,
          else: [
            %{
              id: row.id,
              name: row.name,
              phone: row.phone,
              provider_status: row.bsp_status,
              status: row.status,
              language: row.language.label,
              optin_time: Bigquery.format_date(row.optin_time, organization_id),
              optout_time: Bigquery.format_date(row.optout_time, organization_id),
              last_message_at: Bigquery.format_date(row.last_message_at, organization_id),
              inserted_at: Bigquery.format_date(row.inserted_at, organization_id),
              updated_at: Bigquery.format_date(row.updated_at, organization_id),
              fields:
                Enum.map(row.fields, fn {_key, field} ->
                  %{
                    label: field["label"],
                    inserted_at: Bigquery.format_date(field["inserted_at"], organization_id),
                    type: field["type"],
                    value: field["value"]
                  }
                end),
              settings: row.settings,
              groups: Enum.map(row.groups, fn group -> %{label: group.label} end),
              tags: Enum.map(row.tags, fn tag -> %{label: tag.label} end)
            }
            |> Bigquery.format_data_for_bigquery("contacts")
            | acc
          ]
      end
    )
    |> make_job(:contacts, organization_id, max_id)

    :ok
  end

  defp queue_table_data("flows", organization_id, min_id, max_id) do
    query =
      FlowRevision
      |> where([f], f.organization_id == ^organization_id)
      |> where([f], f.id > ^min_id and f.id <= ^max_id)
      |> where([f], f.id > ^min_id and f.id <= ^max_id)
      |> where([f], f.status in ["published", "archived"])
      |> order_by([f], [f.inserted_at, f.id])
      |> preload([:flow])

    Repo.all(query)
    |> Enum.reduce(
      [],
      fn row, acc ->
        [
          %{
            id: row.flow.id,
            name: row.flow.name,
            uuid: row.flow.uuid,
            inserted_at: Bigquery.format_date(row.inserted_at, organization_id),
            updated_at: Bigquery.format_date(row.updated_at, organization_id),
            keywords: Bigquery.format_json(row.flow.keywords),
            status: row.status,
            revision: Bigquery.format_json(row.definition)
          }
          |> Bigquery.format_data_for_bigquery("flows")
          | acc
        ]
      end
    )
    |> make_job(:flows, organization_id, max_id)

    :ok
  end

  defp queue_table_data("flow_results", organization_id, min_id, max_id) do
    query =
      FlowResult
      |> where([f], f.organization_id == ^organization_id)
      |> where([f], f.id > ^min_id and f.id <= ^max_id)
      |> where([f], f.id > ^min_id and f.id <= ^max_id)
      |> order_by([f], [f.inserted_at, f.id])
      |> preload([:flow, :contact])

    Repo.all(query)
    |> Enum.reduce(
      [],
      fn row, acc ->
        if is_simulator_contact?(row.contact.phone),
          do: acc,
          else: [
            %{
              id: row.flow.id,
              name: row.flow.name,
              uuid: row.flow.uuid,
              inserted_at: Bigquery.format_date(row.inserted_at, organization_id),
              updated_at: Bigquery.format_date(row.updated_at, organization_id),
              results: Bigquery.format_json(row.results),
              contact_phone: row.contact.phone,
              contact_name: row.contact.name,
              flow_version: row.flow_version,
              flow_context_id: row.flow_context_id
            }
            |> Bigquery.format_data_for_bigquery("flow_results")
            | acc
          ]
      end
    )
    |> make_job(:flow_results, organization_id, max_id)

    :ok
  end

  defp queue_table_data("update_flow_results", organization_id, _, _) do
    query =
      FlowResult
      |> where([fr], fr.organization_id == ^organization_id)
      |> where([fr], fr.updated_at >= ^Timex.shift(Timex.now(), minutes: @update_minutes))
      |> preload([:flow, :contact])

    Repo.all(query)
    |> Enum.reduce(
      [],
      fn row, acc ->
        if is_simulator_contact?(row.contact.phone),
          do: acc,
          else: [
            %{
              id: row.flow.id,
              inserted_at: Bigquery.format_date(row.inserted_at, organization_id),
              updated_at: Bigquery.format_date(row.updated_at, organization_id),
              results: Bigquery.format_json(row.results),
              contact_phone: row.contact.phone,
              flow_version: row.flow_version,
              flow_context_id: row.flow_context_id
            }
            | acc
          ]
      end
    )
    |> Enum.chunk_every(10)
    |> Enum.each(&make_job(&1, :update_flow_results, organization_id, 0))

    :ok
  end

  defp queue_table_data("update_contacts", organization_id, _, _) do
    query =
      Contact
      |> where([fr], fr.organization_id == ^organization_id)
      |> where([fr], fr.updated_at >= ^Timex.shift(Timex.now(), minutes: @update_minutes))
      |> preload([:language, :groups])

    Repo.all(query)
    |> Enum.reduce(
      [],
      fn row, acc ->
        if is_simulator_contact?(row.contact.phone),
          do: acc,
          else: [
            %{
              id: row.id,
              name: row.name,
              phone: row.phone,
              status: row.status,
              language: row.language.label,
              optin_time: Bigquery.format_date(row.optin_time, organization_id),
              optout_time: Bigquery.format_date(row.optout_time, organization_id),
              groups: Enum.map(row.groups, fn group -> %{label: group.label} end),
              fields:
                Enum.map(row.fields, fn {_key, field} ->
                  %{
                    label: field["label"] || "unknown",
                    type: field["type"] || "unknown",
                    value: field["value"] || "unknown",
                    inserted_at: field["inserted_at"]
                  }
                end)
            }
            | acc
          ]
      end
    )
    |> Enum.chunk_every(10)
    |> Enum.each(&make_job(&1, :update_contacts, organization_id, 0))

    :ok
  end

  defp queue_table_data(_, _, _, _), do: :ok

  @spec is_simulator_contact?(String.t()) :: boolean
  defp is_simulator_contact?(phone), do: @simulater_phone == phone

  @spec make_job(any(), any(), non_neg_integer, non_neg_integer) :: :ok
  defp make_job(data, _, _, _) when data in [%{}, nil], do: :ok

  defp make_job(data, table, organization_id, max_id) do
    __MODULE__.new(%{
      data: data,
      table: table,
      organization_id: organization_id,
      max_id: max_id
    })
    |> Oban.insert()

    :ok
  end

  @doc """
  Standard perform method to use Oban worker
  """
  @impl Oban.Worker

  @spec perform(Oban.Job.t()) :: :ok | {:error, :string}
  def perform(
        %Oban.Job{
          args: %{
            "data" => data,
            "table" => table,
            "organization_id" => organization_id,
            "max_id" => _max_id
          }
        } = job
      )
      when table in ["update_flow_results", "update_contacts"],
      do: Bigquery.make_update_query(data, organization_id, table, job)

  def perform(
        %Oban.Job{
          args: %{
            "data" => data,
            "table" => table,
            "organization_id" => organization_id,
            "max_id" => max_id
          }
        } = job
<<<<<<< HEAD
      ) do
    update_flow_results
    |> Enum.map(fn fr -> format_data_for_bigquery("update_flow_results", fr) end)
    |> make_update_query(organization_id, job)
  end

  @spec format_data_for_bigquery(String.t(), map()) :: map()
  defp format_data_for_bigquery("messages", msg) do
    %{
      json: %{
        id: msg["id"],
        body: msg["message"],
        type: msg["type"],
        flow: msg["flow"],
        inserted_at: msg["inserted_at"],
        sent_at: msg["sent_at"],
        uuid: msg["uuid"],
        status: msg["status"],
        sender_phone: msg["sender_phone"],
        receiver_phone: msg["receiver_phone"],
        contact_phone: msg["contact_phone"],
        contact_name: msg["contact_name"],
        user_phone: msg["user_phone"],
        user_name: msg["user_name"],
        tags_label: msg["tags_label"],
        flow_label: msg["flow_label"],
        media_url: msg["media"]
      }
    }
  end

  defp format_data_for_bigquery("contacts", contact) do
    %{
      json: %{
        id: contact["id"],
        name: contact["name"],
        phone: contact["phone"],
        provider_status: contact["provider_status"],
        status: contact["status"],
        language: contact["language"],
        optin_time: contact["optin_time"],
        optout_time: contact["optout_time"],
        last_message_at: contact["last_message_at"],
        inserted_at: contact["inserted_at"],
        fields: contact["fields"],
        settings: contact["settings"],
        groups: contact["groups"],
        tags: contact["tags"]
      }
    }
  end

  defp format_data_for_bigquery("flows", flow) do
    %{
      json: %{
        id: flow["id"],
        name: flow["name"],
        uuid: flow["uuid"],
        inserted_at: flow["inserted_at"],
        updated_at: flow["updated_at"],
        keywords: flow["keywords"],
        status: flow["status"],
        revision: flow["revision"]
      }
    }
  end

  defp format_data_for_bigquery("flow_results", flow) do
    %{
      json: %{
        id: flow["id"],
        name: flow["name"],
        uuid: flow["uuid"],
        inserted_at: flow["inserted_at"],
        updated_at: flow["updated_at"],
        results: flow["results"],
        contact_phone: flow["contact_phone"],
        contact_name: flow["contact_name"],
        flow_version: flow["flow_version"],
        flow_context_id: flow["flow_context_id"]
      }
    }
  end

  defp format_data_for_bigquery("update_flow_results", flow) do
    %{
      id: flow["id"],
      results: flow["results"],
      contact_phone: flow["contact_phone"],
      flow_context_id: flow["flow_context_id"]
    }
  end

  defp format_data_for_bigquery(_, _), do: %{}

  @spec make_insert_query(list(), String.t(), non_neg_integer, Oban.Job.t()) :: :ok
  defp make_insert_query(data, table, organization_id, job) do
    organization = Partners.organization(organization_id)

    credentials =
      organization.services["bigquery"]
      |> case do
        nil -> %{url: nil, id: nil, email: nil}
        credentials -> credentials
      end

    {:ok, secrets} = Jason.decode(credentials.secrets["service_account"])
    project_id = secrets["project_id"]
    dataset_id = organization.contact.phone
    table_id = table
    token = Partners.get_goth_token(organization_id, "bigquery")
    conn = Connection.new(token.token)
    # In case of error response error will be stored in the oban job
    Tabledata.bigquery_tabledata_insert_all(
      conn,
      project_id,
      dataset_id,
      table_id,
      [body: %{rows: data}],
      []
    )
    |> case do
      {:ok, _} ->
        :ok

      {:error, response} ->
        {:ok, error} = Jason.decode(response.body)
        handle_insert_error(table, dataset_id, organization_id, error, job)
    end

    :ok
  end

  @spec make_update_query(list(), non_neg_integer, Oban.Job.t()) :: :ok
  defp make_update_query(data, organization_id, _job) do
    organization =
      Partners.organization(organization_id)
      |> Repo.preload(:contact)

    credentials =
      organization.services["bigquery"]
      |> case do
        nil -> %{url: nil, id: nil, email: nil}
        credentials -> credentials
      end
=======
      ),
      do: Bigquery.make_insert_query(data, table, organization_id, job, max_id)
>>>>>>> 33889375

  def perform(_), do: :ok
end<|MERGE_RESOLUTION|>--- conflicted
+++ resolved
@@ -377,156 +377,8 @@
             "max_id" => max_id
           }
         } = job
-<<<<<<< HEAD
-      ) do
-    update_flow_results
-    |> Enum.map(fn fr -> format_data_for_bigquery("update_flow_results", fr) end)
-    |> make_update_query(organization_id, job)
-  end
-
-  @spec format_data_for_bigquery(String.t(), map()) :: map()
-  defp format_data_for_bigquery("messages", msg) do
-    %{
-      json: %{
-        id: msg["id"],
-        body: msg["message"],
-        type: msg["type"],
-        flow: msg["flow"],
-        inserted_at: msg["inserted_at"],
-        sent_at: msg["sent_at"],
-        uuid: msg["uuid"],
-        status: msg["status"],
-        sender_phone: msg["sender_phone"],
-        receiver_phone: msg["receiver_phone"],
-        contact_phone: msg["contact_phone"],
-        contact_name: msg["contact_name"],
-        user_phone: msg["user_phone"],
-        user_name: msg["user_name"],
-        tags_label: msg["tags_label"],
-        flow_label: msg["flow_label"],
-        media_url: msg["media"]
-      }
-    }
-  end
-
-  defp format_data_for_bigquery("contacts", contact) do
-    %{
-      json: %{
-        id: contact["id"],
-        name: contact["name"],
-        phone: contact["phone"],
-        provider_status: contact["provider_status"],
-        status: contact["status"],
-        language: contact["language"],
-        optin_time: contact["optin_time"],
-        optout_time: contact["optout_time"],
-        last_message_at: contact["last_message_at"],
-        inserted_at: contact["inserted_at"],
-        fields: contact["fields"],
-        settings: contact["settings"],
-        groups: contact["groups"],
-        tags: contact["tags"]
-      }
-    }
-  end
-
-  defp format_data_for_bigquery("flows", flow) do
-    %{
-      json: %{
-        id: flow["id"],
-        name: flow["name"],
-        uuid: flow["uuid"],
-        inserted_at: flow["inserted_at"],
-        updated_at: flow["updated_at"],
-        keywords: flow["keywords"],
-        status: flow["status"],
-        revision: flow["revision"]
-      }
-    }
-  end
-
-  defp format_data_for_bigquery("flow_results", flow) do
-    %{
-      json: %{
-        id: flow["id"],
-        name: flow["name"],
-        uuid: flow["uuid"],
-        inserted_at: flow["inserted_at"],
-        updated_at: flow["updated_at"],
-        results: flow["results"],
-        contact_phone: flow["contact_phone"],
-        contact_name: flow["contact_name"],
-        flow_version: flow["flow_version"],
-        flow_context_id: flow["flow_context_id"]
-      }
-    }
-  end
-
-  defp format_data_for_bigquery("update_flow_results", flow) do
-    %{
-      id: flow["id"],
-      results: flow["results"],
-      contact_phone: flow["contact_phone"],
-      flow_context_id: flow["flow_context_id"]
-    }
-  end
-
-  defp format_data_for_bigquery(_, _), do: %{}
-
-  @spec make_insert_query(list(), String.t(), non_neg_integer, Oban.Job.t()) :: :ok
-  defp make_insert_query(data, table, organization_id, job) do
-    organization = Partners.organization(organization_id)
-
-    credentials =
-      organization.services["bigquery"]
-      |> case do
-        nil -> %{url: nil, id: nil, email: nil}
-        credentials -> credentials
-      end
-
-    {:ok, secrets} = Jason.decode(credentials.secrets["service_account"])
-    project_id = secrets["project_id"]
-    dataset_id = organization.contact.phone
-    table_id = table
-    token = Partners.get_goth_token(organization_id, "bigquery")
-    conn = Connection.new(token.token)
-    # In case of error response error will be stored in the oban job
-    Tabledata.bigquery_tabledata_insert_all(
-      conn,
-      project_id,
-      dataset_id,
-      table_id,
-      [body: %{rows: data}],
-      []
-    )
-    |> case do
-      {:ok, _} ->
-        :ok
-
-      {:error, response} ->
-        {:ok, error} = Jason.decode(response.body)
-        handle_insert_error(table, dataset_id, organization_id, error, job)
-    end
-
-    :ok
-  end
-
-  @spec make_update_query(list(), non_neg_integer, Oban.Job.t()) :: :ok
-  defp make_update_query(data, organization_id, _job) do
-    organization =
-      Partners.organization(organization_id)
-      |> Repo.preload(:contact)
-
-    credentials =
-      organization.services["bigquery"]
-      |> case do
-        nil -> %{url: nil, id: nil, email: nil}
-        credentials -> credentials
-      end
-=======
       ),
       do: Bigquery.make_insert_query(data, table, organization_id, job, max_id)
->>>>>>> 33889375
 
   def perform(_), do: :ok
 end