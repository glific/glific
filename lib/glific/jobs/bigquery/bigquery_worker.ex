defmodule Glific.Jobs.BigQueryWorker do
  @moduledoc """
  Process the message table for each organization. Chunk number of messages
  in groups of 128 and create a bigquery Worker Job to deliver the message to
  the bigquery servers

  We centralize both the cron job and the worker job in one module
  """

  import Ecto.Query

  use Oban.Worker,
    queue: :default,
    max_attempts: 1,
    priority: 0

  alias Glific.{
    Bigquery,
    Contacts.Contact,
    Flows.FlowResult,
    Flows.FlowRevision,
    Jobs,
    Messages.Message,
    Partners,
    Repo
  }

  alias GoogleApi.BigQuery.{
    V2.Api.Tabledata,
    V2.Connection
  }

  @simulater_phone "9876543210"
  @reschedule_time 120
  @doc """
  This is called from the cron job on a regular schedule. we sweep the messages table
  and queue them up for delivery to bigquery
  """
  @spec perform_periodic(non_neg_integer) :: :ok
  def perform_periodic(organization_id) do
    organization = Partners.organization(organization_id)
    credential = organization.services["bigquery"]

    if credential do
      Jobs.get_bigquery_jobs(organization_id)
      |> Enum.each(&perform_for_table(&1, organization_id))

      :ok
    else
      :ok
    end
  end

  @spec perform_for_table(Jobs.BigqueryJob.t() | nil, non_neg_integer) :: :ok | nil
  defp perform_for_table(nil, _), do: nil

  defp perform_for_table(bigquery_job, organization_id) do
    table_id = bigquery_job.table_id

    max_id =
      get_table_struct(bigquery_job.table)
      |> select([m], max(m.id))
      |> where([m], m.organization_id == ^organization_id)
      |> Repo.one()

    if max_id > table_id do
      Jobs.update_bigquery_job(bigquery_job, %{table_id: max_id})
      queue_table_data(bigquery_job.table, organization_id, table_id, max_id)
    end

    :ok
  end

  @spec queue_table_data(String.t(), non_neg_integer, non_neg_integer, non_neg_integer) :: :ok
  defp queue_table_data("messages", organization_id, min_id, max_id) do
    query =
      Message
      |> where([m], m.organization_id == ^organization_id)
      |> where([m], m.id > ^min_id and m.id <= ^max_id)
      |> order_by([m], [m.inserted_at, m.id])
      |> preload([:tags, :receiver, :sender, :contact, :user, :media])

    query =
      case Repo.fetch_by(Contact, %{phone: @simulater_phone, organization_id: organization_id}) do
        {:ok, simulator_contact} ->
          query
          |> where([m], m.contact_id != ^simulator_contact.id)

        {:error, _} ->
          query
      end

    Repo.all(query)
    |> Enum.reduce(
      [],
      fn row, acc ->
        tags_label =
          Enum.map(row.tags, fn tag -> tag.label end)
          |> Enum.join(", ")

        message_row = %{
          type: row.type,
          user_id: row.contact_id,
          message: row.body,
          inserted_at: format_date(row.inserted_at, organization_id),
          sent_at: format_date(row.sent_at, organization_id),
          uuid: row.uuid,
          id: row.id,
          flow: row.flow,
          status: row.status,
          sender_phone: row.sender.phone,
          receiver_phone: row.receiver.phone,
          contact_phone: row.contact.phone,
          contact_name: row.contact.name,
          user_phone: if(!is_nil(row.user), do: row.user.phone),
          user_name: if(!is_nil(row.user), do: row.user.name),
          media: media_url(row.media),
          tags_label: tags_label,
          flow_label: row.flow_label
        }

        [message_row | acc]
      end
    )
    |> Enum.chunk_every(100)
    |> Enum.each(&make_job(&1, "messages", organization_id, 1))
  end

  defp queue_table_data("contacts", organization_id, min_id, max_id) do
    query =
      Contact
      |> where([m], m.organization_id == ^organization_id)
      |> where([m], m.phone != @simulater_phone)
      |> where([m], m.id > ^min_id and m.id <= ^max_id)
      |> order_by([m], [m.inserted_at, m.id])
      |> preload([:language, :tags, :groups])

    Repo.all(query)
    |> Enum.reduce(
      [],
      fn row, acc ->
        [
          %{
            id: row.id,
            name: row.name,
            phone: row.phone,
            provider_status: row.bsp_status,
            status: row.status,
            language: row.language.label,
            optin_time: format_date(row.optin_time, organization_id),
            optout_time: format_date(row.optout_time, organization_id),
            last_message_at: format_date(row.last_message_at, organization_id),
            inserted_at: format_date(row.inserted_at, organization_id),
            fields:
              Enum.map(row.fields, fn {_key, field} ->
                %{
                  label: field["label"],
                  inserted_at: format_date(field["inserted_at"], organization_id),
                  type: field["type"],
                  value: field["value"]
                }
              end),
            settings: row.settings,
            groups: Enum.map(row.groups, fn group -> %{label: group.label} end),
            tags: Enum.map(row.tags, fn tag -> %{label: tag.label} end)
          }
          | acc
        ]
      end
    )
    |> Enum.chunk_every(100)
    |> Enum.each(&make_job(&1, "contacts", organization_id, 1))
  end

  defp queue_table_data("flows", organization_id, min_id, max_id) do
    query =
      FlowRevision
      |> where([f], f.organization_id == ^organization_id)
      |> where([f], f.id > ^min_id and f.id <= ^max_id)
      |> where([f], f.id > ^min_id and f.id <= ^max_id)
      |> where([f], f.status in ["published", "archived"])
      |> order_by([f], [f.inserted_at, f.id])
      |> preload([:flow])

    Repo.all(query)
    |> Enum.reduce(
      [],
      fn row, acc ->
        [
          %{
            id: row.flow.id,
            name: row.flow.name,
            uuid: row.flow.uuid,
            inserted_at: format_date(row.inserted_at, organization_id),
            updated_at: format_date(row.updated_at, organization_id),
            keywords: format_json(row.flow.keywords),
            status: row.status,
            revision: format_json(row.definition)
          }
          | acc
        ]
      end
    )
    |> Enum.chunk_every(100)
    |> Enum.each(&make_job(&1, "flows", organization_id, 1))
  end

  defp queue_table_data("flow_results", organization_id, min_id, max_id) do
    query =
      FlowResult
      |> where([f], f.organization_id == ^organization_id)
      |> where([f], f.id > ^min_id and f.id <= ^max_id)
      |> where([f], f.id > ^min_id and f.id <= ^max_id)
      |> order_by([f], [f.inserted_at, f.id])
      |> preload([:flow, :contact])

    Repo.all(query)
    |> Enum.reduce(
      [],
      fn row, acc ->
        [
          %{
            id: row.flow.id,
            name: row.flow.name,
            uuid: row.flow.uuid,
            inserted_at: format_date(row.inserted_at, organization_id),
            updated_at: format_date(row.updated_at, organization_id),
            results: format_json(row.results),
            contact_phone: row.contact.phone,
            contact_name: row.contact.name,
            flow_version: row.flow_version
          }
          | acc
        ]
      end
    )
    |> Enum.chunk_every(100)
    |> Enum.each(&make_job(&1, "flow_results", organization_id, 1))
  end

  defp queue_table_data(_, _, _, _), do: nil

  defp format_json(definition) do
    {:ok, data} = Jason.encode(definition)
    data
  end


  @spec make_job(list(), String.t(), non_neg_integer, non_neg_integer) :: :ok | nil
  defp make_job(data, "messages", organization_id, schedule_in) do
    __MODULE__.new(%{organization_id: organization_id, messages: data}, schedule_in: schedule_in)
    |> Oban.insert()

    :ok
  end

  defp make_job(data, "contacts", organization_id, schedule_in) do
    __MODULE__.new(%{organization_id: organization_id, contacts: data}, schedule_in: schedule_in)
    |> Oban.insert()
  end

  defp make_job(data, "flows", organization_id, schedule_in) do
    __MODULE__.new(%{organization_id: organization_id, flow_results: data},
      schedule_in: schedule_in
    )
    |> Oban.insert()
  end

  defp make_job(data, "flow_results", organization_id, schedule_in) do
    __MODULE__.new(%{organization_id: organization_id, flow_results: data},
      schedule_in: schedule_in
    )
    |> Oban.insert()
  end

  defp make_job(_, _, _, _), do: nil

  @spec get_table_struct(String.t()) :: any()
  defp get_table_struct(table) do
    case table do
      "messages" -> Message
      "contacts" -> Contact
      "flows" -> FlowRevision
      "flow_results" -> FlowResult
      _ -> ""
    end
  end

  defp media_url(nil), do: nil
  defp media_url(media), do: media.url

  @spec format_date(DateTime.t() | nil, non_neg_integer()) :: any()
  defp format_date(nil, _),
    do: nil

  defp format_date(date, organization_id) when is_binary(date) do
    timezone = Partners.organization(organization_id).timezone

    Timex.parse(date, "{RFC3339z}")
    |> elem(1)
    |> Timex.Timezone.convert(timezone)
    |> Timex.format!("{YYYY}-{M}-{D} {h24}:{m}:{s}")
  end

  defp format_date(date, organization_id) do
    timezone = Partners.organization(organization_id).timezone

    date
    |> Timex.Timezone.convert(timezone)
    |> Timex.format!("{YYYY}-{M}-{D} {h24}:{m}:{s}")
  end

  @doc """
  Standard perform method to use Oban worker
  """
  @impl Oban.Worker
  @spec perform(Oban.Job.t()) :: :ok | {:error, :string}
  def perform(
        %Oban.Job{args: %{"messages" => messages, "organization_id" => organization_id}} = job
      ) do
    messages
    |> Enum.map(fn msg -> format_data_for_bigquery("messages", msg) end)
    |> make_insert_query("messages", organization_id, job)
  end

  def perform(
        %Oban.Job{args: %{"contacts" => contacts, "organization_id" => organization_id}} = job
      ) do
    contacts
    |> Enum.map(fn msg -> format_data_for_bigquery("contacts", msg) end)
    |> make_insert_query("contacts", organization_id, job)
  end

  def perform(%Oban.Job{args: %{"flows" => flows, "organization_id" => organization_id}} = job) do
    flows
    |> Enum.map(fn msg -> format_data_for_bigquery("flows", msg) end)
    |> make_insert_query("flows", organization_id, job)
  end

  def perform(
        %Oban.Job{
          args: %{"flow_results" => flow_results, "organization_id" => organization_id}
        } = job
      ) do
    flow_results
    |> Enum.map(fn msg -> format_data_for_bigquery("flow_results", msg) end)
    |> make_insert_query("flow_results", organization_id, job)
  end

  @spec format_data_for_bigquery(String.t(), map()) :: map()
  defp format_data_for_bigquery("messages", msg) do
    %{
      json: %{
        id: msg["id"],
        body: msg["message"],
        type: msg["type"],
        flow: msg["flow"],
        inserted_at: msg["inserted_at"],
        sent_at: msg["sent_at"],
        uuid: msg["uuid"],
        status: msg["status"],
        sender_phone: msg["sender_phone"],
        receiver_phone: msg["receiver_phone"],
        contact_phone: msg["contact_phone"],
        contact_name: msg["contact_name"],
        user_phone: msg["user_phone"],
        user_name: msg["user_name"],
        tags_label: msg["tags_label"],
        flow_label: msg["flow_label"],
        media_url: msg["media"]
      }
    }
  end

  defp format_data_for_bigquery("contacts", contact) do
    %{
      json: %{
        id: contact["id"],
        name: contact["name"],
        phone: contact["phone"],
        provider_status: contact["provider_status"],
        status: contact["status"],
        language: contact["language"],
        optin_time: contact["optin_time"],
        optout_time: contact["optout_time"],
        last_message_at: contact["last_message_at"],
        inserted_at: contact["inserted_at"],
        fields: contact["fields"],
        settings: contact["settings"],
        groups: contact["groups"],
        tags: contact["tags"]
      }
    }
  end

  defp format_data_for_bigquery("flows", flow) do
    %{
      json: %{
        id: flow["id"],
        name: flow["name"],
        uuid: flow["uuid"],
        inserted_at: flow["inserted_at"],
        updated_at: flow["updated_at"],
        keywords: flow["keywords"],
        status: flow["status"],
        revision: flow["revision"]
      }
    }
  end

  defp format_data_for_bigquery("flow_results", flow) do
    %{
      json: %{
        id: flow["id"],
        name: flow["name"],
        uuid: flow["uuid"],
        inserted_at: flow["inserted_at"],
        updated_at: flow["updated_at"],
        results: flow["results"],
        contact_phone: flow["contact_phone"],
        contact_name: flow["contact_name"],
        flow_version: flow["flow_version"]
      }
    }
  end

  defp format_data_for_bigquery(_, _), do: %{}

<<<<<<< HEAD
  @spec make_insert_query(list(), String.t(), non_neg_integer) :: :ok
  defp make_insert_query(data, table, organization_id) do
    organization = Partners.organization(organization_id)
=======
  @spec make_insert_query(list(), String.t(), non_neg_integer, Oban.Job.t()) :: :ok
  defp make_insert_query(data, table, organization_id, job) do
    organization =
      Partners.organization(organization_id)
      |> Repo.preload(:contact)
>>>>>>> 504092f3

    credentials =
      organization.services["bigquery"]
      |> case do
        nil -> %{url: nil, id: nil, email: nil}
        credentials -> credentials
      end

    project_id = credentials.secrets["project_id"]
    dataset_id = organization.contact.phone
    table_id = table
    token = Partners.get_goth_token(organization_id, "bigquery")
    conn = Connection.new(token.token)
    # In case of error response error will be stored in the oban job
    Tabledata.bigquery_tabledata_insert_all(
      conn,
      project_id,
      dataset_id,
      table_id,
      [body: %{rows: data}],
      []
    )
    |> case do
      {:ok, _} ->
        :ok

      {:error, response} ->
        {:ok, error} = Jason.decode(response.body)
        handle_insert_error(table, dataset_id, organization_id, error, job)
    end

    :ok
  end

  @spec handle_insert_error(String.t(), String.t(), non_neg_integer, map(), Oban.Job.t()) :: :ok
  defp handle_insert_error(table, dataset_id, organization_id, error, job) do
    error = error["error"]

    if error["status"] == "NOT_FOUND" do
      Bigquery.bigquery_dataset(dataset_id, organization_id)
      make_job(job.args[table], table, organization_id, @reschedule_time)
    end

    :ok
  end
end<|MERGE_RESOLUTION|>--- conflicted
+++ resolved
@@ -426,17 +426,10 @@
 
   defp format_data_for_bigquery(_, _), do: %{}
 
-<<<<<<< HEAD
-  @spec make_insert_query(list(), String.t(), non_neg_integer) :: :ok
-  defp make_insert_query(data, table, organization_id) do
-    organization = Partners.organization(organization_id)
-=======
   @spec make_insert_query(list(), String.t(), non_neg_integer, Oban.Job.t()) :: :ok
   defp make_insert_query(data, table, organization_id, job) do
     organization =
       Partners.organization(organization_id)
-      |> Repo.preload(:contact)
->>>>>>> 504092f3
 
     credentials =
       organization.services["bigquery"]
