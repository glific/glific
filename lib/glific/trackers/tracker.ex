--- conflicted
+++ resolved
@@ -105,34 +105,9 @@
     |> Repo.delete_all()
   end
 
-<<<<<<< HEAD
   @spec add_month(Ecto.Query.t(), non_neg_integer) :: Ecto.Query.t()
   defp add_month(query, 0), do: query
   defp add_month(query, month), do:
     query
     |> where([t], t.month == ^month)
-
-    :telemetry.attach_many(
-  :demo,
-  [
-    [:absinthe, :execute, :operation, :start]
-  ],
-  fn event_name, measurements, metadata, _config ->
-    %{
-      event_name: event_name,
-      measurements: measurements,
-      metadata: metadata
-    }
-    |> IO.inspect()
-  end,
-  []
-)
-=======
-  @spec add_month(Ecto.Query.t(), non_neg_integer) :: any
-  defp add_month(query, 0), do: query
-  defp add_month(query, month), do:
-    query
-    |> where([fc], fc.month == ^month)
-
->>>>>>> e27f7b81
 end