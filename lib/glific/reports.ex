--- conflicted
+++ resolved
@@ -28,12 +28,9 @@
       :invalid_contact_count,
       :opted_in_contacts_count,
       :opted_out_contacts_count,
-<<<<<<< HEAD
+      :non_opted_contacts_count,
       :flows_started,
       :flows_completed
-=======
-      :non_opted_contacts_count
->>>>>>> 6175c746
     ]
   end
 
