defmodule Glific.Reports do
  @moduledoc """
  The Reports context.
  """

  import Ecto.Query, warn: false

  alias Glific.{
    Contacts.Contact,
    Flows.FlowContext,
    Flows.MessageBroadcast,
    Messages.Message,
    Notifications.Notification,
    Repo,
    Stats.Stat
  }

  @doc false
  @spec get_kpi(atom(), non_neg_integer()) :: integer()
  def get_kpi(kpi, org_id) do
    Repo.put_process_state(org_id)

    get_count_query(kpi)
    |> add_timestamps(kpi)
    |> where([q], q.organization_id == ^org_id)
    |> Repo.all()
    |> hd
  end

  @doc false
  @spec kpi_list() :: list()
  def kpi_list do
    [
      :conversation_count,
      :active_flow_count,
      :flows_started,
      :flows_completed,
      :valid_contact_count,
      :invalid_contact_count,
      :opted_in_contacts_count,
      :opted_out_contacts_count,
      :non_opted_contacts_count,
      :monthly_error_count,
      :inbound_messages_count,
      :outbound_messages_count,
      :hsm_messages_count
    ]
  end

  @spec get_count_query(atom()) :: Ecto.Query.t()
  defp get_count_query(:valid_contact_count) do
    Contact
    |> select([q], count(q.id))
    |> where([q], q.status == "valid")
  end

  defp get_count_query(:invalid_contact_count) do
    Contact
    |> select([q], count(q.id))
    |> where([q], q.status == "invalid")
  end

  defp get_count_query(:opted_in_contacts_count) do
    Contact
    |> select([q], count(q.id))
    |> where([q], not is_nil(q.optin_time))
  end

  defp get_count_query(:opted_out_contacts_count) do
    Contact
    |> select([q], count(q.id))
    |> where([q], not is_nil(q.optout_time))
  end

  defp get_count_query(:non_opted_contacts_count) do
    Contact
    |> select([q], count(q.id))
    |> where([q], is_nil(q.optin_time))
    |> where([q], is_nil(q.optout_time))
  end

  defp get_count_query(:bsp_status) do
    Contact
    |> group_by([c], c.bsp_status)
    |> select([c], [c.bsp_status, count(c.id)])
  end

  defp get_count_query(:monthly_error_count) do
    Message
    |> select([q], count(q.id))
    |> where([q], fragment("? != '{}'", q.errors))
  end

  defp get_count_query(:critical_notification_count) do
    Notification
    |> select([q], count(q.id))
    |> where([q], q.severity == "Critical")
  end

  defp get_count_query(:warning_notification_count) do
    Notification
    |> select([q], count(q.id))
    |> where([q], q.severity == "Warning")
  end

  defp get_count_query(:information_notification_count) do
    Notification
    |> select([q], count(q.id))
    |> where([q], q.severity == "Information")
  end

  defp get_count_query(:active_flow_count) do
    FlowContext
    |> select([q], count(q.id))
    |> where([q], is_nil(q.completed_at))
  end

  defp get_count_query(:inbound_messages_count), do: select(Stat, [q], sum(q.inbound))

  defp get_count_query(:outbound_messages_count), do: select(Stat, [q], sum(q.outbound))

  defp get_count_query(:hsm_messages_count), do: select(Stat, [q], sum(q.hsm))

  defp get_count_query(:flows_started), do: select(Stat, [q], sum(q.flows_started))

  defp get_count_query(:flows_completed), do: select(Stat, [q], sum(q.flows_completed))

  defp get_count_query(:conversation_count), do: select(Stat, [q], sum(q.conversations))

  @spec add_timestamps(Ecto.Query.t(), atom()) :: Ecto.Query.t()
  defp add_timestamps(query, kpi)
       when kpi in [
              :critical_notification_count,
              :warning_notification_count,
              :information_notification_count,
              :monthly_error_count,
              :active_flow_count
            ] do
    date = Timex.beginning_of_month(DateTime.utc_now())

    query
    |> where([q], q.inserted_at >= ^date)
  end

  defp add_timestamps(query, kpi)
       when kpi in [
              :outbound_messages_count,
              :hsm_messages_count,
              :inbound_messages_count,
              :flows_started,
              :flows_completed,
              :conversation_count
            ] do
    day = Date.beginning_of_month(DateTime.utc_now())

    query
    |> where([q], q.period == "day")
    |> where([q], q.date >= ^day)
  end

  defp add_timestamps(query, _kpi), do: query

  @doc """
  Returns last 7 days kpi data map with keys as date AND value as count

    ## Examples

    iex> Glific.Reports.get_kpi_data(1, "contacts")
      %{
        "04-01-2023" => 0,
        "05-01-2023" => 0,
        "06-01-2023" => 0,
        "07-01-2023" => 0,
        "08-01-2023" => 2,
        "09-01-2023" => 3,
        "10-01-2023" => 10
      }
    iex> Glific.Reports.get_kpi_data(1, "messages_conversations")
    iex> Glific.Reports.get_kpi_data(1, "optin")
    iex> Glific.Reports.get_kpi_data(1, "optout")
    iex> Glific.Reports.get_kpi_data(1, "contact_type")
  """
  @spec get_kpi_data(non_neg_integer(), String.t()) :: list()
  def get_kpi_data(org_id, table) do
    presets = get_date_preset()
    Repo.put_process_state(org_id)

    query_data =
      get_kpi_query(presets, table, org_id)
      |> Repo.all()

    Enum.reduce(query_data, presets.date_map, fn %{count: count, date: date}, acc ->
      Map.put(acc, date, count)
    end)
    |> Enum.map(fn {k, v} -> {Timex.format!(k, "{0D}-{0M}-{YYYY}"), v} end)
  end

  @spec get_kpi_query(map(), String.t(), non_neg_integer()) :: String.t()
  defp get_kpi_query(presets, "stats", org_id) do
    """
    SELECT date,
    conversations
    FROM stats
    WHERE period = 'day'
      AND date >= '#{presets.last_day}'
      AND date <= '#{presets.today}'
      AND organization_id = #{org_id}
    """
  end

  defp get_kpi_query(presets, table, org_id) do
    from(
      t in table,
      where:
        t.inserted_at > ^presets.last_day and t.inserted_at <= ^presets.today and
          t.organization_id == ^org_id,
      group_by: fragment("date_trunc('day', ?)", t.inserted_at),
      select: %{date: fragment("date_trunc('day', ?)", t.inserted_at), count: count(t.id)}
    )
  end

  @doc false
  @spec get_messages_data(non_neg_integer()) :: map()
  def get_messages_data(org_id) do
    Repo.put_process_state(org_id)

    Stat
    |> select([q], %{
      hour: fragment("date_part('hour', ?)", q.inserted_at),
      inbound: sum(q.inbound),
      outbound: sum(q.outbound)
    })
    |> group_by([q], fragment("date_part('hour', ?)", q.inserted_at))
    |> where([q], q.organization_id == ^org_id)
    |> where([q], q.period == "hour")
    |> Repo.all()
    |> Enum.reduce(%{}, fn hourly_stat, acc ->
      Map.put(acc, hourly_stat.hour, Map.delete(hourly_stat, :hour))
    end)
  end

  @doc """
    gets data for the broadcast table
  """
  @spec get_broadcast_data(non_neg_integer()) :: list()
  def get_broadcast_data(org_id) do
    MessageBroadcast
    |> join(:inner, [mb], flow in assoc(mb, :flow))
    |> join(:inner, [mb, flow], group in assoc(mb, :group))
    |> where([mb], mb.organization_id == ^org_id)
    |> select([mb, flow, group], %{
      flow_name: flow.name,
      group_label: group.label,
      started_at: mb.started_at,
      completed_at: mb.completed_at
    })
    |> order_by([mb], desc: mb.inserted_at)
    |> limit(25)
    |> Repo.all()
    |> Enum.reduce([], fn message_broadcast, acc ->
      started_at = Timex.format!(message_broadcast.started_at, "%d-%m-%Y %I:%M %p", :strftime)

      completed_at =
        if is_nil(message_broadcast.completed_at),
          do: "Not Completed Yet",
          else: Timex.format!(message_broadcast.completed_at, "%d-%m-%Y %I:%M %p", :strftime)

      acc ++
        [[message_broadcast.flow_name, message_broadcast.group_label, started_at, completed_at]]
    end)
  end

  @doc false
  @spec get_contact_data(non_neg_integer()) :: list()
  def get_contact_data(org_id) do
    get_count_query(:bsp_status)
    |> where([q], q.organization_id == ^org_id)
    |> Repo.all()
  end

  defp get_date_preset(time \\ NaiveDateTime.utc_now()) do
    today = shifted_time(time, 1)

    last_day = shifted_time(time, -6)

    date_map =
      Enum.reduce(0..6, %{}, fn day, acc ->
        time
        |> shifted_time(-day)
        |> then(&Map.put(acc, &1, 0))
      end)

    %{today: today, last_day: last_day, date_map: date_map}
  end

<<<<<<< HEAD
  @doc false
  @spec get_export_data(atom(), non_neg_integer()) :: list()
  def get_export_data(chart, org_id) do
    get_export_query(chart)
    |> where([q], q.organization_id == ^org_id)
    |> Repo.all()
  end

  defp get_export_query(:optin) do
    Contact
    |> select([q], [q.id, q.name, q.phone, q.optin_status])
  end

  @spec shifted_time(DateTime.t(), integer()) :: DateTime.t()
=======
  @spec shifted_time(NaiveDateTime.t(), integer()) :: NaiveDateTime.t()
>>>>>>> b8166200
  defp shifted_time(time, days) do
    time
    |> Timex.beginning_of_day()
    |> Timex.shift(days: days)
  end
end<|MERGE_RESOLUTION|>--- conflicted
+++ resolved
@@ -293,7 +293,6 @@
     %{today: today, last_day: last_day, date_map: date_map}
   end
 
-<<<<<<< HEAD
   @doc false
   @spec get_export_data(atom(), non_neg_integer()) :: list()
   def get_export_data(chart, org_id) do
@@ -306,11 +305,8 @@
     Contact
     |> select([q], [q.id, q.name, q.phone, q.optin_status])
   end
-
-  @spec shifted_time(DateTime.t(), integer()) :: DateTime.t()
-=======
+  
   @spec shifted_time(NaiveDateTime.t(), integer()) :: NaiveDateTime.t()
->>>>>>> b8166200
   defp shifted_time(time, days) do
     time
     |> Timex.beginning_of_day()
