defmodule Glific.Reports do
  @moduledoc """
  The Reports context.
  """

  import Ecto.Query, warn: false

  alias Glific.{
    Contacts.Contact,
    Flows.FlowContext,
    Flows.MessageBroadcast,
    Messages.Message,
    Notifications.Notification,
    Repo,
    Stats.Stat
  }

  @doc false
  @spec get_kpi(atom(), non_neg_integer()) :: integer()
  def get_kpi(kpi, org_id) do
    Repo.put_process_state(org_id)

    get_count_query(kpi)
    |> add_timestamps(kpi)
    |> where([q], q.organization_id == ^org_id)
    |> Repo.all()
    |> hd
  end

  @doc false
  @spec kpi_list() :: list()
  def kpi_list do
    [
      :conversation_count,
      :active_flow_count,
      :flows_started,
      :flows_completed,
      :valid_contact_count,
      :invalid_contact_count,
      :opted_in_contacts_count,
      :opted_out_contacts_count,
      :non_opted_contacts_count,
      :monthly_error_count,
      :inbound_messages_count,
      :outbound_messages_count,
      :hsm_messages_count
    ]
  end

  @spec get_count_query(atom()) :: Ecto.Query.t()
  defp get_count_query(:valid_contact_count) do
    Contact
    |> select([q], count(q.id))
    |> where([q], q.status == "valid")
  end

  defp get_count_query(:invalid_contact_count) do
    Contact
    |> select([q], count(q.id))
    |> where([q], q.status == "invalid")
  end

  defp get_count_query(:opted_in_contacts_count) do
    Contact
    |> select([q], count(q.id))
    |> where([q], not is_nil(q.optin_time))
  end

  defp get_count_query(:opted_out_contacts_count) do
    Contact
    |> select([q], count(q.id))
    |> where([q], not is_nil(q.optout_time))
  end

  defp get_count_query(:non_opted_contacts_count) do
    Contact
    |> select([q], count(q.id))
    |> where([q], is_nil(q.optin_time))
    |> where([q], is_nil(q.optout_time))
  end

  defp get_count_query(:bsp_status) do
    Contact
    |> group_by([c], c.bsp_status)
    |> select([c], [c.bsp_status, count(c.id)])
  end

  defp get_count_query(:monthly_error_count) do
    Message
    |> select([q], count(q.id))
    |> where([q], fragment("? != '{}'", q.errors))
  end

  defp get_count_query(:critical_notification_count) do
    Notification
    |> select([q], count(q.id))
    |> where([q], q.severity == "Critical")
  end

  defp get_count_query(:warning_notification_count) do
    Notification
    |> select([q], count(q.id))
    |> where([q], q.severity == "Warning")
  end

  defp get_count_query(:information_notification_count) do
    Notification
    |> select([q], count(q.id))
    |> where([q], q.severity == "Information")
  end

  defp get_count_query(:active_flow_count) do
    FlowContext
    |> select([q], count(q.id))
    |> where([q], is_nil(q.completed_at))
  end

  defp get_count_query(:inbound_messages_count), do: select(Stat, [q], sum(q.inbound))

  defp get_count_query(:outbound_messages_count), do: select(Stat, [q], sum(q.outbound))

  defp get_count_query(:hsm_messages_count), do: select(Stat, [q], sum(q.hsm))

  defp get_count_query(:flows_started), do: select(Stat, [q], sum(q.flows_started))

  defp get_count_query(:flows_completed), do: select(Stat, [q], sum(q.flows_completed))

  defp get_count_query(:conversation_count), do: select(Stat, [q], sum(q.conversations))

  @spec add_timestamps(Ecto.Query.t(), atom()) :: Ecto.Query.t()
  defp add_timestamps(query, kpi)
       when kpi in [
              :critical_notification_count,
              :warning_notification_count,
              :information_notification_count,
              :monthly_error_count,
              :active_flow_count
            ] do
    date = Timex.beginning_of_month(DateTime.utc_now())

    query
    |> where([q], q.inserted_at >= ^date)
  end

  defp add_timestamps(query, kpi)
       when kpi in [
              :outbound_messages_count,
              :hsm_messages_count,
              :inbound_messages_count,
              :flows_started,
              :flows_completed,
              :conversation_count
            ] do
    day = Date.beginning_of_month(DateTime.utc_now())

    query
    |> where([q], q.period == "day")
    |> where([q], q.date >= ^day)
  end

  defp add_timestamps(query, _kpi), do: query

  @doc """
  Returns last 7 days kpi data map with keys as date AND value as count

    ## Examples

    iex> Glific.Reports.get_kpi_data_new(1, "contacts")
      %{
        "04-01-2023" => 0,
        "05-01-2023" => 0,
        "06-01-2023" => 0,
        "07-01-2023" => 0,
        "08-01-2023" => 2,
        "09-01-2023" => 3,
        "10-01-2023" => 10
      }
    iex> Glific.Reports.get_kpi_data(1, "messages_conversations")
    iex> Glific.Reports.get_kpi_data(1, "optin")
    iex> Glific.Reports.get_kpi_data(1, "optout")
    iex> Glific.Reports.get_kpi_data(1, "contact_type")
  """
  @spec get_kpi_data_new(non_neg_integer(), String.t()) :: map()
  def get_kpi_data_new(org_id, table) do
    presets = get_date_preset()
    Repo.put_process_state(org_id)

    query_data =
      get_kpi_query(presets, table, org_id)
      |> Repo.all()

    Enum.reduce(query_data, presets.date_map, fn %{count: count, date: date}, acc ->
      Map.put(acc, date, count)
    end)
    |> Enum.map(fn {k, v} -> {Timex.format!(k, "{0D}-{0M}-{YYYY}"), v} end)
  end

  @spec get_kpi_query(map(), String.t(), non_neg_integer()) :: String.t()
  defp get_kpi_query(presets, "stats", org_id) do
    """
    SELECT date,
    conversations
    FROM stats
    WHERE period = 'day'
      AND date >= '#{presets.last_day}'
      AND date <= '#{presets.today}'
      AND organization_id = #{org_id}
    """
  end

  defp get_kpi_query(presets, table, org_id) do
<<<<<<< HEAD
    from(
      t in table,
      where: t.inserted_at > ^presets.last_day and t.inserted_at <= ^presets.today and t.organization_id == ^org_id,
      group_by: fragment("date_trunc('day', ?)", t.inserted_at),
      select: %{date: fragment("date_trunc('day', ?)", t.inserted_at), count: count(t.id)}
    )
=======
    """
    SELECT date_trunc('day', inserted_at) as date,
    COUNT(id) as count
    FROM #{table}
    WHERE
      inserted_at > '#{presets.last_day}'
      AND inserted_at <= '#{presets.today}'
      AND organization_id = #{org_id}
    GROUP BY inserted_at
    """
>>>>>>> e35464cf
  end

  @doc false
  @spec get_messages_data(non_neg_integer()) :: map()
  def get_messages_data(org_id) do
    Repo.put_process_state(org_id)

    Stat
    |> select([q], %{
      hour: fragment("date_part('hour', ?)", q.inserted_at),
      inbound: sum(q.inbound),
      outbound: sum(q.outbound)
    })
    |> group_by([q], fragment("date_part('hour', ?)", q.inserted_at))
    |> where([q], q.organization_id == ^org_id)
    |> where([q], q.period == "hour")
    |> Repo.all()
    |> Enum.reduce(%{}, fn hourly_stat, acc ->
      Map.put(acc, hourly_stat.hour, Map.delete(hourly_stat, :hour))
    end)
  end

  @doc """
    gets data for the broadcast table
  """
  @spec get_broadcast_data(non_neg_integer()) :: list()
  def get_broadcast_data(org_id) do
    MessageBroadcast
    |> join(:inner, [mb], flow in assoc(mb, :flow))
    |> join(:inner, [mb, flow], group in assoc(mb, :group))
    |> where([mb], mb.organization_id == ^org_id)
    |> select([mb, flow, group], %{
      flow_name: flow.name,
      group_label: group.label,
      started_at: mb.started_at,
      completed_at: mb.completed_at
    })
    |> order_by([mb], desc: mb.inserted_at)
    |> limit(25)
    |> Repo.all()
    |> Enum.reduce([], fn message_broadcast, acc ->
      started_at = Timex.format!(message_broadcast.started_at, "%d-%m-%Y %I:%M %p", :strftime)

      completed_at =
        if is_nil(message_broadcast.completed_at),
          do: "Not Completed Yet",
          else: Timex.format!(message_broadcast.completed_at, "%d-%m-%Y %I:%M %p", :strftime)

      acc ++
        [[message_broadcast.flow_name, message_broadcast.group_label, started_at, completed_at]]
    end)
  end

  @doc false
  @spec get_contact_data(non_neg_integer()) :: map()
  def get_contact_data(org_id) do
    get_count_query(:bsp_status)
    |> where([q], q.organization_id == ^org_id)
    |> Repo.all()
  end

  @spec get_date_preset(DateTime.t()) :: map()
  defp get_date_preset(time \\ NaiveDateTime.utc_now()) do
    today = shifted_time(time, 1)

    last_day = shifted_time(time, -10)

    date_map =
      Enum.reduce(0..10, %{}, fn day, acc ->
        time
        |> shifted_time(-day)
        |> then(&Map.put(acc, &1, 0))
      end)

    %{today: today, last_day: last_day, date_map: date_map}
  end

  @spec shifted_time(DateTime.t(), integer()) :: DateTime.t()
  defp shifted_time(time, days) do
    time
    |> Timex.beginning_of_day()
    |> Timex.shift(days: days)
  end
end<|MERGE_RESOLUTION|>--- conflicted
+++ resolved
@@ -209,25 +209,12 @@
   end
 
   defp get_kpi_query(presets, table, org_id) do
-<<<<<<< HEAD
     from(
       t in table,
       where: t.inserted_at > ^presets.last_day and t.inserted_at <= ^presets.today and t.organization_id == ^org_id,
       group_by: fragment("date_trunc('day', ?)", t.inserted_at),
       select: %{date: fragment("date_trunc('day', ?)", t.inserted_at), count: count(t.id)}
     )
-=======
-    """
-    SELECT date_trunc('day', inserted_at) as date,
-    COUNT(id) as count
-    FROM #{table}
-    WHERE
-      inserted_at > '#{presets.last_day}'
-      AND inserted_at <= '#{presets.today}'
-      AND organization_id = #{org_id}
-    GROUP BY inserted_at
-    """
->>>>>>> e35464cf
   end
 
   @doc false
