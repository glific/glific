defmodule Glific.Reports do
  @moduledoc """
  The Reports context.
  """

  import Ecto.Query, warn: false

  alias Glific.{
    Contacts.Contact,
    Flows.FlowContext,
    Flows.MessageBroadcast,
    Messages.Message,
    Messages.MessageConversation,
    Notifications.Notification,
    Repo,
    Stats.Stat
  }

  @doc false
  @spec get_kpi(atom(), non_neg_integer()) :: integer()
  def get_kpi(kpi, org_id) do
    Repo.put_process_state(org_id)

    get_count_query(kpi)
    |> add_timestamps(kpi)
    |> where([q], q.organization_id == ^org_id)
    |> Repo.all()
    |> hd
  end

  @doc false
  @spec kpi_list() :: list()
  def kpi_list do
    [
      :conversation_count,
      :active_flow_count,
      :flows_started,
      :flows_completed,
      :valid_contact_count,
      :invalid_contact_count,
      :opted_in_contacts_count,
      :opted_out_contacts_count,
      :non_opted_contacts_count,
      :monthly_error_count,
      :inbound_messages_count,
      :outbound_messages_count,
      :hsm_messages_count
    ]
  end

  @spec get_count_query(atom()) :: Ecto.Query.t()
  defp get_count_query(:valid_contact_count) do
    Contact
    |> select([q], count(q.id))
    |> where([q], q.status == "valid")
  end

  defp get_count_query(:invalid_contact_count) do
    Contact
    |> select([q], count(q.id))
    |> where([q], q.status == "invalid")
  end

  defp get_count_query(:opted_in_contacts_count) do
    Contact
    |> select([q], count(q.id))
    |> where([q], not is_nil(q.optin_time))
  end

  defp get_count_query(:opted_out_contacts_count) do
    Contact
    |> select([q], count(q.id))
    |> where([q], not is_nil(q.optout_time))
  end

  defp get_count_query(:non_opted_contacts_count) do
    Contact
    |> select([q], count(q.id))
    |> where([q], is_nil(q.optin_time))
    |> where([q], is_nil(q.optout_time))
  end

  defp get_count_query(:bsp_status) do
    Contact
    |> group_by([c], c.bsp_status)
    |> select([c], [c.bsp_status, count(c.id)])
  end

  defp get_count_query(:monthly_error_count) do
    Message
    |> select([q], count(q.id))
    |> where([q], fragment("? != '{}'", q.errors))
  end

  defp get_count_query(:critical_notification_count) do
    Notification
    |> select([q], count(q.id))
    |> where([q], q.severity == "Critical")
  end

  defp get_count_query(:warning_notification_count) do
    Notification
    |> select([q], count(q.id))
    |> where([q], q.severity == "Warning")
  end

  defp get_count_query(:information_notification_count) do
    Notification
    |> select([q], count(q.id))
    |> where([q], q.severity == "Information")
  end

  defp get_count_query(:conversation_count) do
    MessageConversation
    |> select([q], count(q.id))
  end

  defp get_count_query(:active_flow_count) do
    FlowContext
    |> select([q], count(q.id))
    |> where([q], is_nil(q.completed_at))
  end

  defp get_count_query(:inbound_messages_count), do: select(Stat, [q], sum(q.inbound))

  defp get_count_query(:outbound_messages_count), do: select(Stat, [q], sum(q.outbound))

  defp get_count_query(:hsm_messages_count), do: select(Stat, [q], sum(q.hsm))

  defp get_count_query(:flows_started), do: select(Stat, [q], sum(q.flows_started))

  defp get_count_query(:flows_completed), do: select(Stat, [q], sum(q.flows_completed))

  @spec add_timestamps(Ecto.Query.t(), atom()) :: Ecto.Query.t()
  defp add_timestamps(query, kpi)
       when kpi in [
              :critical_notification_count,
              :warning_notification_count,
              :information_notification_count,
              :monthly_error_count,
              :active_flow_count,
              :conversation_count
            ] do
    date = Timex.beginning_of_month(DateTime.utc_now())

    query
    |> where([q], q.inserted_at >= ^date)
  end

  defp add_timestamps(query, kpi)
       when kpi in [
              :outbound_messages_count,
              :hsm_messages_count,
              :inbound_messages_count,
              :flows_started,
              :flows_completed
            ] do
    day = Date.beginning_of_month(DateTime.utc_now())

    query
    |> where([q], q.period == "day")
    |> where([q], q.date >= ^day)
  end

  defp add_timestamps(query, _kpi), do: query

  @doc """
  Returns last 7 days kpi data map with keys as date AND value as count

    ## Examples

    iex> Glific.Reports.get_kpi_data(1, "contacts")
      %{
        "04-01-2023" => 0,
        "05-01-2023" => 0,
        "06-01-2023" => 0,
        "07-01-2023" => 0,
        "08-01-2023" => 2,
        "09-01-2023" => 3,
        "10-01-2023" => 10
      }
    iex> Glific.Reports.get_kpi_data(1, "messages_conversations")
    iex> Glific.Reports.get_kpi_data(1, "optin")
    iex> Glific.Reports.get_kpi_data(1, "optout")
    iex> Glific.Reports.get_kpi_data(1, "contact_type")
  """
  @spec get_kpi_data(non_neg_integer(), String.t()) :: map()
  def get_kpi_data(org_id, table) do
    presets = get_date_preset()

    query_data =
      get_kpi_query(presets, table, org_id)
      |> Repo.query!([])

    Enum.reduce(query_data.rows, presets.date_map, fn [date, count], acc ->
      Map.put(acc, Timex.format!(date, "{0D}-{0M}-{YYYY}"), count)
    end)
  end

  defp get_kpi_query(presets, table, org_id) do
    """
    SELECT date_trunc('day', inserted_at) as date,
    COUNT(id) as count
    FROM #{table}
    WHERE
      inserted_at > '#{presets.last_day}'
      AND inserted_at <= '#{presets.today}'
      AND organization_id = #{org_id}
    GROUP BY date
    """
  end

<<<<<<< HEAD
  @spec get_messages_data(non_neg_integer()) :: map()
  def get_messages_data(org_id) do
    query_data =
      get_hourly_messages_query(org_id)
      |> Repo.query!([])

    hourly_msg = Enum.into(0..23, %{}, fn key -> {key, 0} end)
    Enum.reduce(query_data.rows, hourly_msg, fn [count, hour], acc ->
      Map.put(acc, hour, count)
    end)
  end

  defp get_hourly_messages_query(org_id) do
    """
    SELECT messages, hour
    FROM stats
    WHERE
      organization_id = #{org_id}
      and inserted_at >= CURRENT_DATE
      and period = 'hour'
    """
=======
  @doc """
    gets data for the broadcast table
  """
  @spec get_broadcast_data(non_neg_integer()) :: list()
  def get_broadcast_data(org_id) do
    MessageBroadcast
    |> join(:inner, [mb], flow in assoc(mb, :flow))
    |> join(:inner, [mb, flow], group in assoc(mb, :group))
    |> where([mb], mb.organization_id == ^org_id)
    |> select([mb, flow, group], %{
      flow_name: flow.name,
      group_label: group.label,
      started_at: mb.started_at,
      completed_at: mb.completed_at
    })
    |> order_by([mb], desc: mb.inserted_at)
    |> limit(25)
    |> Repo.all()
    |> Enum.reduce([], fn message_broadcast, acc ->
      started_at = Timex.format!(message_broadcast.started_at, "%d-%m-%Y %I:%M %p", :strftime)

      completed_at =
        if is_nil(message_broadcast.completed_at),
          do: "Not Completed Yet",
          else: Timex.format!(message_broadcast.completed_at, "%d-%m-%Y %I:%M %p", :strftime)

      acc ++
        [[message_broadcast.flow_name, message_broadcast.group_label, started_at, completed_at]]
    end)
  end

  @doc false
  @spec get_contact_data(non_neg_integer()) :: map()
  def get_contact_data(org_id) do
    get_count_query(:bsp_status)
    |> where([q], q.organization_id == ^org_id)
    |> Repo.all()
>>>>>>> 9a0347c5
  end

  @spec get_date_preset(DateTime.t()) :: map()
  defp get_date_preset(time \\ DateTime.utc_now()) do
    today = shifted_time(time, 1) |> Timex.format!("{YYYY}-{0M}-{0D}")

    last_day = shifted_time(time, -6) |> Timex.format!("{YYYY}-{0M}-{0D}")

    date_map =
      Enum.reduce(0..6, %{}, fn day, acc ->
        time
        |> shifted_time(-day)
        |> Timex.format!("{0D}-{0M}-{YYYY}")
        |> then(&Map.put(acc, &1, 0))
      end)

    %{today: today, last_day: last_day, date_map: date_map}
  end

  @spec shifted_time(DateTime.t(), integer()) :: DateTime.t()
  defp shifted_time(time, days) do
    time
    |> Timex.beginning_of_day()
    |> Timex.shift(days: days)
  end
end<|MERGE_RESOLUTION|>--- conflicted
+++ resolved
@@ -210,7 +210,6 @@
     """
   end
 
-<<<<<<< HEAD
   @spec get_messages_data(non_neg_integer()) :: map()
   def get_messages_data(org_id) do
     query_data =
@@ -232,7 +231,8 @@
       and inserted_at >= CURRENT_DATE
       and period = 'hour'
     """
-=======
+  end
+
   @doc """
     gets data for the broadcast table
   """
@@ -270,7 +270,6 @@
     get_count_query(:bsp_status)
     |> where([q], q.organization_id == ^org_id)
     |> Repo.all()
->>>>>>> 9a0347c5
   end
 
   @spec get_date_preset(DateTime.t()) :: map()
