--- conflicted
+++ resolved
@@ -5,13 +5,9 @@
 
   alias Glific.{
     Messages.Message,
-<<<<<<< HEAD
+    Tags.ContactTag,
     Tags.MessageTag,
     Tags.TemplateTag
-=======
-    Tags.ContactTag,
-    Tags.MessageTag
->>>>>>> c4a70069
   }
 
   @doc """
@@ -33,24 +29,14 @@
   For now the data types are Message and MessageTag
   """
 
-<<<<<<< HEAD
-  @spec publish_data({:ok, Message.t() | MessageTag.t() | TemplateTag.t()}, atom()) ::
-          Message.t() | MessageTag.t() | TemplateTag.t()
-=======
-  @spec publish_data({:ok, Message.t() | MessageTag.t() | ContactTag.t()}, atom()) ::
-          Message.t() | MessageTag.t() | ContactTag.t()
->>>>>>> c4a70069
+  @spec publish_data({:ok, Message.t() | MessageTag.t() | TemplateTag.t() | ContactTag.t()}, atom()) ::
+          Message.t() | MessageTag.t() | TemplateTag.t() | ContactTag.t()
   def publish_data({:ok, data}, topic) do
     publish_data(data, topic)
   end
 
-<<<<<<< HEAD
-  @spec publish_data(Message.t() | MessageTag.t() | TemplateTag.t(), atom()) ::
-          Message.t() | MessageTag.t() | TemplateTag.t()
-=======
-  @spec publish_data(Message.t() | MessageTag.t() | ContactTag.t(), atom()) ::
-          Message.t() | MessageTag.t() | ContactTag.t()
->>>>>>> c4a70069
+  @spec publish_data(Message.t() | MessageTag.t() | TemplateTag.t() | ContactTag.t(), atom()) ::
+          Message.t() | MessageTag.t() | TemplateTag.t() | ContactTag.t()
   def publish_data(data, topic) do
     Absinthe.Subscription.publish(
       GlificWeb.Endpoint,
