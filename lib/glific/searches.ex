defmodule Glific.Searches do
  @moduledoc """
  The Searches context.
  """

  import Ecto.Query, warn: false
  require Logger

  alias __MODULE__

  alias Glific.{
    Contacts.Contact,
    Conversations,
    Conversations.Conversation,
    ConversationsGroup,
    Groups,
    Groups.ContactGroup,
    Groups.UserGroup,
    Messages.Message,
    Partners,
    Repo,
    Search.Full,
    Searches.SavedSearch,
    Searches.Search,
    Tags.MessageTag,
    Tags.Tag,
    Users.User
  }

  @doc """
  Returns the list of searches.

  ## Examples

      iex> list_saved_searches()
      [%SavedSearch{}, ...]

  """
  @spec list_saved_searches(map()) :: [SavedSearch.t()]
  def list_saved_searches(args),
    do: Repo.list_filter(args, SavedSearch, &Repo.opts_with_label/2, &filter_with/2)

  @doc """
  Returns the count of searches, using the same filter as list_saved_searches
  """
  @spec count_saved_searches(map()) :: integer
  def count_saved_searches(args),
    do: Repo.count_filter(args, SavedSearch, &Repo.filter_with/2)

  @spec filter_with(Ecto.Queryable.t(), %{optional(atom()) => any}) :: Ecto.Queryable.t()
  defp filter_with(query, filter) do
    query = Repo.filter_with(query, filter)

    Enum.reduce(filter, query, fn
      {:is_reserved, is_reserved}, query ->
        from q in query, where: q.is_reserved == ^is_reserved

      _, query ->
        query
    end)
  end

  @doc """
  Gets a single search.

  Raises `Ecto.NoResultsError` if the SavedSearch does not exist.

  ## Examples

      iex> get_saved_search!(123)
      %SavedSearch{}

      iex> get_saved_search!(456)
      ** (Ecto.NoResultsError)

  """
  @spec get_saved_search!(integer) :: SavedSearch.t()
  def get_saved_search!(id), do: Repo.get!(SavedSearch, id)

  @doc """
  Creates a search.

  ## Examples

      iex> create_saved_search(%{field: value})
      {:ok, %SavedSearch{}}

      iex> create_saved_search(%{field: bad_value})
      {:error, %Ecto.Changeset{}}

  """
  @spec create_saved_search(map()) :: {:ok, SavedSearch.t()} | {:error, Ecto.Changeset.t()}
  def create_saved_search(attrs) do
    %SavedSearch{}
    |> SavedSearch.changeset(attrs)
    |> Repo.insert()
  end

  @doc """
  Updates a search.

  ## Examples

      iex> update_saved_search(search, %{field: new_value})
      {:ok, %SavedSearch{}}

      iex> update_saved_search(search, %{field: bad_value})
      {:error, %Ecto.Changeset{}}

  """
  @spec update_saved_search(SavedSearch.t(), map()) ::
          {:ok, SavedSearch.t()} | {:error, Ecto.Changeset.t()}
  def update_saved_search(%SavedSearch{} = search, attrs) do
    search
    |> SavedSearch.changeset(attrs)
    |> Repo.update()
  end

  @doc """
  Deletes a search.

  ## Examples

      iex> delete_saved_search(search)
      {:ok, %SavedSearch{}}

      iex> delete_saved_search(search)
      {:error, %Ecto.Changeset{}}

  """
  @spec delete_saved_search(SavedSearch.t()) ::
          {:ok, SavedSearch.t()} | {:error, Ecto.Changeset.t()}
  def delete_saved_search(%SavedSearch{} = search) do
    Repo.delete(search)
  end

  @doc """
  Returns an `%Ecto.Changeset{}` for tracking search changes.

  ## Examples

      iex> change_saved_search(search)
      %Ecto.Changeset{data: %Search{}}

  """
  @spec change_saved_search(SavedSearch.t(), map()) :: Ecto.Changeset.t()
  def change_saved_search(%SavedSearch{} = search, attrs \\ %{}) do
    SavedSearch.changeset(search, attrs)
  end

  @spec filter_active_contacts_of_organization(non_neg_integer() | [non_neg_integer()]) ::
          Ecto.Query.t()
  defp filter_active_contacts_of_organization(contact_id)
       when is_integer(contact_id) do
    filter_active_contacts_of_organization([contact_id])
  end

  defp filter_active_contacts_of_organization(contact_ids)
       when is_list(contact_ids) do
    query = from c in Contact, as: :c

    query
    |> where([c], c.id in ^contact_ids)
    |> where([c], c.status != :blocked)
    |> select([c], c.id)
    |> Repo.add_permission(&Searches.add_permission/2)
  end

  @spec status_query(map()) :: Ecto.Query.t()
  defp status_query(opts) do
    query = from c in Contact, as: :c

    query
    |> where([c], c.status != :blocked)
    |> select([c], %{id: c.id, last_communication_at: c.last_communication_at})
    |> distinct(true)
    |> add_contact_opts(opts)
    |> Repo.add_permission(&Searches.add_permission/2)
  end

  @spec add_contact_opts(Ecto.Query.t(), map()) :: Ecto.Query.t()
  defp add_contact_opts(query, %{limit: limit, offset: offset}) do
    query
    |> limit(^limit)
    |> offset(^offset)
    |> order_by([c], desc: c.last_communication_at)
  end

  defp add_contact_opts(query, _opts) do
    # always order in descending order of most recent communications
    query
    |> order_by([c], desc: c.last_communication_at)
  end

  # codebeat:disable[ABC]
  @spec filter_status_contacts_of_organization(String.t(), map()) :: Ecto.Query.t()
  defp filter_status_contacts_of_organization("Unread", opts) do
    status_query(opts)
    |> where([c], c.is_org_read == false)
  end

  defp filter_status_contacts_of_organization("Optout", opts) do
    status_query(opts)
    |> where([c], c.status != :blocked)
    |> where([c], not is_nil(c.optout_time))
  end

  defp filter_status_contacts_of_organization("Optin", opts) do
    status_query(opts)
    |> where([c], c.status != :blocked)
    |> where([c], c.optin_status == true)
  end

  defp filter_status_contacts_of_organization("Not replied", opts) do
    status_query(opts)
    |> where([c], c.is_org_replied == false)
  end

  defp filter_status_contacts_of_organization("Not Responded", opts) do
    status_query(opts)
    |> where([c], c.is_contact_replied == false)
  end

  # codebeat:enable[ABC]

  @spec permission_query(User.t()) :: Ecto.Query.t()
  defp permission_query(user) do
    ContactGroup
    |> select([cg], cg.contact_id)
    |> join(:inner, [cg], ug in UserGroup, as: :ug, on: ug.group_id == cg.group_id)
    |> where([cg, ug: ug], ug.user_id == ^user.id)
  end

  @doc """
  Add permissioning specific to searches, in this case we want to restrict the visibility of
  contact ids where the contact is the main query table
  """
  @spec add_permission(Ecto.Query.t(), User.t()) :: Ecto.Query.t()
  def add_permission(query, user) do
    sub_query = permission_query(user)

    query
    |> where([c: c], c.id == ^user.contact_id or c.id in subquery(sub_query))
  end

  @spec basic_query(map()) :: Ecto.Query.t()
  defp basic_query(args) do
    organization_contact_id = Partners.organization_contact_id(args.filter.organization_id)

    query = from c in Contact, as: :c

    query
    |> add_message_clause(args)
    |> where([c: c], c.id != ^organization_contact_id)
    |> where([c: c], c.status != :blocked)
    |> order_by([c: c], desc: c.last_communication_at)
    |> group_by([c: c], c.id)
    |> Repo.add_permission(&Searches.add_permission/2)
  end

  @spec add_message_clause(Ecto.Query.t(), map()) :: Ecto.Query.t()
<<<<<<< HEAD
  defp add_message_clause(query, %{filter: filters} = _args) when is_map(filters) and filters != %{},
  do: query
    |> join(:left, [c: c], m in Message, as: :m, on: c.id == m.contact_id)
=======
  defp add_message_clause(query, %{filter: filters} = _args)
       when is_map(filters) and map_size(filters) != 0,
       do:
         query
         |> join(:left, [c: c], m in Message, as: :m, on: c.id == m.contact_id)
>>>>>>> 6d752267

  defp add_message_clause(query, _args),
    do: query

  # codebeat:enable[ABC]

  # common function to build query between count and search
  # order by the last time there was communication with this contact
  # whether inboound or outbound
  @spec search_query(String.t(), map()) :: Ecto.Query.t()
  defp search_query(term, args) do
    basic_query(args)
    |> add_contact_opts(args.contact_opts)
    |> select([c: c], c.id)
    |> Full.run(term, args)
  end

  @spec do_save_search(map()) :: SavedSearch.t() | nil
  defp do_save_search(%{save_search_input: save_search_input} = args)
       when save_search_input != nil,
       do:
         create_saved_search(%{
           label: args.save_search_input.label,
           shortcode: args.save_search_input.shortcode,
           args: Map.put(args, :save_search_input, nil),
           organization_id: args.filter.organization_id
         })

  defp do_save_search(_args), do: nil

  @spec group_ids(map()) :: list() | nil
  defp group_ids(%{filter: %{include_groups: gids}}), do: gids
  defp group_ids(%{filter: %{ids: gids}}), do: gids
  defp group_ids(%{filter: %{id: gid}}), do: [gid]

  defp group_ids(%{filter: %{group_label: group_label}}) do
    Groups.list_groups(%{filter: %{label: group_label}})
    |> Enum.map(fn group -> group.id end)
  end

  defp group_ids(_), do: nil

  @doc """
  Full text search interface via Postgres
  """
  @spec search(map(), boolean) :: [Conversation.t()] | integer
  def search(args, count \\ false)

  def search(%{filter: %{search_group: true, group_label: group_label}} = args, _count) do
    Logger.info(
      "Searches.Search/2 with : args: #{inspect(args)} group label: #{inspect(group_label)}"
    )

    ConversationsGroup.list_conversations(
      group_ids(args),
      args
    )
  end

  def search(%{filter: %{search_group: true}} = args, _count) do
    Logger.info("Searches.Search/2 with : args: #{inspect(args)}")

    ConversationsGroup.list_conversations(
      group_ids(args),
      args
    )
  end

  # codebeat:disable[ABC]
  def search(args, count) do
    # save the search if needed
    Logger.info("Searches.Search/2 with : args: #{inspect(args)}")
    do_save_search(args)

    args =
      args
      |> check_filter_for_save_search()
      |> update_args_for_count(count)

    is_status? =
      is_nil(args.filter[:id]) &&
        is_nil(args.filter[:ids]) &&
        !is_nil(args.filter[:status])

    contact_ids =
      cond do
        args.filter[:id] != nil ->
          filter_active_contacts_of_organization(args.filter.id)

        args.filter[:ids] != nil ->
          filter_active_contacts_of_organization(args.filter.ids)

        args.filter[:status] != nil ->
          filter_status_contacts_of_organization(args.filter.status, args.contact_opts)

        true ->
          search_query(args.filter[:term], args)
      end
      |> Repo.all()
      |> get_contact_ids(is_status?)

    # if we dont have any contact ids at this stage
    # it means that the user did not have permission
    if contact_ids == [] do
      if count, do: 0, else: []
    else
      put_in(args, [Access.key(:filter, %{}), :ids], contact_ids)
      |> Conversations.list_conversations(count)
    end
  end

  # codebeat:enable[ABC]

  @spec get_contact_ids(list(), boolean | nil) :: list()
  defp get_contact_ids(results, false), do: results

  defp get_contact_ids(results, true) do
    # one set of queries (status queries) return a map for each row
    # where id is a key in the map
    results
    |> Enum.map(fn data -> data.id end)
  end

  @doc """
  Search across multiple tables, and return a multiple context
  result back to the frontend. First step in emulating a whatsapp
  search
  """
  @spec search_multi(String.t(), map()) :: Search.t()
  def search_multi(term, args) do
    Logger.info("Search Multi: term: '#{term}'")
    contacts = get_filtered_contacts(term, args)
    messages = get_filtered_messages_with_term(term, args)
    tags = get_filtered_tagged_message(term, args)
    Search.new(contacts, messages, tags)
  end

  @spec filtered_query(map()) :: Ecto.Query.t()
  defp filtered_query(args) do
    {limit, offset} = {args.message_opts.limit, args.message_opts.offset}
    # always cap out limit to 250, in case frontend sends too many
    limit = min(limit, 250)

    query = from m in Message, as: :m

    query
    |> join(:left, [m: m], c in Contact, as: :c, on: m.contact_id == c.id)
    |> Repo.add_permission(&Searches.add_permission/2)
    |> limit(^limit)
    |> offset(^offset)
  end

  # codebeat:disable[ABC]
  @spec get_filtered_contacts(String.t(), map()) :: list()
  defp get_filtered_contacts(term, args) do
    {limit, offset} = {args.contact_opts.limit, args.contact_opts.offset}

    # since this revolves around contacts
    args
    |> basic_query()
    |> where([c: c], ilike(c.name, ^"%#{term}%") or ilike(c.phone, ^"%#{term}%"))
    |> limit(^limit)
    |> offset(^offset)
    |> Repo.all()
  end

  # codebeat:enable[ABC]

  @spec get_filtered_messages_with_term(String.t(), map()) :: list()
  defp get_filtered_messages_with_term(term, args) do
    filtered_query(args)
    |> where([m: m], ilike(m.body, ^"%#{term}%"))
    |> order_by([m: m], desc: m.inserted_at)
    |> Repo.all()
  end

  # codebeat:disable[ABC]
  @spec get_filtered_tagged_message(String.t(), map()) :: list()
  defp get_filtered_tagged_message(term, args) do
    filtered_query(args)
    |> join(:left, [m: m], mt in MessageTag, as: :mt, on: m.id == mt.message_id)
    |> join(:left, [mt: mt], t in Tag, as: :t, on: t.id == mt.tag_id)
    |> where([t: t], ilike(t.label, ^"%#{term}%") or ilike(t.shortcode, ^"%#{term}%"))
    |> Repo.all()
  end

  # codebeat:enable[ABC]

  # Add the term if present to the list of args
  @spec add_term(map(), String.t() | nil) :: map()
  defp add_term(args, term) when is_nil(term) or term == "", do: args
  defp add_term(args, term), do: Map.put(args, :term, term)

  @doc """
  Execute a saved search, if term is sent in, it is added to
  the saved search. Either return conversations or count
  """
  @spec saved_search_count(map()) :: [Conversation.t()] | integer
  def saved_search_count(%{id: id} = args),
    do:
      saved_search_args_map(id, args)
      |> search(true)

  @doc """
  Given a jsonb string, typically either from the database, or maybe via graphql
  convert the string keys to atoms
  """
  @spec convert_to_atom(map()) :: map()
  def convert_to_atom(json) do
    Map.new(
      json,
      fn {k, v} ->
        atom_k =
          if is_atom(k),
            do: k,
            else: k |> Macro.underscore() |> Glific.safe_string_to_atom()

        if atom_k in [:filter, :contact_opts, :message_opts],
          do: {atom_k, convert_to_atom(v)},
          else: {atom_k, v}
      end
    )
  end

  # disabling all contact filters to get the count
  @spec update_args_for_count(map(), boolean()) :: map()
  defp update_args_for_count(args, true) do
    args
    |> put_in([:contact_opts, :limit], nil)
    |> put_in([:contact_opts, :offset], nil)
  end

  defp update_args_for_count(args, false), do: args

  # Get all the filters from saved search
  @spec check_filter_for_save_search(map()) :: map()
  defp check_filter_for_save_search(%{filter: %{saved_search_id: id}} = args),
    do: saved_search_args_map(id, args)

  defp check_filter_for_save_search(args), do: args

  # Get the args map from the saved search and override the term
  @spec saved_search_args_map(integer(), map) :: map()
  defp saved_search_args_map(id, args) do
    saved_search = get_saved_search!(id)

    saved_search
    |> Map.get(:args)
    |> add_term(Map.get(args, :term))
    |> convert_to_atom()
    |> put_in([:filter, :organization_id], saved_search.organization_id)
  end
end<|MERGE_RESOLUTION|>--- conflicted
+++ resolved
@@ -259,17 +259,11 @@
   end
 
   @spec add_message_clause(Ecto.Query.t(), map()) :: Ecto.Query.t()
-<<<<<<< HEAD
-  defp add_message_clause(query, %{filter: filters} = _args) when is_map(filters) and filters != %{},
-  do: query
-    |> join(:left, [c: c], m in Message, as: :m, on: c.id == m.contact_id)
-=======
   defp add_message_clause(query, %{filter: filters} = _args)
        when is_map(filters) and map_size(filters) != 0,
        do:
          query
          |> join(:left, [c: c], m in Message, as: :m, on: c.id == m.contact_id)
->>>>>>> 6d752267
 
   defp add_message_clause(query, _args),
     do: query
