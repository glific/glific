defmodule Glific.Flows do
  @moduledoc """
  The Flows context.
  """

  import Ecto.Query, warn: false
  alias Glific.Repo

  alias Glific.Flows.Flow
  alias Glific.Flows.FlowRevision

  @doc """
  Returns the list of flows.

  ## Examples

      iex> list_flows()
      [%Flow{}, ...]

  """
  @spec list_flows() :: [Flow.t()]
  def list_flows do
    Repo.all(Flow)
  end

  @doc """
  Gets a single flow.

  Raises `Ecto.NoResultsError` if the Flow does not exist.

  ## Examples

      iex> get_flow!(123)
      %Flow{}

      iex> get_flow!(456)
      ** (Ecto.NoResultsError)

  """
  @spec get_flow!(integer) :: Flow.t()
  def get_flow!(id), do: Repo.get!(Flow, id)

  @doc """
  Creates a flow.

  ## Examples

      iex> create_flow(%{field: value})
      {:ok, %Flow{}}

      iex> create_flow(%{field: bad_value})
      {:error, %Ecto.Changeset{}}

  """
  @spec create_flow(map()) :: {:ok, Flow.t()} | {:error, Ecto.Changeset.t()}
  def create_flow(attrs \\ %{}) do
    %Flow{}
    |> Flow.changeset(attrs)
    |> Repo.insert()
  end

  @doc """
  Updates a flow.

  ## Examples

      iex> update_flow(flow, %{field: new_value})
      {:ok, %Flow{}}

      iex> update_flow(flow, %{field: bad_value})
      {:error, %Ecto.Changeset{}}

  """
  @spec update_flow(Flow.t(), map()) :: {:ok, Flow.t()} | {:error, Ecto.Changeset.t()}
  def update_flow(%Flow{} = flow, attrs) do
    flow
    |> Flow.changeset(attrs)
    |> Repo.update()
  end

  @doc """
  Deletes a flow.

  ## Examples

      iex> delete_flow(flow)
      {:ok, %Flow{}}

      iex> delete_flow(flow)
      {:error, %Ecto.Changeset{}}

  """
  @spec delete_flow(Flow.t()) :: {:ok, Flow.t()} | {:error, Ecto.Changeset.t()}
  def delete_flow(%Flow{} = flow) do
    Repo.delete(flow)
  end

  @doc """
  Returns an `%Ecto.Changeset{}` for tracking flow changes.

  ## Examples

      iex> change_flow(flow)
      %Ecto.Changeset{data: %Flow{}}

  """
  @spec change_flow(Flow.t(), map()) :: Ecto.Changeset.t()
  def change_flow(%Flow{} = flow, attrs \\ %{}) do
    Flow.changeset(flow, attrs)
  end

  @doc """
    Get a list of all the revisions based on a flow UUID
  """
  @spec get_flow_revision_list(String.t()) :: %{results: list()}
  def get_flow_revision_list(flow_uuid) do
    flow = get_flow_with_revision(flow_uuid)
    user = %{email: "pankaj@glific.com", name: "Pankaj Agrawal"}

    asset_list =
      Enum.reduce(flow.revisions, [], fn revision, acc ->

        [
          %{
            user: user,
            created_on: revision.inserted_at,
            id: revision.id,
            version: "13.0.0",
            revision: revision.id
          }
          | acc
        ]
      end)

    %{results: Enum.reverse(asset_list)}
  end

  @doc """
    Get specific flow revision by number
  """
  @spec get_flow_revision(String.t(), String.t()) :: map()
  def get_flow_revision(_flow_uuid, revision_id) do
    revision = Repo.get!(FlowRevision, revision_id)
    %{definition: revision.definition, metadata: %{issues: []}}
  end

  # Preload revisions in a flow.
  # We still need to do some refactoring on this approch
  @spec get_flow_with_revision(String.t()) :: Flow.t()
  defp get_flow_with_revision(flow_uuid) do
    {:ok, flow} = Repo.fetch_by(Flow, %{uuid: flow_uuid})
    Repo.preload(flow, :revisions)
  end

  @doc """
    Save new revision for the flow
  """
  @spec create_flow_revision(map()) :: FlowRevision.t()
  def create_flow_revision(definition) do
    {:ok, flow} = Repo.fetch_by(Flow, %{uuid: definition["uuid"]})

<<<<<<< HEAD
    flow = Repo.preload(flow, :revisions)

    attrs = %{
      definition: definition,
      flow_id: flow.id,
      revision_number: length(flow.revisions) + 1
    }

    {:ok, revision} =
      %FlowRevision{}
      |> FlowRevision.changeset(attrs)
      |> Repo.insert()
=======
    {:ok, revision}  = %FlowRevision{}
    |> FlowRevision.changeset(%{ definition: definition, flow_id: flow.id})
    |> Repo.insert()
>>>>>>> 3e3ac29b

    revision
  end
end<|MERGE_RESOLUTION|>--- conflicted
+++ resolved
@@ -119,7 +119,6 @@
 
     asset_list =
       Enum.reduce(flow.revisions, [], fn revision, acc ->
-
         [
           %{
             user: user,
@@ -153,30 +152,16 @@
   end
 
   @doc """
-    Save new revision for the flow
+  Save new revision for the flow
   """
   @spec create_flow_revision(map()) :: FlowRevision.t()
   def create_flow_revision(definition) do
     {:ok, flow} = Repo.fetch_by(Flow, %{uuid: definition["uuid"]})
 
-<<<<<<< HEAD
-    flow = Repo.preload(flow, :revisions)
-
-    attrs = %{
-      definition: definition,
-      flow_id: flow.id,
-      revision_number: length(flow.revisions) + 1
-    }
-
     {:ok, revision} =
       %FlowRevision{}
-      |> FlowRevision.changeset(attrs)
+      |> FlowRevision.changeset(%{definition: definition, flow_id: flow.id})
       |> Repo.insert()
-=======
-    {:ok, revision}  = %FlowRevision{}
-    |> FlowRevision.changeset(%{ definition: definition, flow_id: flow.id})
-    |> Repo.insert()
->>>>>>> 3e3ac29b
 
     revision
   end
