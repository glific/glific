defmodule Glific.Communications.Message do
  @moduledoc """
  The Message Communication Context, which encapsulates and manages tags and the related join tables.
  """
  import Ecto.Query
  require Logger

  alias Glific.{
    Communications,
    Contacts,
    Messages,
    Messages.Message,
    Partners,
    Repo,
    Taggers,
    Tags
  }

  @doc false
  defmacro __using__(_opts \\ []) do
    quote do
    end
  end

  @type_to_token %{
    text: :send_text,
    image: :send_image,
    audio: :send_audio,
    video: :send_video,
    document: :send_document,
    sticker: :send_sticker
  }

  @doc """
  Send message to receiver using define provider.
  """
  @spec send_message(Message.t(), map()) :: {:ok, Message.t()} | {:error, String.t()}
  def send_message(message, attrs \\ %{}) do
    message = Repo.preload(message, [:receiver, :sender, :media])

    Logger.info(
      "Sending message: type: '#{message.type}', contact_id: '#{message.receiver.id}', message_id: '#{
        message.id
      }'"
    )

    if Contacts.can_send_message_to?(message.receiver, message.is_hsm) do
      {:ok, _} =
        apply(
          Communications.provider_handler(message.organization_id),
          @type_to_token[message.type],
          [message, attrs]
        )

      publish_message(message)
    else
      log_error(message)
    end
  rescue
    # An exception is thrown if there is no provider handler and/or sending the message
    # via the provider fails
    _ ->
      log_error(message)
  end

  @spec log_error(Message.t()) :: {:error, String.t()}
  defp log_error(message) do
    Logger.error("Could not send message: message_id: '#{message.id}'")
    {:ok, _} = Messages.update_message(message, %{status: :contact_opt_out, bsp_status: nil})
    {:error, "Cannot send the message to the contact."}
  end

  @spec publish_message(Message.t()) :: {:ok, Message.t()}
  defp publish_message(message) do
    {
      :ok,
      if message.publish? do
        Communications.publish_data(message, :sent_message, message.organization_id)
      else
        message
      end
    }
  end

  @doc """
  Callback when message send succsully
  """
  @spec handle_success_response(Tesla.Env.t(), Message.t()) :: {:ok, Message.t()}
  def handle_success_response(response, message) do
    body = response.body |> Jason.decode!()

    {:ok, message} =
      message
      |> Poison.encode!()
      |> Poison.decode!(as: %Message{})
      |> Messages.update_message(%{
        bsp_message_id: body["messageId"],
        bsp_status: :enqueued,
        status: :sent,
        flow: :outbound,
        sent_at: DateTime.truncate(DateTime.utc_now(), :second)
      })

    publish_message_status(message)

    Tags.remove_tag_from_all_message(
      message.contact_id,
      ["notreplied", "unread"],
      message.organization_id,
      message.publish?
    )

    Taggers.TaggerHelper.tag_outbound_message(message)
    {:ok, message}
  end

  @spec build_error(any()) :: map()
  defp build_error(body) do
    cond do
      is_binary(body) -> %{message: body}
      is_map(body) -> body
      true -> %{message: inspect(body)}
    end
  end

  @spec fetch_and_publish_message_status(String.t()) :: any()
  defp fetch_and_publish_message_status(bsp_message_id) do
    with {:ok, message} <- Repo.fetch_by(Message, %{bsp_message_id: bsp_message_id}) do
      publish_message_status(message)
    end
  end

  @spec publish_message_status(Message.t()) :: any()
  defp publish_message_status(message) do
<<<<<<< HEAD
    if is_nil(message.group_id),
      do:
=======
    with true <- !is_nil(message.group_id),
         true <- Enum.member?([:enqueued, :sent, :delivered], message.bsp_status) do
    else
      _ ->
>>>>>>> 5a27f433
        Communications.publish_data(
          message,
          :update_message_status,
          message.organization_id
        )
<<<<<<< HEAD
=======
    end
>>>>>>> 5a27f433
  end

  @doc """
  Callback in case of any error while sending the message
  """
  @spec handle_error_response(Tesla.Env.t(), Message.t()) :: {:error, String.t()}
  def handle_error_response(response, message) do
    {:ok, message} =
      message
      |> Poison.encode!()
      |> Poison.decode!(as: %Message{})
      |> Messages.update_message(%{
        bsp_status: :error,
        status: :sent,
        flow: :outbound,
        errors: build_error(response.body)
      })

    publish_message_status(message)

    {:error, response.body}
  end

  @doc """
  Callback to update the provider status for a message
  """
  @spec update_bsp_status(String.t(), atom(), map()) :: any()
  def update_bsp_status(bsp_message_id, :error, errors) do
    # we are making an additional query to db to fetch message for sending message status subscription
    from(m in Message, where: m.bsp_message_id == ^bsp_message_id)
    |> Repo.update_all(set: [bsp_status: :error, errors: errors, updated_at: DateTime.utc_now()])

    fetch_and_publish_message_status(bsp_message_id)
  end

  def update_bsp_status(bsp_message_id, bsp_status, _params) do
    # we are making an additional query to db to fetch message for sending message status subscription
    from(m in Message, where: m.bsp_message_id == ^bsp_message_id)
    |> Repo.update_all(set: [bsp_status: bsp_status, updated_at: DateTime.utc_now()])

    fetch_and_publish_message_status(bsp_message_id)
  end

  @doc """
  Callback when we receive a message from whats app
  """
  @spec receive_message(map(), atom()) :: {:ok} | {:error, String.t()}
  def receive_message(%{organization_id: organization_id} = message_params, type \\ :text) do
    if Contacts.is_contact_blocked?(message_params.sender.phone, organization_id),
      do: {:ok},
      else: do_receive_message(message_params, type)
  end

  @spec do_receive_message(map(), atom()) :: {:ok} | {:error, String.t()}
  defp do_receive_message(%{organization_id: organization_id} = message_params, type) do
    Logger.info(
      "Received message: type: '#{type}', phone: '#{message_params.sender.phone}', id: '#{
        message_params.bsp_message_id
      }'"
    )

    {:ok, contact} =
      message_params.sender
      |> Map.put(:organization_id, organization_id)
      |> Contacts.maybe_create_contact()

    {:ok, contact} = Contacts.set_session_status(contact, :session)

    message_params =
      message_params
      |> Map.merge(%{
        type: type,
        sender_id: contact.id,
        receiver_id: Partners.organization_contact_id(organization_id),
        flow: :inbound,
        bsp_status: :delivered,
        status: :received,
        organization_id: contact.organization_id
      })

    cond do
      type == :text -> receive_text(message_params)
      type == :location -> receive_location(message_params)
      true -> receive_media(message_params)
    end
  end

  # handler for receiving the text message
  @spec receive_text(map()) :: :ok
  defp receive_text(message_params) do
    message_params
    |> Messages.create_message()
    |> Taggers.TaggerHelper.tag_inbound_message()
    |> Communications.publish_data(:received_message, message_params.organization_id)
    |> process_message()
  end

  # handler for receiving the media (image|video|audio|document|sticker)  message
  @spec receive_media(map()) :: {:ok}
  defp receive_media(message_params) do
    {:ok, message_media} = Messages.create_message_media(message_params)

    message_params
    |> Map.put(:media_id, message_media.id)
    |> Messages.create_message()
    |> Communications.publish_data(:received_message, message_params.organization_id)
    |> process_message()

    {:ok}
  end

  # handler for receiving the location message
  @spec receive_location(map()) :: :ok
  defp receive_location(message_params) do
    {:ok, message} = Messages.create_message(message_params)

    message_params
    |> Map.put(:contact_id, message_params.sender_id)
    |> Map.put(:message_id, message.id)
    |> Contacts.create_location()

    message
    |> Communications.publish_data(:received_message, message.organization_id)
    |> process_message()

    :ok
  end

  # lets have a default timeout of 3 seconds for each call
  @timeout 3000

  @spec process_message(Message.t()) :: :ok
  defp process_message(message) do
    # lets transfer the organization id and current user to the poolboy worker
    process_state = {
      Repo.get_organization_id(),
      Repo.get_current_user()
    }

    self = self()

    # We dont want to block the input pipeline, and we are unsure how long the consumer worker
    # will take. So we run it as a separate task
    Task.async(fn ->
      :poolboy.transaction(
        Glific.Application.message_poolname(),
        fn pid -> GenServer.call(pid, {message, process_state, self}) end,
        @timeout
      )
    end)

    :ok
  end
end<|MERGE_RESOLUTION|>--- conflicted
+++ resolved
@@ -132,24 +132,13 @@
 
   @spec publish_message_status(Message.t()) :: any()
   defp publish_message_status(message) do
-<<<<<<< HEAD
     if is_nil(message.group_id),
       do:
-=======
-    with true <- !is_nil(message.group_id),
-         true <- Enum.member?([:enqueued, :sent, :delivered], message.bsp_status) do
-    else
-      _ ->
->>>>>>> 5a27f433
         Communications.publish_data(
           message,
           :update_message_status,
           message.organization_id
         )
-<<<<<<< HEAD
-=======
-    end
->>>>>>> 5a27f433
   end
 
   @doc """
