defmodule Glific.Communications.Message do
  @moduledoc """
  The Message Communication Context, which encapsulates and manages tags and the related join tables.
  """
  import Ecto.Query

  alias Glific.{
    Communications,
    Contacts,
    Contacts.Contact,
    Messages,
    Messages.Message,
    Processor.Producer,
    Repo,
    Taggers,
    Tags
  }

  @doc false
  defmacro __using__(_opts \\ []) do
    quote do
    end
  end

  @type_to_token %{
    text: :send_text,
    image: :send_image,
    audio: :send_audio,
    video: :send_video,
    document: :send_document
  }

  @doc """
  Send message to receiver using define provider.
  """
  @spec send_message(Message.t()) :: {:ok, Message.t()} | {:error, String.t()}
  def send_message(message) do
    message = Repo.preload(message, [:receiver, :sender, :media])

<<<<<<< HEAD
    # Checking for hsm message, will improve logic later
    # If user has been active in last 24 hours, don't check for hsm
    if Contacts.can_send_message_to?(message.receiver) ||
         (message.is_hsm && Contacts.can_send_hsm_message_to?(message.receiver)) do
      apply(Communications.provider(), @type_to_token[message.type], [message])
=======
    if Contacts.can_send_message_to?(message.receiver, message.is_hsm) do
      apply(Communications.provider(), @type_to_token[message.type], [message, send_at])
>>>>>>> 055c1cfa
      {:ok, Communications.publish_data(message, :sent_message)}
    else
      Messages.update_message(message, %{status: :contact_opt_out, provider_status: nil})
      {:error, "Cannot send the message to the contact."}
    end
  end

  @doc """
  Callback when message send succsully
  """
  @spec handle_success_response(Tesla.Env.t(), Message.t()) :: {:ok, Message.t()}
  def handle_success_response(response, message) do
    body = response.body |> Jason.decode!()

    message
    |> Poison.encode!()
    |> Poison.decode!(as: %Message{})
    |> Messages.update_message(%{
      provider_message_id: body["messageId"],
      provider_status: :enqueued,
      status: :sent,
      flow: :outbound,
      sent_at: DateTime.truncate(DateTime.utc_now(), :second)
    })

    Tags.remove_tag_from_all_message(message["contact_id"], ["Not Replied", "Unread"])

    Taggers.TaggerHelper.tag_outbound_message(message)

    {:ok, message}
  end

  @doc """
  Callback in case of any error while sending the message
  """
  @spec handle_error_response(Tesla.Env.t(), Message.t()) :: {:error, String.t()}
  def handle_error_response(response, message) do
    message
    |> Poison.encode!()
    |> Poison.decode!(as: %Message{})
    |> Messages.update_message(%{
      provider_status: :error,
      status: :sent,
      flow: :outbound
    })

    {:error, response.body}
  end

  @doc """
  Callback to update the provider status for a message
  """
  @spec update_provider_status(String.t(), atom()) :: {:ok, Message.t()}
  def update_provider_status(provider_message_id, provider_status) do
    from(m in Message, where: m.provider_message_id == ^provider_message_id)
    |> Repo.update_all(set: [provider_status: provider_status, updated_at: DateTime.utc_now()])
  end

  @doc """
  Callback when we receive a message from whats app
  """
  @spec receive_message(map(), atom()) :: {:ok} | {:error, String.t()}
  def receive_message(message_params, type \\ :text) do
    {:ok, contact} =
      message_params.sender
      |> Map.put(:last_message_at, DateTime.utc_now())
      |> Contacts.upsert()

    message_params =
      message_params
      |> Map.merge(%{
        type: type,
        sender_id: contact.id,
        receiver_id: organization_contact_id(),
        flow: :inbound,
        provider_status: :delivered,
        status: :delivered
      })

    cond do
      type in [:video, :audio, :image, :document] -> receive_media(message_params)
      type == :text -> receive_text(message_params)
      # For location and address messages, will add that when there will be a use case
      type == :location -> receive_location(message_params)
      true -> {:error, "Message type not supported"}
    end
  end

  # handler for receiving the text message
  @spec receive_text(map()) :: {:ok}
  defp receive_text(message_params) do
    message_params
    |> Messages.create_message()
    |> Taggers.TaggerHelper.tag_inbound_message()
    |> Communications.publish_data(:received_message)
    |> Producer.add()

    {:ok}
  end

  # handler for receiving the media (image|video|audio|document)  message
  @spec receive_media(map()) :: {:ok}
  defp receive_media(message_params) do
    {:ok, message_media} = Messages.create_message_media(message_params)

    message_params
    |> Map.put(:media_id, message_media.id)
    |> Messages.create_message()
    |> Communications.publish_data(:received_message)
    |> Producer.add()

    {:ok}
  end

  # handler for receiving the location message
  @spec receive_location(map()) :: {:ok}
  defp receive_location(message_params) do
    {:ok, message} = Messages.create_message(message_params)

    message_params
    |> Map.put(:contact_id, message_params.sender_id)
    |> Map.put(:message_id, message.id)
    |> Contacts.create_location()

    message
    |> Communications.publish_data(:received_message)

    {:ok}
  end

  @doc false
  @spec organization_contact_id() :: integer()
  def organization_contact_id do
    # Get organization
    organization = Glific.Partners.Organization |> Ecto.Query.first() |> Repo.one()

    # Confirm organization's contact id
    {:ok, contact} = Repo.fetch_by(Contact, %{id: organization.contact_id})
    contact.id
  end
end<|MERGE_RESOLUTION|>--- conflicted
+++ resolved
@@ -37,16 +37,8 @@
   def send_message(message) do
     message = Repo.preload(message, [:receiver, :sender, :media])
 
-<<<<<<< HEAD
-    # Checking for hsm message, will improve logic later
-    # If user has been active in last 24 hours, don't check for hsm
-    if Contacts.can_send_message_to?(message.receiver) ||
-         (message.is_hsm && Contacts.can_send_hsm_message_to?(message.receiver)) do
+    if Contacts.can_send_message_to?(message.receiver, message.is_hsm) do
       apply(Communications.provider(), @type_to_token[message.type], [message])
-=======
-    if Contacts.can_send_message_to?(message.receiver, message.is_hsm) do
-      apply(Communications.provider(), @type_to_token[message.type], [message, send_at])
->>>>>>> 055c1cfa
       {:ok, Communications.publish_data(message, :sent_message)}
     else
       Messages.update_message(message, %{status: :contact_opt_out, provider_status: nil})
