defmodule Glific.Communications.Message do
  @moduledoc """
  The Message Communication Context, which encapsulates and manages tags and the related join tables.
  """
  import Ecto.Query
  require Logger

  alias Glific.{
    Communications,
    Contacts,
    Contacts.Contact,
    Groups.WhatsappGroup,
    Mails.BalanceAlertMail,
    Messages,
    Messages.Message,
    Partners,
    Repo,
    WAGroup.WAManagedPhone,
    WAGroup.WAMessage,
    WAMessages
  }

  @doc false
  defmacro __using__(_opts \\ []) do
    quote do
    end
  end

  @type message :: Message.t() | WAMessage.t()

  @type_to_token %{
    text: :send_text,
    image: :send_image,
    audio: :send_audio,
    video: :send_video,
    document: :send_document,
    sticker: :send_sticker,
    list: :send_interactive,
    quick_reply: :send_interactive,
    location_request_message: :send_interactive
  }

  @doc """
  Send message to receiver using define provider.
  """
  @spec send_message(Message.t(), map()) :: {:ok, Message.t()} | {:error, String.t()}
  def send_message(message, attrs \\ %{}) do
    message = Repo.preload(message, [:receiver, :sender, :media])

    Logger.info(
      "Sending message: type: '#{message.type}', contact_id: '#{message.receiver.id}', message_id: '#{message.id}'"
    )

    with {:ok, _} <-
           apply(
             Communications.provider_handler(message.organization_id),
             @type_to_token[message.type],
             [message, attrs]
           ) do
      :telemetry.execute(
        [:glific, :message, :sent],
        # currently we are not measuring latency
        %{duration: 1},
        %{
          type: message.type,
          sender_id: message.sender_id,
          receiver_id: message.receiver_id,
          organization_id: message.organization_id
        }
      )

      publish_message(message)
    end
  rescue
    # An exception is thrown if there is no provider handler and/or sending the message
    # via the provider fails
    _ ->
      log_error(message, "Could not send message to contact: Check Gupshup Setting")
  end

  @spec log_error(Message.t(), String.t()) :: {:error, String.t()}
  defp log_error(message, reason) do
    message = Repo.preload(message, [:receiver])
    Messages.notify(message, reason)

    {:ok, _} = Messages.update_message(message, %{status: :error})
    {:error, reason}
  end

  @spec publish_message(Message.t()) :: {:ok, Message.t()}
  defp publish_message(message) do
    {
      :ok,
      if(message.publish?,
        do: publish_data(message, :sent_message),
        else: message
      )
    }
  end

  @doc """
  Callback when message send successfully.
  """
  @spec handle_success_response(Tesla.Env.t(), Message.t()) :: {:ok, Message.t()}
  def handle_success_response(response, message) do
    body = response.body |> Jason.decode!()

    {:ok, message} =
      message
      |> Poison.encode!()
      |> Poison.decode!(as: %Message{})
      |> Messages.update_message(%{
        bsp_message_id: body["messageId"],
        bsp_status: :enqueued,
        status: :sent,
        flow: :outbound,
        sent_at: DateTime.truncate(DateTime.utc_now(), :second)
      })

    publish_message_status(message)
    {:ok, message}
  end

  @spec build_error(any()) :: map()
  defp build_error(body) do
    cond do
      is_binary(body) -> %{message: body}
      is_map(body) -> body
      true -> %{message: inspect(body)}
    end
  end

  @spec fetch_and_publish_message_status(String.t()) :: any()
  defp fetch_and_publish_message_status(bsp_message_id) do
    with {:ok, message} <- Repo.fetch_by(Message, %{bsp_message_id: bsp_message_id}) do
      publish_message_status(message)
    end
  end

  @spec publish_message_status(Message.t()) :: any()
  defp publish_message_status(message) do
    if is_nil(message.group_id),
      do: publish_data(message, :update_message_status)
  end

  @doc """
  Callback in case of any error while sending the message
  """
  @spec handle_error_response(Tesla.Env.t() | map(), Message.t()) :: {:error, String.t()}
  def handle_error_response(response, message) do
    {:ok, message} =
      message
      |> Poison.encode!()
      |> Poison.decode!(as: %Message{})
      |> Messages.update_message(%{
        bsp_status: :error,
        status: :sent,
        flow: :outbound,
        errors: build_error(response.body)
      })

    publish_message_status(message)

    {:error, response.body}
  end

  @doc """
  Callback to update the provider status for a message
  """
  @spec update_bsp_status(String.t(), atom(), map()) :: any()
  def update_bsp_status(bsp_message_id, :error, errors) do
    # we are making an additional query to db to fetch message for sending message status subscription
    from(m in Message, where: m.bsp_message_id == ^bsp_message_id)
    |> Repo.update_all(set: [bsp_status: :error, errors: errors, updated_at: DateTime.utc_now()])

    Repo.fetch_by(Message, %{bsp_message_id: bsp_message_id})
    |> case do
      {:ok, message} ->
        publish_message_status(message)
        process_errors(message, errors, errors["payload"]["payload"]["code"])

      error ->
        Logger.error("Could not update message status: #{inspect(error)}")
    end
  end

  def update_bsp_status(bsp_message_id, bsp_status, _params) do
    # we are making an additional query to db to fetch message for sending message status subscription
    from(m in Message, where: m.bsp_message_id == ^bsp_message_id)
    |> Repo.update_all(set: [bsp_status: bsp_status, updated_at: DateTime.utc_now()])

    fetch_and_publish_message_status(bsp_message_id)
  end

  @doc """
  Callback when we receive a message from whats app
  """
  @spec receive_message(map(), atom()) :: :ok | {:error, String.t()}
  def receive_message(%{organization_id: organization_id} = message_params, type \\ :text) do
    Logger.info(
      "Received message: type: '#{type}', phone: '#{message_params.sender.phone}', id: '#{message_params[:bsp_message_id] || message_params[:bsp_id]}'"
    )

    {:ok, contact} =
      message_params.sender
      |> Map.put(:organization_id, organization_id)
      |> Contacts.maybe_create_contact()

    if Contacts.contact_blocked?(contact),
      do: :ok,
      else: do_receive_message(contact, message_params, type)
  end

  @spec do_receive_message(Contact.t(), map(), atom()) :: :ok | {:error, String.t()}
  defp do_receive_message(contact, message_params, type) do
    {:ok, contact} = Contacts.set_session_status(contact, :session)

    metadata = create_message_metadata(contact, message_params, type)

    message_params =
      message_params
      |> Map.merge(metadata)
      |> Map.merge(%{
        flow: :inbound,
        bsp_status: :delivered,
        status: :received
      })

    message_event = get_receive_msg_telemetry_event(message_params)
    # publish a telemetry event about the message being received
    :telemetry.execute(
      message_event,
      # currently we are not measuring latency
      %{duration: 1},
      metadata
    )

    cond do
      type in [:quick_reply, :list, :text] -> receive_text(message_params)
      type == :location -> receive_location(message_params)
      true -> receive_media(message_params)
    end
  end

  # handler for receiving the text message
  @spec receive_text(map()) :: :ok
  defp receive_text(message_params) do
    message_event = get_received_msg_publish_event(message_params)

    message_params
    |> create_message()
    |> publish_data(message_event)
    |> process_message()
  end

  # handler for receiving the media (image|video|audio|document|sticker)  message
  @spec receive_media(map()) :: :ok
  defp receive_media(message_params) do
    {:ok, message_media} =
      message_params
      |> Map.put_new(:flow, :inbound)
      |> Messages.create_message_media()

    message_event = get_received_msg_publish_event(message_params)

    {:ok, _message} =
      message_params
      |> Map.put(:media_id, message_media.id)
      |> create_message()
      |> publish_data(message_event)
      |> process_message()

    :ok
  end

  # handler for receiving the location message
  @spec receive_location(map()) :: :ok
  defp receive_location(message_params) do
    {:ok, message} = Messages.create_message(message_params)

    message_params
    |> Map.put(:contact_id, message_params.sender_id)
    |> Map.put(:message_id, message.id)
    |> Contacts.create_location()

    message
    |> publish_data(:received_message)
    |> process_message()

    :ok
  end

  # preload the context message if it exists, so frontend can do the right thing
  @spec publish_data(message() | {:ok, message()} | {:error, any()}, atom()) ::
          message() | nil
  defp publish_data({:error, error}, _data_type) do
    error("Create message error", error)
  end

  defp publish_data({:ok, message}, data_type),
    do: publish_data(message, data_type)

  defp publish_data(message, data_type) do
    message
    |> Repo.preload([:context_message, :contact])
    |> Communications.publish_data(
      data_type,
      message.organization_id
    )
    |> publish_simulator(data_type)
  end

  # check if the contact is simulator and send another subscription only for it
  @spec publish_simulator(message() | nil, atom()) :: message() | nil
  defp publish_simulator(message, type) when type in [:sent_message, :received_message] do
    if Contacts.simulator_contact?(message.contact.phone) do
      message_type =
        if type == :sent_message,
          do: :sent_simulator_message,
          else: :received_simulator_message

      Communications.publish_data(
        message,
        message_type,
        message.organization_id
      )
    end

    message
  end

  defp publish_simulator(message, _type), do: message

  # lets have a default timeout of 5 seconds for each call
  @timeout 5000

  @spec error(String.t(), any(), any(), list() | nil) :: nil
  defp error(error, e, r \\ nil, stacktrace \\ nil) do
    error = error <> ": #{inspect(e)}, #{inspect(r)}"
    Logger.error(error)

    stacktrace =
      if stacktrace == nil,
        do: Process.info(self(), :current_stacktrace) |> elem(1),
        else: stacktrace

    Appsignal.send_error(:error, error, stacktrace)
    nil
  end

  @spec process_message(message() | nil) :: any
  defp process_message(nil), do: :ok
  # just skipping the message processing for WA group for now, since at consumer_worker:103, we
  # try to preload the message with location, language etc, but rn we are not dealing with location
  # nor do we care about running default flows
  defp process_message(%WAMessage{}), do: {:ok, nil}

  defp process_message(message) do
    # lets transfer the organization id and current user to the poolboy worker
    process_state = {
      Repo.get_organization_id(),
      Repo.get_current_user()
    }

    self = self()

    # We don't want to block the input pipeline, and we are unsure how long the consumer worker
    # will take. So we run it as a separate task
    # We will also set a short timeout for both the genserver and the poolboy transaction
    Task.start(fn ->
      :poolboy.transaction(
        Glific.Application.message_poolname(),
        fn pid ->
          try do
            GenServer.call(pid, {message, process_state, self}, @timeout)
          catch
            e, r ->
              error(
                "Poolboy genserver caught error while processing the message for flow.",
                e,
                r,
                __STACKTRACE__
              )
          end
        end
      )
    end)
  end

  @spec process_errors(Message.t(), map(), integer | nil) :: any
  defp process_errors(message, _errors, 1002) do
    # Issue #2047 - Number does not exist in WhatsApp
    # Lets disable this contact and make it inactive
    # This is relatively common, so we don't send an email or log this error
    Contacts.number_does_not_exist(message.contact_id)
  end

  defp process_errors(message, _errors, 471) do
    # Issue #2049 - Organization has hit rate limit and
    # WABA is now rejecting messages
    organization = Partners.organization(message.organization_id)
    Partners.suspend_organization(organization)

    # We should send a message to ops and also email the org and glific support
    body = """
    #{organization.name} account has been suspended since it hit the WhatsApp rate limit.

    Your services will resume automatically at the start of the next day. Please be patient :)
    """

    Glific.log_error(body)
    BalanceAlertMail.rate_exceeded(organization, body)
  end

  defp process_errors(message, _errors, 1003) do
    # Issue #2049 - Organization has insufficient balance
    # Gupshup is now rejecting messages
    # We should send a message to ops and also email the org and glific support
    organization = Partners.organization(message.organization_id)
    Partners.suspend_organization(organization, 3)

    # We should send a message to ops and also email the org and glific support
    body = """
    #{organization.name} account has been suspended since its BSP balance is insufficient.

    Please refill your account immediately so Glific can send and receive messages on your behalf.
    """

    Glific.log_error(body)
    BalanceAlertMail.no_balance(organization, body)
  end

  defp process_errors(_message, _errors, _code), do: nil

  @spec get_receive_msg_telemetry_event(map()) :: list()
  defp get_receive_msg_telemetry_event(%{provider: :maytapi} = _message_params) do
    [:glific, :wa_message, :received]
  end

  defp get_receive_msg_telemetry_event(_), do: [:glific, :message, :received]

  @spec get_received_msg_publish_event(map()) :: :wa_received_message | :received_message
  defp get_received_msg_publish_event(%{provider: :maytapi} = _message_params),
    do: :wa_received_message

  defp get_received_msg_publish_event(_), do: :received_message

  @spec create_message_metadata(Contact.t(), map(), atom()) :: map()
  defp create_message_metadata(contact, %{provider: :maytapi} = message_params, type) do
<<<<<<< HEAD
    # should we create wa_managed_phone if doesn't exist?
=======
    # should we create wa_managed_phone if doesn't exist?, ideally those would be created/updated
    # when we update credentials
>>>>>>> 69fd6bd3
    %WAManagedPhone{id: wa_managed_phone_id} =
      Repo.get_by(WAManagedPhone, %{
        organization_id: message_params.organization_id,
        phone: message_params.receiver
      })

    {:ok, group} =
      WhatsappGroup.maybe_create_group(%{
        organization_id: message_params.organization_id,
        wa_managed_phone_id: wa_managed_phone_id,
        bsp_id: message_params.group_id,
        label: message_params.group_name
      })

    %{
      type: type,
      contact_id: contact.id,
      organization_id: contact.organization_id,
      wa_group_id: group.id,
      wa_managed_phone_id: wa_managed_phone_id
    }
  end

  defp create_message_metadata(contact, message_params, type) do
    %{
      type: type,
      sender_id: contact.id,
      receiver_id: Partners.organization_contact_id(message_params.organization_id),
      organization_id: contact.organization_id
    }
  end

  @spec create_message(map()) :: {:ok, message()} | {:error, term()}
<<<<<<< HEAD
  defp create_message(%{provider: :maytapi} = message_params) do
    WAMessages.create_message(message_params)
  end

  defp create_message(message_params) do
    Messages.create_message(message_params)
  end
=======
  defp create_message(%{provider: :maytapi} = message_params),
    do: WAMessages.create_message(message_params)

  defp create_message(message_params), do: Messages.create_message(message_params)
>>>>>>> 69fd6bd3
end<|MERGE_RESOLUTION|>--- conflicted
+++ resolved
@@ -447,12 +447,8 @@
 
   @spec create_message_metadata(Contact.t(), map(), atom()) :: map()
   defp create_message_metadata(contact, %{provider: :maytapi} = message_params, type) do
-<<<<<<< HEAD
-    # should we create wa_managed_phone if doesn't exist?
-=======
     # should we create wa_managed_phone if doesn't exist?, ideally those would be created/updated
     # when we update credentials
->>>>>>> 69fd6bd3
     %WAManagedPhone{id: wa_managed_phone_id} =
       Repo.get_by(WAManagedPhone, %{
         organization_id: message_params.organization_id,
@@ -486,18 +482,8 @@
   end
 
   @spec create_message(map()) :: {:ok, message()} | {:error, term()}
-<<<<<<< HEAD
-  defp create_message(%{provider: :maytapi} = message_params) do
-    WAMessages.create_message(message_params)
-  end
-
-  defp create_message(message_params) do
-    Messages.create_message(message_params)
-  end
-=======
   defp create_message(%{provider: :maytapi} = message_params),
     do: WAMessages.create_message(message_params)
 
   defp create_message(message_params), do: Messages.create_message(message_params)
->>>>>>> 69fd6bd3
 end