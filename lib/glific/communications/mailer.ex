defmodule Glific.Communications.Mailer do
  use Swoosh.Mailer, otp_app: :glific
  import Swoosh.Email

  alias Glific.{
    Mails.MailLog,
    Partners.Organization
  }

  require Logger

  @moduledoc """
  This module provides a simple interface for sending emails.
  """

  @doc """
   Sends an email to the given recipient.
  """
  @spec send(Swoosh.Email.t(), map()) :: {:ok, term} | {:error, term}
  def send(mail, %{category: _category, organization_id: _organization_id} = attrs) do
    ## We will do all the validation here.
    deliver(mail)
    |> capture_log(mail, attrs)
  end

  @doc false
  @spec handle_event(list(), any(), any(), any()) :: any()
  def handle_event([:swoosh, _action, event], _measurement, meta, _config)
      when event in [:exception] do
    Logger.error("Error while sending the mail: #{inspect(meta)}")
  end

  def handle_event(_, _, _, _), do: nil

  @doc """
  Default sender for all the emails
  """
  @spec sender() :: tuple()
  def sender do
    {"Glific Team", "glific-team@coloredcow.com"}
  end

  @doc """
  Support CC for all the emails
  """
  @spec glific_support() :: tuple()
  def glific_support do
    {"Glific support", "mohit@coloredcow.in"}
  end

  @doc """
  All notification differ only in subject and content,
  Lets write a common function and centralize notification
  code
  """
<<<<<<< HEAD
  @spec common_send(
          Organization.t(),
          String.t(),
          String.t(),
          tuple() | nil,
          [String.t()] | nil,
          tuple() | nil
        ) :: Swoosh.Email.t()
  def common_send(org, subject, body, send_to \\ nil, in_cc \\ [], from_email \\ nil) do
=======
  @spec common_send(Organization.t(), String.t() | nil, String.t(), String.t(), tuple() | nil) ::
          Swoosh.Email.t()
  def common_send(org, team \\ nil, subject, body, send_to \\ nil) do
>>>>>>> 87a26fb2
    # Subject can not have a line break
    subject = String.replace(subject, "\n", "")

    send_to = get_team_email(org, team, send_to)

    from_email =
      if is_nil(from_email),
        do: sender(),
        else: from_email

    in_cc = in_cc ++ [glific_support()]

    new()
    |> to(send_to)
    |> from(from_email)
    |> cc(in_cc)
    |> subject(subject)
    |> text_body(body)
  end

  @spec get_team_email(Organization.t(), String.t() | nil, tuple | nil) :: tuple()
  defp get_team_email(org, _team, nil), do: {org.name, org.email}

  defp get_team_email(_org, team, send_to) when team in [nil, ""], do: send_to

  defp get_team_email(org, team, _send_to) do
    org.team_emails
    |> Jason.decode!()
    |> Map.get(team)
    |> then(&{team, &1})
  end

  defp capture_log(
         {:ok, results},
         mail,
         %{category: category, organization_id: organization_id} = _attrs
       ) do
    {:ok, _} =
      %{
        category: category,
        organization_id: organization_id,
        status: "sent",
        content: %{data: "#{inspect(Map.from_struct(mail))}"}
      }
      |> MailLog.create_mail_log()

    {:ok, results}
  end

  defp capture_log(
         {:error, error},
         mail,
         %{category: category, organization_id: organization_id} = _attrs
       ) do
    {:ok, _} =
      %{
        category: category,
        organization_id: organization_id,
        status: "error",
        content: %{data: "#{inspect(Map.from_struct(mail))}"},
        error: "error while sending the mail. #{inspect(error)}"
      }
      |> MailLog.create_mail_log()

    {:error, error}
  end
end<|MERGE_RESOLUTION|>--- conflicted
+++ resolved
@@ -53,32 +53,13 @@
   Lets write a common function and centralize notification
   code
   """
-<<<<<<< HEAD
-  @spec common_send(
-          Organization.t(),
-          String.t(),
-          String.t(),
-          tuple() | nil,
-          [String.t()] | nil,
-          tuple() | nil
-        ) :: Swoosh.Email.t()
-  def common_send(org, subject, body, send_to \\ nil, in_cc \\ [], from_email \\ nil) do
-=======
   @spec common_send(Organization.t(), String.t() | nil, String.t(), String.t(), tuple() | nil) ::
           Swoosh.Email.t()
   def common_send(org, team \\ nil, subject, body, send_to \\ nil) do
->>>>>>> 87a26fb2
     # Subject can not have a line break
     subject = String.replace(subject, "\n", "")
 
     send_to = get_team_email(org, team, send_to)
-
-    from_email =
-      if is_nil(from_email),
-        do: sender(),
-        else: from_email
-
-    in_cc = in_cc ++ [glific_support()]
 
     new()
     |> to(send_to)
