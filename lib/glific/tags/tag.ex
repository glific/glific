defmodule Glific.Tags.Tag do
  @moduledoc """
  The minimal wrapper for the base Tag structure
  """

  use Ecto.Schema
  import Ecto.Changeset

  alias Glific.{Settings.Language, Tags.Tag}
  alias Glific.{Contacts.Contact, Messages.Message}

  @required_fields [:label, :language_id]
<<<<<<< HEAD
  @optional_fields [:description, :is_active, :is_reserved, :is_value, :parent_id]
=======
  @optional_fields [:description, :is_active, :is_reserved, :parent_id, :keywords]
>>>>>>> 53f1402a

  @type t() :: %__MODULE__{
          __meta__: Ecto.Schema.Metadata.t(),
          id: non_neg_integer | nil,
          label: String.t() | nil,
          description: String.t() | nil,
          is_active: boolean(),
          is_reserved: boolean(),
<<<<<<< HEAD
          is_value: boolean(),
=======
          keywords: list(),
>>>>>>> 53f1402a
          language_id: non_neg_integer | nil,
          language: Language.t() | Ecto.Association.NotLoaded.t() | nil,
          parent_id: non_neg_integer | nil,
          parent: Tag.t() | Ecto.Association.NotLoaded.t() | nil,
          inserted_at: :utc_datetime | nil,
          updated_at: :utc_datetime | nil
        }

  schema "tags" do
    field :label, :string
    field :description, :string

    field :is_active, :boolean, default: false
    field :is_reserved, :boolean, default: false
<<<<<<< HEAD
    field :is_value, :boolean, default: false
=======
    field :keywords, {:array, :string}, default: []
>>>>>>> 53f1402a

    belongs_to :language, Language

    belongs_to :parent, Tag, foreign_key: :parent_id
    has_many :child, Tag, foreign_key: :parent_id

    many_to_many :contacts, Contact, join_through: "contacts_tags", on_replace: :delete
    many_to_many :messages, Message, join_through: "messages_tags", on_replace: :delete

    timestamps(type: :utc_datetime)
  end

  @doc """
  Standard changeset pattern we use for all data types
  """
  @spec changeset(Tag.t(), map()) :: Ecto.Changeset.t()
  def changeset(tag, attrs) do
    tag
    |> cast(attrs, @required_fields ++ @optional_fields)
    |> validate_required(@required_fields)
    |> foreign_key_constraint(:language_id)
    |> foreign_key_constraint(:parent_id)
    |> unique_constraint([:label, :language_id])
  end
end<|MERGE_RESOLUTION|>--- conflicted
+++ resolved
@@ -10,11 +10,7 @@
   alias Glific.{Contacts.Contact, Messages.Message}
 
   @required_fields [:label, :language_id]
-<<<<<<< HEAD
-  @optional_fields [:description, :is_active, :is_reserved, :is_value, :parent_id]
-=======
-  @optional_fields [:description, :is_active, :is_reserved, :parent_id, :keywords]
->>>>>>> 53f1402a
+  @optional_fields [:description, :is_active, :is_reserved, :is_value, :parent_id, :keywords]
 
   @type t() :: %__MODULE__{
           __meta__: Ecto.Schema.Metadata.t(),
@@ -23,11 +19,8 @@
           description: String.t() | nil,
           is_active: boolean(),
           is_reserved: boolean(),
-<<<<<<< HEAD
           is_value: boolean(),
-=======
           keywords: list(),
->>>>>>> 53f1402a
           language_id: non_neg_integer | nil,
           language: Language.t() | Ecto.Association.NotLoaded.t() | nil,
           parent_id: non_neg_integer | nil,
@@ -42,11 +35,8 @@
 
     field :is_active, :boolean, default: false
     field :is_reserved, :boolean, default: false
-<<<<<<< HEAD
     field :is_value, :boolean, default: false
-=======
     field :keywords, {:array, :string}, default: []
->>>>>>> 53f1402a
 
     belongs_to :language, Language
 
