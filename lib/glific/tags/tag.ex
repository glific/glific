defmodule Glific.Tags.Tag do
  @moduledoc """
  The minimal wrapper for the base Tag structure
  """

  use Ecto.Schema
  import Ecto.Changeset

  alias Glific.{Settings.Language, Tags.Tag}
  alias Glific.{Contacts.Contact, Messages.Message}

  @required_fields [:label, :language_id, :shortcode]
  @optional_fields [
    :description,
    :is_active,
    :is_reserved,
    :is_value,
    :parent_id,
    :keywords,
<<<<<<< HEAD
    :ancestors
=======
    :colorcode
>>>>>>> d97bd22b
  ]

  @type t() :: %__MODULE__{
          __meta__: Ecto.Schema.Metadata.t(),
          id: non_neg_integer | nil,
          label: String.t() | nil,
          shortcode: String.t() | nil,
          description: String.t() | nil,
          colorcode: String.t() | nil,
          is_active: boolean(),
          is_reserved: boolean(),
          is_value: boolean(),
          keywords: list(),
          language_id: non_neg_integer | nil,
          language: Language.t() | Ecto.Association.NotLoaded.t() | nil,
          parent_id: non_neg_integer | nil,
          parent: Tag.t() | Ecto.Association.NotLoaded.t() | nil,
          inserted_at: :utc_datetime | nil,
          updated_at: :utc_datetime | nil,
          ancestors: list() | []
        }

  schema "tags" do
    field :label, :string
    field :shortcode, :string
    field :description, :string
<<<<<<< HEAD
    field :ancestors, {:array, :integer}, default: []
=======
    field :colorcode, :string
>>>>>>> d97bd22b

    field :is_active, :boolean, default: false
    field :is_reserved, :boolean, default: false
    field :is_value, :boolean, default: false
    field :keywords, {:array, :string}, default: []

    belongs_to :language, Language

    belongs_to :parent, Tag, foreign_key: :parent_id
    has_many :child, Tag, foreign_key: :parent_id

    many_to_many :contacts, Contact, join_through: "contacts_tags", on_replace: :delete
    many_to_many :messages, Message, join_through: "messages_tags", on_replace: :delete

    timestamps(type: :utc_datetime)
  end

  @doc """
  Standard changeset pattern we use for all data types
  """
  @spec changeset(Tag.t(), map()) :: Ecto.Changeset.t()
  def changeset(tag, attrs) do
    tag
    |> cast(attrs, @required_fields ++ @optional_fields)
    |> validate_required(@required_fields)
    |> lowercase_keywords(attrs[:keywords])
    |> foreign_key_constraint(:language_id)
    |> foreign_key_constraint(:parent_id)
    |> unique_constraint([:shortcode, :language_id])
    |> Glific.validate_shortcode()
  end

  defp lowercase_keywords(changeset, keywords) do
    case keywords do
      nil -> changeset
      _ -> put_change(changeset, :keywords, Enum.map(keywords, &String.downcase(&1)))
    end
  end
end<|MERGE_RESOLUTION|>--- conflicted
+++ resolved
@@ -17,11 +17,8 @@
     :is_value,
     :parent_id,
     :keywords,
-<<<<<<< HEAD
-    :ancestors
-=======
+    :ancestors,
     :colorcode
->>>>>>> d97bd22b
   ]
 
   @type t() :: %__MODULE__{
@@ -48,11 +45,8 @@
     field :label, :string
     field :shortcode, :string
     field :description, :string
-<<<<<<< HEAD
     field :ancestors, {:array, :integer}, default: []
-=======
     field :colorcode, :string
->>>>>>> d97bd22b
 
     field :is_active, :boolean, default: false
     field :is_reserved, :boolean, default: false
