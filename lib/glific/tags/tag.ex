defmodule Glific.Tags.Tag do
  @moduledoc """
  The minimal wrapper for the base Tag structure
  """

  use Ecto.Schema
  import Ecto.Changeset

  alias Glific.{
    Contacts.Contact,
    Messages.Message,
    Partners.Organization,
    Settings.Language,
    Tags.Tag
  }

  @required_fields [:label, :language_id, :organization_id, :shortcode]
  @optional_fields [
    :description,
    :is_active,
    :is_reserved,
    :is_value,
    :parent_id,
    :keywords,
    :ancestors,
    :color_code
  ]

  @type t() :: %__MODULE__{
          __meta__: Ecto.Schema.Metadata.t(),
          id: non_neg_integer | nil,
          label: String.t() | nil,
          shortcode: String.t() | nil,
          description: String.t() | nil,
          color_code: String.t() | nil,
          is_active: boolean(),
          is_reserved: boolean(),
          is_value: boolean(),
          keywords: list(),
          language_id: non_neg_integer | nil,
          language: Language.t() | Ecto.Association.NotLoaded.t() | nil,
          organization_id: non_neg_integer | nil,
          organization: Organization.t() | Ecto.Association.NotLoaded.t() | nil,
          parent_id: non_neg_integer | nil,
          parent: Tag.t() | Ecto.Association.NotLoaded.t() | nil,
          inserted_at: :utc_datetime | nil,
          updated_at: :utc_datetime | nil,
          ancestors: list() | []
        }

  schema "tags" do
    field :label, :string
    field :shortcode, :string
    field :description, :string
    field :ancestors, {:array, :integer}, default: []
<<<<<<< HEAD
    field :color_code, :string
=======
    field :color_code, :string, default: "#0C976D"
>>>>>>> 8d3ae8a8

    field :is_active, :boolean, default: false
    field :is_reserved, :boolean, default: false
    field :is_value, :boolean, default: false
    field :keywords, {:array, :string}, default: []

    belongs_to :language, Language
    belongs_to :organization, Organization

    belongs_to :parent, Tag, foreign_key: :parent_id
    has_many :child, Tag, foreign_key: :parent_id

    many_to_many :contacts, Contact, join_through: "contacts_tags", on_replace: :delete
    many_to_many :messages, Message, join_through: "messages_tags", on_replace: :delete

    timestamps(type: :utc_datetime)
  end

  @doc """
  Standard changeset pattern we use for all data types
  """
  @spec changeset(Tag.t(), map()) :: Ecto.Changeset.t()
  def changeset(tag, attrs) do
    tag
    |> cast(attrs, @required_fields ++ @optional_fields)
    |> validate_required(@required_fields)
    |> lowercase_keywords(attrs[:keywords])
    |> foreign_key_constraint(:language_id)
    |> foreign_key_constraint(:parent_id)
    |> unique_constraint([:shortcode, :language_id, :organization_id])
    |> Glific.validate_shortcode()
  end

  defp lowercase_keywords(changeset, keywords) do
    case keywords do
      nil -> changeset
      _ -> put_change(changeset, :keywords, Enum.map(keywords, &String.downcase(&1)))
    end
  end
end<|MERGE_RESOLUTION|>--- conflicted
+++ resolved
@@ -53,11 +53,7 @@
     field :shortcode, :string
     field :description, :string
     field :ancestors, {:array, :integer}, default: []
-<<<<<<< HEAD
     field :color_code, :string
-=======
-    field :color_code, :string, default: "#0C976D"
->>>>>>> 8d3ae8a8
 
     field :is_active, :boolean, default: false
     field :is_reserved, :boolean, default: false
