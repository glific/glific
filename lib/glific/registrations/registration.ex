--- conflicted
+++ resolved
@@ -65,13 +65,9 @@
     field(:has_submitted, :boolean, default: false)
     field(:has_confirmed, :boolean, default: false)
     field(:ip_address, :string)
-<<<<<<< HEAD
-    field(:terms_agreed, :boolean, default: :false)
-    field(:support_staff_account, :boolean, default: :true)
-=======
+
     field(:terms_agreed, :boolean, default: false)
     field(:support_staff_account, :boolean, default: true)
->>>>>>> 4a60d2e6
     belongs_to(:organization, Organization)
 
     timestamps(type: :utc_datetime)
