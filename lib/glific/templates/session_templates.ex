--- conflicted
+++ resolved
@@ -113,32 +113,6 @@
     |> unique_constraint([:uuid])
   end
 
-<<<<<<< HEAD
-  @doc false
-  # if template type is not text then it should have media id
-  @spec validate_media(Ecto.Changeset.t(), SessionTemplate.t()) :: Ecto.Changeset.t()
-  defp validate_media(changeset, template) do
-    type = changeset.changes[:type]
-    message_media_id = changeset.changes[:message_media_id] || template.message_media_id
-
-    cond do
-      type == nil ->
-        changeset
-
-      type == :text ->
-        changeset
-
-      message_media_id == nil ->
-        add_error(
-          changeset,
-          :type,
-          "#{Atom.to_string(type)} template type should have a message media id"
-        )
-
-      true ->
-        changeset
-    end
-=======
   @doc """
   Validation for update HSM session template
   """
@@ -188,6 +162,5 @@
       "TRANSPORTATION_UPDATE",
       "TICKET_UPDATE"
     ]
->>>>>>> 66e7af5a
   end
 end