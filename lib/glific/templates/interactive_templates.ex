defmodule Glific.Templates.InteractiveTemplates do
  @moduledoc """
  The InteractiveTemplate Context, which encapsulates and manages interactive templates
  """

  alias Glific.{
    Flows.Translate.GoogleTranslate,
    Repo,
    Settings,
    Tags.Tag,
    Templates.InteractiveTemplate
  }

  import Ecto.Query, warn: false

  @doc """
  Returns the list of interactive templates

  ## Examples

      iex> list_interactives()
      [%InteractiveTemplate{}, ...]

  """
  @spec list_interactives(map()) :: [InteractiveTemplate.t()]
  def list_interactives(args),
    do: Repo.list_filter(args, InteractiveTemplate, &Repo.opts_with_label/2, &filter_with/2)

  @doc """
  Return the count of interactive templates, using the same filter as list_interactives
  """
  @spec count_interactive_templates(map()) :: integer
  def count_interactive_templates(args),
    do: Repo.count_filter(args, InteractiveTemplate, &filter_with/2)

  @spec filter_with(Ecto.Queryable.t(), %{optional(atom()) => any}) :: Ecto.Queryable.t()
  defp filter_with(query, filter) do
    query = Repo.filter_with(query, filter)
    # these filters are specific to interactive templates only.
    Enum.reduce(filter, query, fn
      {:term, term}, query ->
        sub_query =
          from(t in Tag,
            where: ilike(t.label, ^"%#{term}%"),
            select: t.id
          )

        from(q in query,
          where:
            ilike(field(q, :label), ^"%#{term}%") or
              fragment("interactive_content::text LIKE ?", ^"%#{term}%") or
              q.tag_id in subquery(sub_query)
        )

      {:type, type}, query ->
        from(q in query, where: q.type == ^type)

      {:tag_ids, tag_ids}, query ->
        from(q in query, where: q.tag_id in ^tag_ids)

      _, query ->
        query
    end)
  end

  @doc """
  Gets a single interactive template

  Raises `Ecto.NoResultsError` if the Interactive Template does not exist.

  ## Examples

      iex> get_interactive_template!(123)
      %InteractiveTemplate{}

      iex> get_interactive_template!(456)
      ** (Ecto.NoResultsError)

  """
  @spec get_interactive_template!(integer) :: InteractiveTemplate.t()
  def get_interactive_template!(id), do: Repo.get!(InteractiveTemplate, id)

  @doc """
  Fetches a single interactive template

  Returns `Resource not found` if the Interactive Template does not exist.

  ## Examples

      iex> fetch_interactive_template(123, 1)
        {:ok, %InteractiveTemplate{}}

      iex> fetch_interactive_template(456, 1)
        {:error, ["Elixir.Glific.Templates.InteractiveTemplate", "Resource not found"]}

  """
  @spec fetch_interactive_template(integer) :: {:ok, any} | {:error, any}
  def fetch_interactive_template(id),
    do: Repo.fetch_by(InteractiveTemplate, %{id: id})

  @doc """
  Creates an interactive template

  ## Examples

      iex> create_interactive_template(%{field: value})
      {:ok, %InteractiveTemplate{}}

      iex> create_interactive_template(%{field: bad_value})
      {:error, %Ecto.Changeset{}}

  """
  @spec create_interactive_template(map()) ::
          {:ok, InteractiveTemplate.t()} | {:error, Ecto.Changeset.t()}
  def create_interactive_template(attrs) do
    %InteractiveTemplate{}
    |> InteractiveTemplate.changeset(attrs)
    |> Repo.insert()
  end

  @doc """
  Updates an interactive template

  ## Examples

      iex> update_interactive_template(interactive, %{field: new_value})
      {:ok, %InteractiveTemplate{}}

      iex> update_interactive_template(interactive, %{field: bad_value})
      {:error, %Ecto.Changeset{}}

  """
  @spec update_interactive_template(InteractiveTemplate.t(), map()) ::
          {:ok, InteractiveTemplate.t()} | {:error, Ecto.Changeset.t()}
  def update_interactive_template(%InteractiveTemplate{} = interactive, attrs) do
    interactive
    |> InteractiveTemplate.changeset(attrs)
    |> Repo.update()
  end

  @doc """
  Deletes an interactive template

  ## Examples

      iex> delete_interactive_template(interactive)
      {:ok, %InteractiveTemplate{}}

      iex> delete_interactive_template(interactive)
      {:error, %Ecto.Changeset{}}

  """
  @spec delete_interactive_template(InteractiveTemplate.t()) ::
          {:ok, InteractiveTemplate.t()} | {:error, Ecto.Changeset.t()}
  def delete_interactive_template(%InteractiveTemplate{} = interactive) do
    interactive
    |> InteractiveTemplate.changeset(%{})
    |> Repo.delete()
  end

  @doc """
  Make a copy of a interactive_template
  """
  @spec copy_interactive_template(InteractiveTemplate.t(), map()) ::
          {:ok, InteractiveTemplate.t()} | {:error, String.t()}
  def copy_interactive_template(interactive_template, attrs) do
    attrs =
      %{
        interactive_content: interactive_template.interactive_content,
        send_with_title: interactive_template.send_with_title,
        type: interactive_template.type,
        translations: interactive_template.translations
      }
      |> Map.merge(attrs)

    %InteractiveTemplate{}
    |> InteractiveTemplate.changeset(attrs)
    |> Repo.insert()
  end

  @doc """
  get interactive body from the interactive content
  """
  @spec get_interactive_body(map()) :: String.t()
  def get_interactive_body(interactive_content),
    do:
      do_get_interactive_body(
        interactive_content,
        interactive_content["type"],
        interactive_content["content"]["type"]
      )

  @spec meet_waba_title_spec(String.t()) :: String.t()
  defp meet_waba_title_spec(str), do: str |> String.slice(0..1024)

  @spec meet_waba_button_spec(String.t()) :: String.t()
  defp meet_waba_button_spec(str), do: str |> String.slice(0..20)

  @spec do_get_interactive_body(map(), String.t(), String.t()) :: String.t()
  defp do_get_interactive_body(interactive_content, "quick_reply", type)
       when type in ["image", "video"],
       do: interactive_content["content"]["text"] |> meet_waba_title_spec()

  defp do_get_interactive_body(interactive_content, "quick_reply", "file"),
    do: interactive_content["content"]["url"]

  defp do_get_interactive_body(interactive_content, "quick_reply", "text"),
    do: interactive_content["content"]["text"] |> meet_waba_title_spec()

  defp do_get_interactive_body(interactive_content, "list", _) when is_map(interactive_content),
    do: interactive_content["body"] |> meet_waba_title_spec()

  defp do_get_interactive_body(interactive_content, "location_request_message", _)
       when is_map(interactive_content),
       do: interactive_content["body"]["text"]

  defp do_get_interactive_body(_, _, _), do: ""

  @doc """
  Fetch for translation of interactive message
  """
  @spec get_translations(InteractiveTemplate.t(), non_neg_integer()) :: map()
  def get_translations(interactive_template, language_id) do
    Map.get(
      interactive_template.translations,
      Integer.to_string(language_id),
      interactive_template.interactive_content
    )
  end

  @doc """
  Returns interactive content based on send_interactive_title field
  """
  @spec get_clean_interactive_content(map(), boolean(), atom()) :: map()
  def get_clean_interactive_content(interactive_content, false, :list),
    do: interactive_content |> Map.delete("title")

  def get_clean_interactive_content(
        %{"content" => %{"type" => type}} = interactive_content,
        false,
        :quick_reply
      )
      when type in ["text"] do
    updated_content = interactive_content["content"] |> Map.delete("header")
    Map.put(interactive_content, "content", updated_content)
  end

  def get_clean_interactive_content(interactive_content, _send_interactive_title, _type),
    do: interactive_content

  @spec clean_string(String.t()) :: String.t()
  defp clean_string(str, length \\ 60),
    do:
      str
      |> String.replace(~r/[\p{P}\p{S}\p{C}]+/u, "")
      |> String.slice(0..length)

  @doc """
  Cleaning interactive template title as per WhatsApp policy
  """
  @spec clean_template_title(map() | nil) :: map() | nil
  def clean_template_title(nil), do: nil

  def clean_template_title(%{"type" => type, "title" => title} = interactive_content)
      when type == "list",
      do: put_in(interactive_content["title"], clean_string(title))

  def clean_template_title(%{"type" => type, "content" => content} = interactive_content)
      when type == "quick_reply" do
    if is_nil(content["header"]),
      do: interactive_content,
      else: put_in(interactive_content["content"]["header"], clean_string(content["header"]))
  end

  def clean_template_title(interactive_content), do: interactive_content

  @doc """
  Get translated interactive template content
  """
  @spec translated_content(InteractiveTemplate.t(), non_neg_integer()) :: map() | nil
  def translated_content(interactive_template, language_id) do
    interactive_template
    |> get_translations(language_id)
    |> get_clean_interactive_content(
      interactive_template.send_with_title,
      interactive_template.type
    )
  end

  @doc """
  Create a message media from interactive content and return id
  """
  @spec get_media(map(), non_neg_integer()) :: non_neg_integer() | nil
  def get_media(interactive_content, organization_id),
    do:
      interactive_content
      |> do_get_media(interactive_content["content"]["type"], organization_id)

  @spec do_get_media(map(), String.t(), non_neg_integer()) :: non_neg_integer() | nil
  defp do_get_media(%{"content" => content}, type, organization_id)
       when type in ["image", "file", "video"] do
    {:ok, media} =
      %{
        caption: content["caption"],
        organization_id: organization_id,
        source_url: content["url"],
        url: content["url"],
        flow: :outbound
      }
      |> Glific.Messages.create_message_media()

    media.id
  end

  defp do_get_media(_interactive_content, _type, _organization_id), do: nil

  @doc """
  A single function to fetch all the interactive templates related info
  """
  @spec formatted_data(Glific.Templates.InteractiveTemplate.t(), non_neg_integer) ::
          {map, binary, nil | non_neg_integer}
  def formatted_data(interactive_template, language_id) do
    interactive_content = translated_content(interactive_template, language_id)
    body = get_interactive_body(interactive_content)
    media_id = get_media(interactive_content, interactive_template.organization_id)
    {interactive_content, body, media_id}
  end

  @doc """
    Process dynamic interactive messages.
  """
  @spec process_dynamic_interactive_content(map(), list(), map()) :: map()
  def process_dynamic_interactive_content(
        %{"type" => "list"} = interactive_content,
        params,
        attachment
      ) do
    interactive_content
    |> get_in(["items"])
    |> hd()
    |> Map.put("options", build_list_items(params))
    |> then(&Map.put(interactive_content, "items", [&1]))
    |> process_dynamic_attachments(attachment)
  end

  def process_dynamic_interactive_content(
        %{"type" => "quick_reply"} = interactive_content,
        params,
        attachment
      ) do
    Map.put(interactive_content, "options", build_list_items(params))
    |> process_dynamic_attachments(attachment)
  end

  def process_dynamic_interactive_content(interactive_content, _params, _attachment),
    do: interactive_content

  ## We might need to move this function to gupshup provider
  ## since this is specific to that only but this is fine for now.
  @spec build_list_items(list()) :: list()
  defp build_list_items(params) do
    Enum.map(params, fn
      param when is_map(param) ->
        %{
          "title" => param["label"] |> meet_waba_button_spec(),
          "description" => "",
          "type" => "text",
          "id" => param["id"] || "",
          "postbackText" => param["id"] || ""
        }

      param ->
        %{
          "title" => param |> meet_waba_button_spec(),
          "description" => "",
          "type" => "text"
        }
    end)
  end

  defp process_dynamic_attachments(interactive_content, %{url: url} = attachment_data)
       when url not in [nil, ""] do
    {type, url} = Glific.Messages.get_media_type_from_url(attachment_data[:url])
    content = Map.merge(interactive_content["content"], %{"url" => url, "type" => type})
    Map.put(interactive_content, "content", content)
  end

  defp process_dynamic_attachments(interactive_content, _attachment_data), do: interactive_content

  @doc """
    Translates interactive msg in all the active languages
  """
  @spec translate_interactive_template(InteractiveTemplate.t()) ::
          {:ok, InteractiveTemplate.t()} | {:error, String.t()}
  def translate_interactive_template(interactive_template) do
    organization_id = interactive_template.organization_id
    language_code_map = Settings.locale_id_map()
    active_languages = Settings.get_language_code(organization_id)
    interactive_content = interactive_template.interactive_content
    interactive_msg_type = interactive_content["type"]
    label = interactive_template.label

    translated_contents =
      translate_interactive_content(
        interactive_msg_type,
        interactive_content,
        active_languages,
        language_code_map,
        organization_id,
        label
      )

    update_interactive_template(interactive_template, %{translations: translated_contents})
  end

  @spec translate_interactive_content(
          String.t(),
          map(),
          map(),
          map(),
          non_neg_integer(),
          String.t()
        ) :: map()

  defp translate_interactive_content(
         "quick_reply",
         interactive_content,
         active_languages,
         language_code_map,
         organization_id,
         label
       ) do
    translate_quick_reply(
      interactive_content,
      active_languages,
      language_code_map,
      organization_id,
      label
    )
  end

  defp translate_interactive_content(
         "list",
         interactive_content,
         active_languages,
         language_code_map,
         organization_id,
         _label
       ) do
    translate_list(interactive_content, active_languages, language_code_map, organization_id)
  end

  defp translate_interactive_content(
         "location_request_message",
         interactive_content,
         active_languages,
         language_code_map,
         organization_id,
         _label
       ) do
    translate_location_request(
      interactive_content,
      active_languages,
      language_code_map,
      organization_id
    )
  end

  @spec translate_quick_reply(map(), map(), map(), non_neg_integer(), String.t()) :: map()
  defp translate_quick_reply(content, active_languages, language_code_map, organization_id, label) do
    content_to_translate = content_to_translate(content, label)

    Enum.reduce(active_languages, %{}, fn {lang_name, lang_code}, acc ->
      translations =
        if lang_name == "English" do
          {:ok, content_to_translate}
        else
          GoogleTranslate.translate(content_to_translate, "English", lang_name,
            org_id: organization_id
          )
        end

      case translations do
        {:ok, translated_content} ->
          [translated_label | remaining_translations] = translated_content

          translated_template =
            create_translated_template(content, translated_label, remaining_translations)

          Map.put(
            acc,
            Integer.to_string(Map.get(language_code_map, lang_code)),
            translated_template
          )
      end
    end)
  end

  @spec translate_list(map(), map(), map(), non_neg_integer()) :: map()
  defp translate_list(content, active_languages, language_code_map, organization_id) do
    content_to_translate = build_content_to_translate(content)

    Enum.reduce(active_languages, %{}, fn {lang_name, lang_code}, acc ->
      translations =
        if lang_name == "English" do
          {:ok, content_to_translate}
        else
          GoogleTranslate.translate(content_to_translate, "English", lang_name,
            org_id: organization_id
          )
        end

      case translations do
        {:ok, translated_content} ->
          [title, body | remaining_translations] = translated_content

          global_buttons_length = length(content["globalButtons"])

          global_buttons_translations =
            Enum.slice(remaining_translations, 0, global_buttons_length)

          items_translations = Enum.drop(remaining_translations, global_buttons_length)

          global_buttons_translated =
            translate_global_buttons(global_buttons_translations, content["globalButtons"])

          items_translated = do_items_translated(content, items_translations)

          translated_template = %{
            "title" => title,
            "body" => body,
            "globalButtons" => global_buttons_translated,
            "items" => items_translated,
            "type" => "list"
          }

          Map.put(
            acc,
            Integer.to_string(Map.get(language_code_map, lang_code)),
            translated_template
          )
      end
    end)
  end

  @spec translate_location_request(map(), map(), map(), non_neg_integer()) :: map()
  defp translate_location_request(content, active_languages, language_code_map, organization_id) do
    content_to_translate = [content["body"]["text"]]

    Enum.reduce(active_languages, %{}, fn {lang_name, lang_code}, acc ->
      translations =
        if lang_name == "English" do
          {:ok, content_to_translate}
        else
          GoogleTranslate.translate(content_to_translate, "English", lang_name,
            org_id: organization_id
          )
        end

      case translations do
        {:ok, [translated_text]} ->
          translated_template = %{
            "action" => content["action"],
            "body" => %{"text" => translated_text, "type" => content["body"]["type"]},
            "type" => content["type"]
          }

          Map.put(
            acc,
            Integer.to_string(Map.get(language_code_map, lang_code)),
            translated_template
          )
      end
    end)
  end

  @spec build_content_to_translate(map()) :: list
  defp build_content_to_translate(content) do
    title = content["title"]
    body = content["body"]

    global_button_titles = Enum.map(content["globalButtons"], fn button -> button["title"] end)

    item_details =
      Enum.flat_map(content["items"], fn item ->
        option_titles_and_descriptions =
          Enum.flat_map(item["options"], fn option ->
            [option["title"], option["description"]]
          end)

        [item["title"], item["subtitle"]] ++ option_titles_and_descriptions
      end)

    [title, body] ++ global_button_titles ++ item_details
  end

  @spec translate_global_buttons([String.t()], [map()]) :: [map()]
  defp translate_global_buttons(global_buttons_translations, global_buttons) do
    Enum.zip(global_buttons_translations, global_buttons)
    |> Enum.map(fn {translated_title, button} ->
      Map.put(button, "title", translated_title)
    end)
  end

  @spec add_url_if_present(map(), map()) :: map()
  defp add_url_if_present(map, content) do
    if Map.has_key?(content["content"], "url") do
      Map.put(map, "url", content["content"]["url"])
    else
      map
    end
  end

  @spec do_options_translated(map(), list()) :: list()
  defp do_options_translated(content, options) do
    Enum.zip(Enum.map(content["options"], fn option -> option["type"] end), options)
    |> Enum.map(fn {type, title} -> %{"type" => type, "title" => title} end)
  end

  @spec do_items_translated(map(), list()) :: list()
  defp do_items_translated(content, items_translations) do
    chunk_sizes =
      Enum.map(content["items"], fn item ->
        2 + length(item["options"]) * 2
      end)

    translations_chunks =
      Enum.reduce(chunk_sizes, {[], items_translations}, fn chunk_size,
                                                            {acc, remaining_translations} ->
        {chunk, rest} = Enum.split(remaining_translations, chunk_size)
        {acc ++ [chunk], rest}
      end)
      |> elem(0)

    Enum.zip(content["items"], translations_chunks)
    |> Enum.map(fn {item, translated_item} ->
      [item_title, item_subtitle | options_translations] = translated_item

      options =
        options_translations
        |> Enum.chunk_every(2)
        |> Enum.zip(item["options"])
        |> Enum.map(fn {[option_title, option_description], option} ->
          %{
            "title" => option_title,
            "description" => option_description,
            "type" => option["type"]
          }
        end)

      %{
        "title" => item_title,
        "subtitle" => item_subtitle,
        "options" => options
      }
    end)
  end

  @spec content_to_translate(map(), String.t()) :: list()
  defp content_to_translate(content, label) do
    if Map.has_key?(content["content"], "caption") do
      [label, content["content"]["caption"], content["content"]["text"]] ++
        Enum.map(content["options"], fn option -> option["title"] end)
    else
      [label, content["content"]["text"]] ++
        Enum.map(content["options"], fn option -> option["title"] end)
    end
  end

  @spec create_translated_template(map(), String.t(), [String.t()]) :: map()
  defp create_translated_template(content, translated_label, remaining_translations) do
    if Map.has_key?(content["content"], "caption") do
      [caption, text | options] = remaining_translations
      options_translated = do_options_translated(content, options)

      translated_content_map =
        %{
          "header" => translated_label,
          "caption" => caption,
          "text" => text,
          "type" => content["content"]["type"]
        }
        |> add_url_if_present(content)

      %{
        "content" => translated_content_map,
        "options" => options_translated,
        "type" => "quick_reply"
      }
    else
      [text | options] = remaining_translations
      options_translated = do_options_translated(content, options)

      translated_content_map =
        %{
          "header" => translated_label,
          "text" => text,
          "type" => content["content"]["type"]
        }
        |> add_url_if_present(content)

      %{
        "content" => translated_content_map,
        "options" => options_translated,
        "type" => "quick_reply"
      }
    end
  end

<<<<<<< HEAD
  def import_interactive_template(translation, interactive_template) do
    IO.inspect(translation)
    IO.inspect(interactive_template)
=======
  @doc """
    Export interactive msg in all the active languages
  """
  @spec export_interactive_template(InteractiveTemplate.t()) :: {:ok, %{export_data: String.t()}}
  def export_interactive_template(interactive_template) do
    {:ok, translated_template} =
      translate_interactive_template(interactive_template)

    translations = translated_template.translations
    type = interactive_template.interactive_content["type"]
    id = interactive_template.id
    language_codes = Map.keys(translations)

    csv_data =
      case type do
        "list" -> build_list_csv_data(translations, language_codes, id)
        "quick_reply" -> build_quick_reply_csv_data(translations, language_codes, id)
        "location_request_message" -> build_location_csv_data(translations, language_codes, id)
      end

    data =
      csv_data
      |> CSV.encode(delimiter: "\n")
      |> Enum.join("")

    {:ok, %{export_data: data}}
  end

  @spec build_list_csv_data(map(), list(String.t()), non_neg_integer()) :: list()
  defp build_list_csv_data(translations, language_codes, id) do
    headers = ["id", "Attribute" | get_language_names(language_codes)]
    body = build_list_csv_body(translations, language_codes, id)
    [headers | body]
  end

  @spec build_list_csv_body(map(), list(String.t()), non_neg_integer()) :: list()
  defp build_list_csv_body(translations, language_codes, id) do
    [
      ["#{id}", "Body" | Enum.map(language_codes, fn code -> translations[code]["body"] end)],
      [
        "#{id}",
        "GlobalButtonTitle"
        | Enum.map(language_codes, fn code ->
            translations[code]["globalButtons"] |> hd() |> Map.get("title")
          end)
      ]
    ] ++ build_item_rows(translations, language_codes, id)
  end

  @spec build_item_rows(map(), list(String.t()), non_neg_integer()) :: list()
  defp build_item_rows(translations, language_codes, id) do
    items = translations[Enum.at(language_codes, 0)]["items"]

    Enum.flat_map(1..length(items), fn item_index ->
      item = Enum.at(items, item_index - 1)

      item_title_row = [
        "#{id}",
        "ItemTitle #{item_index}"
        | Enum.map(language_codes, fn code ->
            (translations[code]["items"] |> Enum.at(item_index - 1))["title"]
          end)
      ]

      item_subtitle_row = [
        "#{id}",
        "ItemSubtitle #{item_index}"
        | Enum.map(language_codes, fn code ->
            (translations[code]["items"] |> Enum.at(item_index - 1))["subtitle"]
          end)
      ]

      option_rows =
        build_option_rows(translations, language_codes, item["options"], item_index, id)

      [item_title_row, item_subtitle_row | option_rows]
    end)
  end

  @spec build_option_rows(
          map(),
          list(String.t()),
          list(map()),
          non_neg_integer(),
          non_neg_integer()
        ) :: list()

  defp build_option_rows(translations, language_codes, options, item_index, id) do
    Enum.flat_map(1..length(options), fn option_index ->
      _option = Enum.at(options, option_index - 1)

      option_title_row = [
        "#{id}",
        "OptionTitle #{item_index}.#{option_index}"
        | Enum.map(language_codes, fn code ->
            ((translations[code]["items"] |> Enum.at(item_index - 1))["options"]
             |> Enum.at(option_index - 1))["title"]
          end)
      ]

      option_description_row = [
        "#{id}",
        "OptionDescription #{item_index}.#{option_index}"
        | Enum.map(language_codes, fn code ->
            ((translations[code]["items"]
              |> Enum.at(item_index - 1))["options"]
             |> Enum.at(option_index - 1))["description"]
          end)
      ]

      [option_title_row, option_description_row]
    end)
  end

  @spec build_quick_reply_csv_data(map(), list(String.t()), non_neg_integer()) :: list()
  defp build_quick_reply_csv_data(translations, language_codes, id) do
    headers = ["id", "Attribute" | get_language_names(language_codes)]
    body = build_quick_reply_csv_body(translations, language_codes, id)
    [headers | body]
  end

  @spec build_quick_reply_csv_body(map(), list(String.t()), non_neg_integer()) :: list()
  defp build_quick_reply_csv_body(translations, language_codes, id) do
    caption_row =
      if Map.has_key?(translations[hd(language_codes)]["content"], "caption") do
        [
          [
            "#{id}",
            "Footer"
            | Enum.map(language_codes, fn code -> translations[code]["content"]["caption"] end)
          ]
        ]
      else
        []
      end

    text_header_rows = text_header_csv_body(translations, language_codes, id)
    options_rows = build_quick_reply_options(translations, language_codes, id)

    caption_row ++ text_header_rows ++ options_rows
  end

  @spec text_header_csv_body(map(), list(String.t()), non_neg_integer()) :: list()
  defp text_header_csv_body(translations, language_codes, id) do
    [
      [
        "#{id}",
        "Header"
        | Enum.map(language_codes, fn code -> translations[code]["content"]["header"] end)
      ],
      [
        "#{id}",
        "Text" | Enum.map(language_codes, fn code -> translations[code]["content"]["text"] end)
      ]
    ]
  end

  @spec build_quick_reply_options(map(), list(String.t()), non_neg_integer()) :: list()
  defp build_quick_reply_options(translations, language_codes, id) do
    options_length = translations[Enum.at(language_codes, 0)]["options"] |> length()

    Enum.map(1..options_length, fn option_index ->
      [
        "#{id}",
        "OptionTitle #{option_index}"
        | Enum.map(language_codes, fn code ->
            (translations[code]["options"] |> Enum.at(option_index - 1))["title"]
          end)
      ]
    end)
  end

  @spec build_location_csv_data(map(), list(String.t()), non_neg_integer()) :: list()
  defp build_location_csv_data(translations, language_codes, id) do
    headers = ["id", "Attribute" | get_language_names(language_codes)]
    body = build_location_csv_body(translations, language_codes, id)
    [headers | body]
  end

  @spec build_location_csv_body(map(), list(String.t()), non_neg_integer()) :: list()
  defp build_location_csv_body(translations, language_codes, id) do
    [
      [
        "#{id}",
        "Action"
        | Enum.map(language_codes, fn code -> translations[code]["action"] |> Map.get("name") end)
      ],
      [
        "#{id}",
        "Body"
        | Enum.map(language_codes, fn code -> translations[code]["body"] |> Map.get("text") end)
      ]
    ]
  end

  @spec get_language_names(list(String.t())) :: list(String.t())
  defp get_language_names(language_codes) do
    language_map = Settings.get_language_id_local_map()
    Enum.map(language_codes, fn code -> Map.get(language_map, code) end)
>>>>>>> fbe45891
  end
end<|MERGE_RESOLUTION|>--- conflicted
+++ resolved
@@ -706,12 +706,7 @@
       }
     end
   end
-
-<<<<<<< HEAD
-  def import_interactive_template(translation, interactive_template) do
-    IO.inspect(translation)
-    IO.inspect(interactive_template)
-=======
+    
   @doc """
     Export interactive msg in all the active languages
   """
@@ -911,6 +906,10 @@
   defp get_language_names(language_codes) do
     language_map = Settings.get_language_id_local_map()
     Enum.map(language_codes, fn code -> Map.get(language_map, code) end)
->>>>>>> fbe45891
+  end
+  
+  def import_interactive_template(translation, interactive_template) do
+    IO.inspect(translation)
+    IO.inspect(interactive_template)
   end
 end