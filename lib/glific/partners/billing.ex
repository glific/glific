defmodule Glific.Partners.Billing do
  @moduledoc """
  We will use this as the main context interface for all billing subscriptions and the stripe
  interface.
  """

  use Ecto.Schema
  import Ecto.Changeset
  import Ecto.Query, warn: false

  alias __MODULE__

  alias Glific.{
    Partners.Organization,
    Repo,
    Stats
  }

  alias Stripe.SubscriptionItem.Usage

  # define all the required fields for
  @required_fields [
    :name,
    :email,
    :organization_id
  ]

  # define all the optional fields for organization
  @optional_fields [
    :stripe_customer_id,
    :stripe_payment_method_id,
    :stripe_subscription_id,
    :stripe_subscription_items,
    :stripe_current_period_start,
    :stripe_current_period_end,
    :stripe_last_usage_recorded,
    :currency,
    :is_delinquent,
    :is_active
  ]

  @type t() :: %__MODULE__{
          __meta__: Ecto.Schema.Metadata.t(),
          id: non_neg_integer | nil,
          stripe_customer_id: String.t() | nil,
          stripe_payment_method_id: String.t() | nil,
          stripe_subscription_id: String.t() | nil,
          stripe_subscription_items: map(),
          stripe_current_period_start: DateTime.t() | nil,
          stripe_current_period_end: DateTime.t() | nil,
          stripe_last_usage_recorded: DateTime.t() | nil,
          name: String.t() | nil,
          email: String.t() | nil,
          currency: String.t() | nil,
          is_delinquent: boolean,
          is_active: boolean() | true,
          inserted_at: :utc_datetime | nil,
          updated_at: :utc_datetime | nil
        }

  schema "billings" do
    field :stripe_customer_id, :string
    field :stripe_payment_method_id, :string

    field :stripe_subscription_id, :string
    field :stripe_subscription_items, :map, default: %{}

    field :stripe_current_period_start, :utc_datetime
    field :stripe_current_period_end, :utc_datetime
    field :stripe_last_usage_recorded, :utc_datetime

    field :name, :string
    field :email, :string
    field :currency, :string

    field :is_delinquent, :boolean, default: false
    field :is_active, :boolean, default: true

    belongs_to :organization, Organization

    timestamps(type: :utc_datetime)
  end

  @doc """
  Standard changeset pattern we use for all data types
  """
  @spec changeset(Billing.t(), map()) :: Ecto.Changeset.t()
  def changeset(billing, attrs) do
    billing
    |> cast(attrs, @required_fields ++ @optional_fields)
    |> validate_required(@required_fields)
    |> unique_constraint(:stripe_customer_id)
  end

  @doc """
  Create a billing record
  """
  @spec create_billing(map()) :: {:ok, Billing.t()} | {:error, Ecto.Changeset.t()}
  def create_billing(attrs \\ %{}) do
    %Billing{}
    |> Billing.changeset(attrs)
    |> Repo.insert()
  end

  @doc """
  Retrieve a billing record by clauses
  """
  @spec get_billing(map()) :: Billing.t() | nil
  def get_billing(clauses), do: Repo.get_by(Billing, clauses)

  @doc """
  Upate the billing record
  """
  @spec update_billing(Billing.t(), map()) ::
          {:ok, Billing.t()} | {:error, Ecto.Changeset.t()}
  def update_billing(%Billing{} = billing, attrs) do
    billing
    |> Billing.changeset(attrs)
    |> Repo.update()
  end

  @doc """
  Delete the billing record
  """
  @spec delete_billing(Billing.t()) ::
          {:ok, Billing.t()} | {:error, Ecto.Changeset.t()}
  def delete_billing(%Billing{} = billing) do
    Repo.delete(billing)
  end

  @doc """
  Create a billing record in glific, a billing customer in Stripe, given an organization
  """
  @spec create(Organization.t(), map()) ::
          {:ok, Billing.t()} | {:error, Ecto.Changeset.t() | String.t()}
  def create(organization, attrs) do
    case check_required(attrs) do
      {:error, error} -> {:error, error}
      _ -> do_create(organization, attrs)
    end
  end

  @spec do_create(Organization.t(), map()) :: {:ok, Billing.t()} | {:error, Ecto.Changeset.t()}
  defp do_create(organization, attrs) do
    {:ok, stripe_customer} =
      %{
        name: attrs.name,
        email: attrs.email,
        # currency: attrs.currency,
        metadata: %{
          "id" => Integer.to_string(organization.id),
          "name" => organization.name
        }
      }
      |> Stripe.Customer.create()

    create_billing(
      attrs
      |> Map.put(:organization_id, organization.id)
      |> Map.put(:stripe_customer_id, stripe_customer.id)
    )
  end

  @spec check_stripe_key(list()) :: list()
  defp check_stripe_key(errors) do
    case Application.fetch_env(:stripity_stripe, :api_key) do
      {:ok, _} -> errors
      _ -> ["Stripe API Key not present" | errors]
    end
  end

  @spec format_errors(list()) :: :ok | {:error, String.t()}
  defp format_errors([]), do: :ok
  defp format_errors(list), do: {:error, Enum.join(list, ", ")}

  # We dont know what to do with billing currency as yet, but we'll figure it out soon
  # In Stripe, one contact can only have one currency
  @spec check_required(map()) :: :ok | {:error, String.t()}
  defp check_required(attrs) do
    [:name, :email, :currency]
    |> Enum.reduce(
      [],
      fn field, acc ->
        value = Map.get(attrs, field)

        if is_nil(value) || value == "",
          do: ["#{field} is not set" | acc],
          else: acc
      end
    )
    |> check_stripe_key()
    |> format_errors()
  end

  @spec stripe_ids :: map()
  defp stripe_ids do
    stripe_ids(Application.get_env(:glific, :environment))
  end

  @spec stripe_ids(atom()) :: map()
  defp stripe_ids(:prod) do
    %{}
  end

  defp stripe_ids(_env) do
    %{
      product: "prod_JBiFSE44OOhpgO",
      setup: "price_0IZKpSZVZ2O8W9YsDAlqiu5P",
      monthly: "price_0IZKpSZVZ2O8W9Ys0tU8WArK",
      users: "price_0IZLSKZVZ2O8W9YsB9arj9uR",
      messages: "price_0IZLWnZVZ2O8W9YsF6GiMmGX",
      consulting_hours: "price_0IZLfSZVZ2O8W9Ysy3SjpmPJ"
    }
  end

  @spec subscription_params(Organization.t(), Billing.t()) :: map()
  defp subscription_params(organization, billing) do
    prices = stripe_ids()

    %{
      customer: billing.stripe_customer_id,
      items: [
        %{
          price: prices.monthly,
          quantity: 1
        },
        %{
          price: prices.users
        },
        %{
          price: prices.messages
        },
        %{
          price: prices.consulting_hours
        }
      ],
      metadata: %{
        "id" => Integer.to_string(billing.organization_id),
        "name" => organization.name
      }
    }
  end

  @doc """
  Update organization and stripe customer with the current payment method as returned
  by stripe
  """
  @spec update_payment_method(Organization.t(), String.t()) ::
          {:ok, Billing.t()} | {:error, Ecto.Changeset.t()}
  def update_payment_method(organization, stripe_payment_method_id) do
    # get the billing record
    billing = Repo.get_by!(Billing, %{organization_id: organization.id, is_active: true})

    # first update the contact with default payment id
    {:ok, _customer} =
      Stripe.Customer.update(
        billing.stripe_customer_id,
        %{
          invoice_settings: %{
            default_payment_method: stripe_payment_method_id
          }
        }
      )

    update_billing(
      billing,
      %{stripe_payment_method_id: stripe_payment_method_id}
    )
  end

  @doc """
  Once the organization has entered a new payment card we create a subscription for it.
  We'll do updating the card in a seperate function
  """
  @spec create_subscription(Organization.t(), String.t()) ::
          {:ok, Organization.t()} | {:pending, map()} | {:error, String.t()}
  def create_subscription(organization, stripe_payment_method_id) do
    # get the billing record
    billing = Repo.get_by!(Billing, %{organization_id: organization.id, is_active: true})

    {:ok, _} = update_payment_method(organization, stripe_payment_method_id)

    setup(organization, billing)

    subscription(organization, billing)
  end

  @spec setup(Organization.t(), Billing.t()) :: :ok
  defp setup(organization, billing) do
    {:ok, _invoice_item} =
      Stripe.Invoiceitem.create(%{
        customer: billing.stripe_customer_id,
        currency: billing.currency,
        price: stripe_ids().setup,
        metadata: %{
          "id" => Integer.to_string(organization.id),
          "name" => organization.name
        }
      })

    {:ok, _invoice} =
      Stripe.Invoice.create(%{
        customer: billing.stripe_customer_id,
        metadata: %{
          "id" => Integer.to_string(organization.id),
          "name" => organization.name
        }
      })

    :ok
  end

  @spec subscription(Organization.t(), Billing.t()) ::
          {:ok, Organization.t()} | {:pending, map()} | {:error, String.t()}
  defp subscription(organization, billing) do
    # now create and attach the subscriptions to this organization
    params = subscription_params(organization, billing)
    opts = [expand: ["latest_invoice.payment_intent", "pending_setup_intent"]]

    case Stripe.Subscription.create(params, opts) do
      # subscription is active, we need to update the same information via the
      # webhook call 'invoice.paid' also, so might need to refactor this at
      # a later date
      {:ok, subscription} ->
        # if subscription requires client intervention (most likely for India, we need this)
        # we need to send back info to the frontend
        cond do
          subscription.status == "incomplete" &&
            !is_nil(subscription.pending_setup_intent) &&
              subscription.pending_setup_intent.status == "required_action" ->
            {
              :pending,
              %{
                organization: organization,
                client_secret: subscription.pending_setup_intent.client_secret
              }
            }

          subscription.status == "active" ->
            params =
              %{}
              |> Map.merge(subscription |> subscription_details())
              |> Map.merge(subscription |> subscription_dates())
              |> Map.merge(subscription |> subscription_items())

            update_billing(billing, params)

          true ->
            {:error, "Not handling #{inspect(subscription)} value"}
            {:ok, organization}
        end

      {:error, stripe_error} ->
        {:error, inspect(stripe_error)}
    end
  end

  # return a map which maps glific product ids to subscription item ids
  @spec subscription_details(Stripe.Subscription.t()) :: map()
  defp subscription_details(subscription),
    do: %{
      stripe_subscription_id: subscription.id,
      is_delinquent: false
    }

  @spec subscription_dates(Stripe.Subscription.t()) :: map()
  defp subscription_dates(subscription) do
    period_start = DateTime.from_unix!(subscription.current_period_start)
    period_end = DateTime.from_unix!(subscription.current_period_end)

    %{
      stripe_current_period_start: period_start,
      stripe_current_period_end: period_end,
      stripe_last_usage_recorded: period_start
    }
  end

  # return a map which maps glific product ids to subscription item ids
  @spec subscription_items(Stripe.Subscription.t()) :: map()
  defp subscription_items(%{items: items} = _subscription) do
    items.data
    |> Enum.reduce(
      %{},
      fn item, acc ->
        Map.put(acc, item.price.id, item.id)
      end
    )
    |> (fn v -> %{stripe_subscription_items: v} end).()
  end

  @doc """
  Record the usage for a specific organization
  """
  @spec record_usage(Organization.t(), Date.t(), Date.t()) :: :ok
  def record_usage(organization, start_date, end_date) do
    # get the billing record
    billing = Repo.get_by!(Billing, %{organization_id: organization.id, is_active: true})

    now = DateTime.utc_now()
    time = DateTime.to_unix(now)

    case Stats.usage(organization.id, start_date, end_date) do
      nil ->
        :ok

<<<<<<< HEAD
    _usage = Stats.usage(organization.id, start_date, end_date) |> IO.inspect()
    usage = %{messages: 275, users: 17}

    prices = stripe_ids()
    subscription_items = billing.stripe_subscription_items

    record_subscription_item(
      subscription_items[prices.messages],
      usage.messages,
      time,
      "messages:  #{organization.id}, #{Date.to_string(start_date)}"
    )

    record_subscription_item(
      subscription_items[prices.users],
      usage.users,
      time,
      "users: #{organization.id}, #{Date.to_string(start_date)}"
    )
=======
      usage ->
        prices = stripe_ids()
        subscription_items = billing.stripe_subscription_items

        record_subscription_item(
          subscription_items[prices.messages],
          usage.messages,
          time
        )

        record_subscription_item(subscription_items[prices.users], usage.users, time)
>>>>>>> a8d10ec7

        {:ok, _} = update_billing(billing, %{stripe_last_usage_recorded: now})

        :ok
    end
  end

  # record the usage against a subscription item in stripe
<<<<<<< HEAD
  @spec record_subscription_item(String.t(), pos_integer, pos_integer, String.t()) :: nil
  defp record_subscription_item(subscription_item_id, quantity, time, idempotency) do
=======
  @spec record_subscription_item(String.t(), pos_integer, pos_integer) :: nil
  defp record_subscription_item(subscription_item_id, quantity, time) do
>>>>>>> a8d10ec7
    {:ok, _} =
      Usage.create(
        subscription_item_id,
        %{
          quantity: quantity,
          timestamp: time
<<<<<<< HEAD
        },
        idempotency_key: idempotency
=======
        }
>>>>>>> a8d10ec7
      )

    nil
  end

  # events that we need to handle, delete comment once handled :)
  # invoice.upcoming
  # invoice.created - send final usage record here, also send on a weekly basis, to avoid error
  # invoice.paid
  # invoice.payment_failed
  # invoice.payment_action_required
end<|MERGE_RESOLUTION|>--- conflicted
+++ resolved
@@ -403,66 +403,44 @@
       nil ->
         :ok
 
-<<<<<<< HEAD
-    _usage = Stats.usage(organization.id, start_date, end_date) |> IO.inspect()
-    usage = %{messages: 275, users: 17}
-
-    prices = stripe_ids()
-    subscription_items = billing.stripe_subscription_items
-
-    record_subscription_item(
-      subscription_items[prices.messages],
-      usage.messages,
-      time,
-      "messages:  #{organization.id}, #{Date.to_string(start_date)}"
-    )
-
-    record_subscription_item(
-      subscription_items[prices.users],
-      usage.users,
-      time,
-      "users: #{organization.id}, #{Date.to_string(start_date)}"
-    )
-=======
       usage ->
+        _usage = Stats.usage(organization.id, start_date, end_date) |> IO.inspect()
+        usage = %{messages: 275, users: 17}
+
         prices = stripe_ids()
         subscription_items = billing.stripe_subscription_items
 
         record_subscription_item(
           subscription_items[prices.messages],
           usage.messages,
-          time
+          time,
+          "messages:  #{organization.id}, #{Date.to_string(start_date)}"
         )
 
-        record_subscription_item(subscription_items[prices.users], usage.users, time)
->>>>>>> a8d10ec7
+        record_subscription_item(
+          subscription_items[prices.users],
+          usage.users,
+          time,
+          "users: #{organization.id}, #{Date.to_string(start_date)}"
+        )
 
         {:ok, _} = update_billing(billing, %{stripe_last_usage_recorded: now})
-
-        :ok
     end
+
+    :ok
   end
 
   # record the usage against a subscription item in stripe
-<<<<<<< HEAD
   @spec record_subscription_item(String.t(), pos_integer, pos_integer, String.t()) :: nil
   defp record_subscription_item(subscription_item_id, quantity, time, idempotency) do
-=======
-  @spec record_subscription_item(String.t(), pos_integer, pos_integer) :: nil
-  defp record_subscription_item(subscription_item_id, quantity, time) do
->>>>>>> a8d10ec7
     {:ok, _} =
       Usage.create(
         subscription_item_id,
         %{
           quantity: quantity,
           timestamp: time
-<<<<<<< HEAD
         },
         idempotency_key: idempotency
-=======
-        }
->>>>>>> a8d10ec7
       )
 
     nil
