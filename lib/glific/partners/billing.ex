--- conflicted
+++ resolved
@@ -278,23 +278,10 @@
         }
       )
 
-<<<<<<< HEAD
-    {:ok, _res} =
-      Stripe.PaymentMethod.attach(%{
-        customer: billing.stripe_customer_id,
-        payment_method: stripe_payment_method_id
-      })
-
-    update_billing(
-      billing,
-      %{stripe_payment_method_id: stripe_payment_method_id}
-    )
-=======
       update_billing(
         billing,
         %{stripe_payment_method_id: stripe_payment_method_id}
       )
->>>>>>> 2de95d6b
   end
 
   @doc """
@@ -315,27 +302,8 @@
     |> subscription(organization)
   end
 
-<<<<<<< HEAD
-  @doc """
-  Attach a payment method to a customer
-  """
-  @spec attach_payment_method(Billing.t()) :: Billing.t()
-  def attach_payment_method(billing) do
-    {:ok, _res} =
-      Stripe.PaymentMethod.attach(%{
-        customer: billing.stripe_customer_id,
-        payment_method: billing.stripe_payment_method_id
-      })
-
-    billing
-  end
-
   @spec setup(Billing.t(), Organization.t()) :: Billing.t()
   defp setup(billing, organization) do
-=======
-  @spec setup(Organization.t(), Billing.t()) :: :ok
-  defp setup(organization, billing) do
->>>>>>> 2de95d6b
     {:ok, _invoice_item} =
       Stripe.Invoiceitem.create(%{
         customer: billing.stripe_customer_id,
