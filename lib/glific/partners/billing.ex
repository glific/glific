defmodule Glific.Partners.Billing do
  @moduledoc """
  We will use this as the main context interface for all billing subscriptions and the stripe
  interface.
  """

  use Ecto.Schema
  import Ecto.Changeset
  import Ecto.Query, warn: false

  alias __MODULE__

  alias Glific.{
    Partners.Organization,
    Repo,
    Stats
  }

  alias Stripe.{Invoice, SubscriptionItem.Usage}

  # define all the required fields for
  @required_fields [
    :name,
    :email,
    :organization_id
  ]

  # define all the optional fields for organization
  @optional_fields [
    :stripe_customer_id,
    :stripe_payment_method_id,
    :stripe_subscription_id,
    :stripe_subscription_items,
    :stripe_current_period_start,
    :stripe_current_period_end,
    :stripe_last_usage_recorded,
    :currency,
    :is_delinquent,
    :is_active
  ]

  @type t() :: %__MODULE__{
          __meta__: Ecto.Schema.Metadata.t(),
          id: non_neg_integer | nil,
          stripe_customer_id: String.t() | nil,
          stripe_payment_method_id: String.t() | nil,
          stripe_subscription_id: String.t() | nil,
          stripe_subscription_items: map(),
          stripe_current_period_start: DateTime.t() | nil,
          stripe_current_period_end: DateTime.t() | nil,
          stripe_last_usage_recorded: DateTime.t() | nil,
          name: String.t() | nil,
          email: String.t() | nil,
          currency: String.t() | nil,
          is_delinquent: boolean,
          is_active: boolean() | true,
          inserted_at: :utc_datetime | nil,
          updated_at: :utc_datetime | nil
        }

  schema "billings" do
    field :stripe_customer_id, :string
    field :stripe_payment_method_id, :string

    field :stripe_subscription_id, :string
    field :stripe_subscription_items, :map, default: %{}

    field :stripe_current_period_start, :utc_datetime
    field :stripe_current_period_end, :utc_datetime
    field :stripe_last_usage_recorded, :utc_datetime

    field :name, :string
    field :email, :string
    field :currency, :string

    field :is_delinquent, :boolean, default: false
    field :is_active, :boolean, default: true

    belongs_to :organization, Organization

    timestamps(type: :utc_datetime)
  end

  @doc """
  Standard changeset pattern we use for all data types
  """
  @spec changeset(Billing.t(), map()) :: Ecto.Changeset.t()
  def changeset(billing, attrs) do
    billing
    |> cast(attrs, @required_fields ++ @optional_fields)
    |> validate_required(@required_fields)
    |> unique_constraint(:stripe_customer_id)
  end

  @doc """
  Create a billing record
  """
  @spec create_billing(map()) :: {:ok, Billing.t()} | {:error, Ecto.Changeset.t()}
  def create_billing(attrs \\ %{}) do
    organization_id = Repo.get_organization_id()
    # update is_active = false for all the previous billing
    # records for this organizations
    Billing
    |> where([b], b.organization_id == ^organization_id)
    |> where([b], b.is_active == true)
    |> Repo.update_all(set: [is_active: false])

    %Billing{}
    |> Billing.changeset(Map.put(attrs, :organization_id, organization_id))
    |> Repo.insert()
  end

  @doc """
  Retrieve a billing record by clauses
  """
  @spec get_billing(map()) :: Billing.t() | nil
  def get_billing(clauses), do: Repo.get_by(Billing, clauses)

  @doc """
  Upate the billing record
  """
  @spec update_billing(Billing.t(), map()) ::
          {:ok, Billing.t()} | {:error, Ecto.Changeset.t()}
  def update_billing(%Billing{} = billing, attrs) do
    billing
    |> Billing.changeset(attrs)
    |> Repo.update()
  end

  @doc """
  Delete the billing record
  """
  @spec delete_billing(Billing.t()) ::
          {:ok, Billing.t()} | {:error, Ecto.Changeset.t()}
  def delete_billing(%Billing{} = billing) do
    Repo.delete(billing)
  end

  @doc """
  Create a billing record in glific, a billing customer in Stripe, given an organization
  """
  @spec create(Organization.t(), map()) ::
          {:ok, Billing.t()} | {:error, Ecto.Changeset.t() | String.t()}
  def create(organization, attrs) do
    case check_required(attrs) do
      {:error, error} -> {:error, error}
      _ -> do_create(organization, attrs)
    end
  end

  @spec do_create(Organization.t(), map()) :: {:ok, Billing.t()} | {:error, Ecto.Changeset.t()}
  defp do_create(organization, attrs) do
    {:ok, stripe_customer} =
      %{
        name: attrs.name,
        email: attrs.email,
        metadata: %{
          "id" => Integer.to_string(organization.id),
          "name" => organization.name
        }
      }
      |> Stripe.Customer.create()

    create_billing(
      attrs
      |> Map.put(:organization_id, organization.id)
      |> Map.put(:stripe_customer_id, stripe_customer.id)
    )
  end

  @spec check_stripe_key(list()) :: list()
  defp check_stripe_key(errors) do
    case Application.fetch_env(:stripity_stripe, :api_key) do
      {:ok, _} -> errors
      _ -> ["Stripe API Key not present" | errors]
    end
  end

  @spec format_errors(list()) :: :ok | {:error, String.t()}
  defp format_errors([]), do: :ok
  defp format_errors(list), do: {:error, Enum.join(list, ", ")}

  # We dont know what to do with billing currency as yet, but we'll figure it out soon
  # In Stripe, one contact can only have one currency
  @spec check_required(map()) :: :ok | {:error, String.t()}
  defp check_required(attrs) do
    [:name, :email, :currency]
    |> Enum.reduce(
      [],
      fn field, acc ->
        value = Map.get(attrs, field)

        if is_nil(value) || value == "",
          do: ["#{field} is not set" | acc],
          else: acc
      end
    )
    |> check_stripe_key()
    |> format_errors()
  end

  @spec stripe_ids :: map()
  defp stripe_ids,
    do: stripe_ids(Application.get_env(:glific, :environment))

  @spec stripe_ids(atom()) :: map()
  defp stripe_ids(:prod),
    do: %{}

  defp stripe_ids(_env),
    do: %{
      product: "prod_JETOZDWSMNMzwq",
      setup: "price_0Ic0S6ZVZ2O8W9YsphGSSTpn",
      monthly: "price_0Ic0S6ZVZ2O8W9Ys6BcEGNEm",
      users: "price_0Ic0S6ZVZ2O8W9YsfnQRPyB5",
      messages: "price_0Ic0S6ZVZ2O8W9YstRMIqHjg",
      consulting_hours: "price_0Ic0S6ZVZ2O8W9YsnZujHtBY"
    }

  @doc """
  Fetch the stripe id's
  """
  @spec get_stripe_ids :: map()
  def get_stripe_ids,
    do: stripe_ids()

  @spec subscription_params(Organization.t(), Billing.t()) :: map()
  defp subscription_params(organization, billing) do
    prices = stripe_ids()

    %{
      customer: billing.stripe_customer_id,
      items: [
        %{
          price: prices.monthly,
          quantity: 1
        },
        %{
          price: prices.users
        },
        %{
          price: prices.messages
        },
        %{
          price: prices.consulting_hours
        }
      ],
      metadata: %{
        "id" => Integer.to_string(billing.organization_id),
        "name" => organization.name
      }
    }
  end

  @doc """
  Update organization and stripe customer with the current payment method as returned
  by stripe
  """
  @spec update_payment_method(Organization.t(), String.t()) ::
          {:ok, Billing.t()} | {:error, Ecto.Changeset.t()}
  def update_payment_method(organization, stripe_payment_method_id) do
    # get the billing record
    billing = Repo.get_by!(Billing, %{organization_id: organization.id, is_active: true})

    # first update the contact with default payment id
    {:ok, _customer} =
      Stripe.Customer.update(
        billing.stripe_customer_id,
        %{
          invoice_settings: %{
            default_payment_method: stripe_payment_method_id
          }
        }
      )

      {:ok, _res} = Stripe.PaymentMethodView.attach(%{
        customer: billing.stripe_customer_id,
        payment_method: stripe_payment_method_id,
      })

      update_billing(
        billing,
        %{stripe_payment_method_id: stripe_payment_method_id}
      )

  end

  @doc """
  Once the organization has entered a new payment card we create a subscription for it.
  We'll do updating the card in a seperate function
  """
  @spec create_subscription(Organization.t(), String.t()) ::
          {:ok, Organization.t()} | {:pending, map()} | {:error, String.t()}
  def create_subscription(organization, stripe_payment_method_id) do
    # get the billing record
    billing = Repo.get_by!(Billing, %{organization_id: organization.id, is_active: true})

    {:ok, _} = update_payment_method(organization, stripe_payment_method_id)

    setup(organization, billing)

<<<<<<< HEAD
    attach_payment_method(billing)

    subscription(organization, billing)
  end

  @spec attach_payment_method(Billing.t()) :: {:ok, Stripe.PaymentMethod.t()}
  defp attach_payment_method(billing) do
    Stripe.PaymentMethod.attach(%{
      customer: billing.stripe_customer_id,
      payment_method: billing.stripe_payment_method_id
    })
  end
=======
    subscription(organization, billing)
  end

>>>>>>> 95a84d02

  @spec setup(Organization.t(), Billing.t()) :: :ok
  defp setup(organization, billing) do
    {:ok, _invoice_item} =
      Stripe.Invoiceitem.create(%{
        customer: billing.stripe_customer_id,
        currency: billing.currency,
        price: stripe_ids().setup,
        metadata: %{
          "id" => Integer.to_string(organization.id),
          "name" => organization.name
        }
      })

    {:ok, _invoice} =
      Stripe.Invoice.create(%{
        customer: billing.stripe_customer_id,
        auto_advance: true,
        collection_method: "charge_automatically",
        metadata: %{
          "id" => Integer.to_string(organization.id),
          "name" => organization.name
        }
      })

    :ok
  end

  @spec subscription(Organization.t(), Billing.t()) ::
          {:ok, Organization.t()} | {:pending, map()} | {:error, String.t()}
  defp subscription(organization, billing) do
    # now create and attach the subscriptions to this organization
    params = subscription_params(organization, billing)
    opts = [expand: ["latest_invoice.payment_intent", "pending_setup_intent"]]

    case Stripe.Subscription.create(params, opts) do
      # subscription is active, we need to update the same information via the
      # webhook call 'invoice.paid' also, so might need to refactor this at
      # a later date
      {:ok, subscription} ->
        # if subscription requires client intervention (most likely for India, we need this)
        # we need to send back info to the frontend
        cond do
          subscription.status == "incomplete" &&
            !is_nil(subscription.pending_setup_intent) &&
              subscription.pending_setup_intent.status == "required_action" ->
            {
              :pending,
              %{
                organization: organization,
                client_secret: subscription.pending_setup_intent.client_secret
              }
            }

          subscription.status == "active" ->
            params =
              %{}
              |> Map.merge(subscription |> subscription_details())
              |> Map.merge(subscription |> subscription_dates())
              |> Map.merge(subscription |> subscription_items())

            update_billing(billing, params)

          true ->
            {:error, "Not handling #{inspect(subscription)} value"}
            {:ok, organization}
        end

      {:error, stripe_error} ->
        {:error, inspect(stripe_error)}
    end
  end

  # return a map which maps glific product ids to subscription item ids
  @spec subscription_details(Stripe.Subscription.t()) :: map()
  defp subscription_details(subscription),
    do: %{
      stripe_subscription_id: subscription.id,
      is_delinquent: false
    }

  @spec subscription_dates(Stripe.Subscription.t()) :: map()
  defp subscription_dates(subscription) do
    period_start = DateTime.from_unix!(subscription.current_period_start)
    period_end = DateTime.from_unix!(subscription.current_period_end)

    %{
      stripe_current_period_start: period_start,
      stripe_current_period_end: period_end,
      stripe_last_usage_recorded: period_start
    }
  end

  # return a map which maps glific product ids to subscription item ids
  @spec subscription_items(Stripe.Subscription.t()) :: map()
  defp subscription_items(%{items: items} = _subscription) do
    items.data
    |> Enum.reduce(
      %{},
      fn item, acc ->
        Map.put(acc, item.price.id, item.id)
      end
    )
    |> (fn v -> %{stripe_subscription_items: v} end).()
  end

  # get dates and times in the right format for other functions
  @spec format_dates(DateTime.t(), DateTime.t()) ::
          {Date.t(), Date.t(), DateTime.t(), non_neg_integer}
  defp format_dates(start_date, end_date) do
    end_usage_datetime =
      end_date
      |> Timex.shift(days: -1)
      |> Timex.end_of_day()

    {
      start_date |> DateTime.to_date(),
      end_usage_datetime |> DateTime.to_date(),
      end_usage_datetime,
      end_usage_datetime |> DateTime.to_unix()
    }
  end

  @doc """
  Record the usage for a specific organization
  """
  @spec record_usage(non_neg_integer, DateTime.t(), DateTime.t()) :: :ok
  def record_usage(organization_id, start_date, end_date) do
    # get the billing record
    billing = Repo.get_by!(Billing, %{organization_id: organization_id, is_active: true})

    {start_usage_date, end_usage_date, end_usage_datetime, time} =
      format_dates(start_date, end_date)

    case Stats.usage(organization_id, start_usage_date, end_usage_date) do
      # temp fix for testing, since we dont really have any data streaming into our DB
      # to test for invoices
      _usage ->
        usage = %{messages: Enum.random(10..500), users: Enum.random(1..50)}

        prices = stripe_ids()
        subscription_items = billing.stripe_subscription_items

        record_subscription_item(
          subscription_items[prices.messages],
          usage.messages,
          time,
          "messages: #{organization_id}, #{Date.to_string(start_usage_date)}"
        )

        record_subscription_item(
          subscription_items[prices.users],
          usage.users,
          time,
          "users: #{organization_id}, #{Date.to_string(start_usage_date)}"
        )

        {:ok, _} = update_billing(billing, %{stripe_last_usage_recorded: end_usage_datetime})
    end

    :ok
  end

  # record the usage against a subscription item in stripe
  @spec record_subscription_item(String.t(), pos_integer, pos_integer, String.t()) :: nil
  defp record_subscription_item(subscription_item_id, quantity, time, idempotency) do
    {:ok, _} =
      Usage.create(
        subscription_item_id,
        %{
          quantity: quantity,
          timestamp: time
        },
        idempotency_key: idempotency
      )

    nil
  end

  @doc """
  Finalize a draft invoice
  """
  @spec finalize_invoice(String.t()) :: {:ok, t()} | {:error, Stripe.Error.t()}
  def finalize_invoice(invoice_id),
    do: Invoice.finalize(invoice_id, %{})

  # events that we need to handle, delete comment once handled :)
  # invoice.upcoming
  # invoice.created - send final usage record here, also send on a weekly basis, to avoid error
  # invoice.paid
  # invoice.payment_failed
  # invoice.payment_action_required
end<|MERGE_RESOLUTION|>--- conflicted
+++ resolved
@@ -299,24 +299,9 @@
 
     setup(organization, billing)
 
-<<<<<<< HEAD
-    attach_payment_method(billing)
-
     subscription(organization, billing)
   end
 
-  @spec attach_payment_method(Billing.t()) :: {:ok, Stripe.PaymentMethod.t()}
-  defp attach_payment_method(billing) do
-    Stripe.PaymentMethod.attach(%{
-      customer: billing.stripe_customer_id,
-      payment_method: billing.stripe_payment_method_id
-    })
-  end
-=======
-    subscription(organization, billing)
-  end
-
->>>>>>> 95a84d02
 
   @spec setup(Organization.t(), Billing.t()) :: :ok
   defp setup(organization, billing) do
