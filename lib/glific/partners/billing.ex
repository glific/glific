defmodule Glific.Partners.Billing do
  @moduledoc """
  We will use this as the main context interface for all billing subscriptions and the stripe
  interface.
  """

  use Ecto.Schema
  import Ecto.Changeset
  import Ecto.Query, warn: false

  alias __MODULE__

  alias Glific.{
    Partners.Organization,
    Repo,
    Stats
  }

  alias Stripe.{Invoice, SubscriptionItem.Usage}

  # define all the required fields for
  @required_fields [
    :name,
    :email,
    :organization_id
  ]

  # define all the optional fields for organization
  @optional_fields [
    :stripe_customer_id,
    :stripe_payment_method_id,
    :stripe_subscription_id,
    :stripe_subscription_items,
    :stripe_current_period_start,
    :stripe_current_period_end,
    :stripe_last_usage_recorded,
    :currency,
    :is_delinquent,
    :is_active
  ]

  @type t() :: %__MODULE__{
          __meta__: Ecto.Schema.Metadata.t(),
          id: non_neg_integer | nil,
          stripe_customer_id: String.t() | nil,
          stripe_payment_method_id: String.t() | nil,
          stripe_subscription_id: String.t() | nil,
          stripe_subscription_items: map(),
          stripe_current_period_start: DateTime.t() | nil,
          stripe_current_period_end: DateTime.t() | nil,
          stripe_last_usage_recorded: DateTime.t() | nil,
          name: String.t() | nil,
          email: String.t() | nil,
          currency: String.t() | nil,
          is_delinquent: boolean,
          is_active: boolean() | true,
          inserted_at: :utc_datetime | nil,
          updated_at: :utc_datetime | nil
        }

  schema "billings" do
    field :stripe_customer_id, :string
    field :stripe_payment_method_id, :string

    field :stripe_subscription_id, :string
    field :stripe_subscription_items, :map, default: %{}

    field :stripe_current_period_start, :utc_datetime
    field :stripe_current_period_end, :utc_datetime
    field :stripe_last_usage_recorded, :utc_datetime

    field :name, :string
    field :email, :string
    field :currency, :string

    field :is_delinquent, :boolean, default: false
    field :is_active, :boolean, default: true

    belongs_to :organization, Organization

    timestamps(type: :utc_datetime)
  end

  @doc """
  Standard changeset pattern we use for all data types
  """
  @spec changeset(Billing.t(), map()) :: Ecto.Changeset.t()
  def changeset(billing, attrs) do
    billing
    |> cast(attrs, @required_fields ++ @optional_fields)
    |> validate_required(@required_fields)
    |> unique_constraint(:stripe_customer_id)
  end

  @doc """
  Create a billing record
  """
  @spec create_billing(map()) :: {:ok, Billing.t()} | {:error, Ecto.Changeset.t()}
  def create_billing(attrs \\ %{}) do
    organization_id = Repo.get_organization_id()
    # update is_active = false for all the previous billing
    # records for this organizations
    Billing
    |> where([b], b.organization_id == ^organization_id)
    |> where([b], b.is_active == true)
    |> Repo.update_all(set: [is_active: false])

    %Billing{}
    |> Billing.changeset(Map.put(attrs, :organization_id, organization_id))
    |> Repo.insert()
  end

  @doc """
  Retrieve a billing record by clauses
  """
  @spec get_billing(map()) :: Billing.t() | nil
  def get_billing(clauses), do: Repo.get_by(Billing, clauses)

  @doc """
  Upate the billing record
  """
  @spec update_billing(Billing.t(), map()) ::
          {:ok, Billing.t()} | {:error, Ecto.Changeset.t()}
  def update_billing(%Billing{} = billing, attrs) do
    billing
    |> Billing.changeset(attrs)
    |> Repo.update()
  end

  @doc """
  Delete the billing record
  """
  @spec delete_billing(Billing.t()) ::
          {:ok, Billing.t()} | {:error, Ecto.Changeset.t()}
  def delete_billing(%Billing{} = billing) do
    Repo.delete(billing)
  end

  @doc """
  Create a billing record in glific, a billing customer in Stripe, given an organization
  """
  @spec create(Organization.t(), map()) ::
          {:ok, Billing.t()} | {:error, Ecto.Changeset.t() | String.t()}
  def create(organization, attrs) do
    case check_required(attrs) do
      {:error, error} -> {:error, error}
      _ -> do_create(organization, attrs)
    end
  end

  @spec do_create(Organization.t(), map()) :: {:ok, Billing.t()} | {:error, Ecto.Changeset.t()}
  defp do_create(organization, attrs) do
    {:ok, stripe_customer} =
      %{
        name: attrs.name,
        email: attrs.email,
        metadata: %{
          "id" => Integer.to_string(organization.id),
          "name" => organization.name
        }
      }
      |> Stripe.Customer.create()

    create_billing(
      attrs
      |> Map.put(:organization_id, organization.id)
      |> Map.put(:stripe_customer_id, stripe_customer.id)
    )
  end

  @spec check_stripe_key(list()) :: list()
  defp check_stripe_key(errors) do
    case Application.fetch_env(:stripity_stripe, :api_key) do
      {:ok, _} -> errors
      _ -> ["Stripe API Key not present" | errors]
    end
  end

  @spec format_errors(list()) :: :ok | {:error, String.t()}
  defp format_errors([]), do: :ok
  defp format_errors(list), do: {:error, Enum.join(list, ", ")}

  # We dont know what to do with billing currency as yet, but we'll figure it out soon
  # In Stripe, one contact can only have one currency
  @spec check_required(map()) :: :ok | {:error, String.t()}
  defp check_required(attrs) do
    [:name, :email, :currency]
    |> Enum.reduce(
      [],
      fn field, acc ->
        value = Map.get(attrs, field)

        if is_nil(value) || value == "",
          do: ["#{field} is not set" | acc],
          else: acc
      end
    )
    |> check_stripe_key()
    |> format_errors()
  end

  @spec stripe_ids :: map()
  defp stripe_ids,
    do: stripe_ids(Application.get_env(:glific, :environment))

  @spec stripe_ids(atom()) :: map()
  defp stripe_ids(:prod),
    do: %{}

  defp stripe_ids(_env),
    do: %{
      product: "prod_JETOZDWSMNMzwq",
      setup: "price_0Ic0S6ZVZ2O8W9YsphGSSTpn",
      monthly: "price_0Ic0S6ZVZ2O8W9Ys6BcEGNEm",
      users: "price_0Ic0S6ZVZ2O8W9YsfnQRPyB5",
      messages: "price_0Ic0S6ZVZ2O8W9YstRMIqHjg",
      consulting_hours: "price_0Ic0S6ZVZ2O8W9YsnZujHtBY"
    }

  @doc """
  Fetch the stripe id's
  """
  @spec get_stripe_ids :: map()
  def get_stripe_ids,
    do: stripe_ids()

  @spec subscription_params(Organization.t(), Billing.t()) :: map()
  defp subscription_params(organization, billing) do
    prices = stripe_ids()

    %{
      customer: billing.stripe_customer_id,
      items: [
        %{
          price: prices.monthly,
          quantity: 1
        },
        %{
          price: prices.users
        },
        %{
          price: prices.messages
        },
        %{
          price: prices.consulting_hours
        }
      ],
      metadata: %{
        "id" => Integer.to_string(billing.organization_id),
        "name" => organization.name
      }
    }
  end

  @doc """
  Update organization and stripe customer with the current payment method as returned
  by stripe
  """
  @spec update_payment_method(Organization.t(), String.t()) ::
          {:ok, Billing.t()} | {:error, Ecto.Changeset.t()}
  def update_payment_method(organization, stripe_payment_method_id) do
    # get the billing record
    billing = Repo.get_by!(Billing, %{organization_id: organization.id, is_active: true})

    {:ok, _res} = Stripe.PaymentMethod.attach(%{
      customer: billing.stripe_customer_id,
      payment_method: stripe_payment_method_id,
    })

    # first update the contact with default payment id
    {:ok, _customer} =
      Stripe.Customer.update(
        billing.stripe_customer_id,
        %{
          invoice_settings: %{
            default_payment_method: stripe_payment_method_id
          }
        }
      )

<<<<<<< HEAD
      update_billing(
        billing,
        %{stripe_payment_method_id: stripe_payment_method_id}
      )

=======
    {:ok, _res} =
      Stripe.PaymentMethod.attach(%{
        customer: billing.stripe_customer_id,
        payment_method: stripe_payment_method_id
      })

    update_billing(
      billing,
      %{stripe_payment_method_id: stripe_payment_method_id}
    )
>>>>>>> 54cbe861
  end

  @doc """
  Once the organization has entered a new payment card we create a subscription for it.
  We'll do updating the card in a seperate function
  """
  @spec create_subscription(Organization.t(), String.t()) ::
          {:ok, Organization.t()} | {:pending, map()} | {:error, String.t()}
  def create_subscription(organization, stripe_payment_method_id) do
    # get the billing record
    billing = Repo.get_by!(Billing, %{organization_id: organization.id, is_active: true})

    {:ok, _} = update_payment_method(organization, stripe_payment_method_id)

    setup(organization, billing)

    subscription(organization, billing)
  end

  @spec setup(Organization.t(), Billing.t()) :: :ok
  defp setup(organization, billing) do
    {:ok, _invoice_item} =
      Stripe.Invoiceitem.create(%{
        customer: billing.stripe_customer_id,
        currency: billing.currency,
        price: stripe_ids().setup,
        metadata: %{
          "id" => Integer.to_string(organization.id),
          "name" => organization.name
        }
      })

    {:ok, _invoice} =
      Stripe.Invoice.create(%{
        customer: billing.stripe_customer_id,
        auto_advance: true,
        collection_method: "charge_automatically",
        metadata: %{
          "id" => Integer.to_string(organization.id),
          "name" => organization.name
        }
      })

    :ok
  end

  @spec subscription(Organization.t(), Billing.t()) ::
          {:ok, Organization.t()} | {:pending, map()} | {:error, String.t()}
  defp subscription(organization, billing) do
    # now create and attach the subscriptions to this organization
    params = subscription_params(organization, billing)
    opts = [expand: ["latest_invoice.payment_intent", "pending_setup_intent"]]

    case Stripe.Subscription.create(params, opts) do
      # subscription is active, we need to update the same information via the
      # webhook call 'invoice.paid' also, so might need to refactor this at
      # a later date
      {:ok, subscription} ->
        # if subscription requires client intervention (most likely for India, we need this)
        # we need to send back info to the frontend
        cond do
          subscription.status == "incomplete" &&
            !is_nil(subscription.pending_setup_intent) &&
              subscription.pending_setup_intent.status == "required_action" ->
            {
              :pending,
              %{
                organization: organization,
                client_secret: subscription.pending_setup_intent.client_secret
              }
            }

          subscription.status == "active" ->
            params =
              %{}
              |> Map.merge(subscription |> subscription_details())
              |> Map.merge(subscription |> subscription_dates())
              |> Map.merge(subscription |> subscription_items())

            update_billing(billing, params)

          true ->
            {:error, "Not handling #{inspect(subscription)} value"}
            {:ok, organization}
        end

      {:error, stripe_error} ->
        {:error, inspect(stripe_error)}
    end
  end

  # return a map which maps glific product ids to subscription item ids
  @spec subscription_details(Stripe.Subscription.t()) :: map()
  defp subscription_details(subscription),
    do: %{
      stripe_subscription_id: subscription.id,
      is_delinquent: false
    }

  @spec subscription_dates(Stripe.Subscription.t()) :: map()
  defp subscription_dates(subscription) do
    period_start = DateTime.from_unix!(subscription.current_period_start)
    period_end = DateTime.from_unix!(subscription.current_period_end)

    %{
      stripe_current_period_start: period_start,
      stripe_current_period_end: period_end,
      stripe_last_usage_recorded: period_start
    }
  end

  # return a map which maps glific product ids to subscription item ids
  @spec subscription_items(Stripe.Subscription.t()) :: map()
  defp subscription_items(%{items: items} = _subscription) do
    items.data
    |> Enum.reduce(
      %{},
      fn item, acc ->
        Map.put(acc, item.price.id, item.id)
      end
    )
    |> (fn v -> %{stripe_subscription_items: v} end).()
  end

  # get dates and times in the right format for other functions
  @spec format_dates(DateTime.t(), DateTime.t()) ::
          {Date.t(), Date.t(), DateTime.t(), non_neg_integer}
  defp format_dates(start_date, end_date) do
    end_usage_datetime =
      end_date
      |> Timex.shift(days: -1)
      |> Timex.end_of_day()

    {
      start_date |> DateTime.to_date(),
      end_usage_datetime |> DateTime.to_date(),
      end_usage_datetime,
      end_usage_datetime |> DateTime.to_unix()
    }
  end

  @doc """
  Record the usage for a specific organization
  """
  @spec record_usage(non_neg_integer, DateTime.t(), DateTime.t()) :: :ok
  def record_usage(organization_id, start_date, end_date) do
    # get the billing record
    billing = Repo.get_by!(Billing, %{organization_id: organization_id, is_active: true})

    {start_usage_date, end_usage_date, end_usage_datetime, time} =
      format_dates(start_date, end_date)

    case Stats.usage(organization_id, start_usage_date, end_usage_date) do
      # temp fix for testing, since we dont really have any data streaming into our DB
      # to test for invoices
      _usage ->
        usage = %{messages: Enum.random(10..500), users: Enum.random(1..50)}

        prices = stripe_ids()
        subscription_items = billing.stripe_subscription_items

        record_subscription_item(
          subscription_items[prices.messages],
          usage.messages,
          time,
          "messages: #{organization_id}, #{Date.to_string(start_usage_date)}"
        )

        record_subscription_item(
          subscription_items[prices.users],
          usage.users,
          time,
          "users: #{organization_id}, #{Date.to_string(start_usage_date)}"
        )

        {:ok, _} = update_billing(billing, %{stripe_last_usage_recorded: end_usage_datetime})
    end

    :ok
  end

  # record the usage against a subscription item in stripe
  @spec record_subscription_item(String.t(), pos_integer, pos_integer, String.t()) :: nil
  defp record_subscription_item(subscription_item_id, quantity, time, idempotency) do
    {:ok, _} =
      Usage.create(
        subscription_item_id,
        %{
          quantity: quantity,
          timestamp: time
        },
        idempotency_key: idempotency
      )

    nil
  end

  @doc """
  Finalize a draft invoice
  """
  @spec finalize_invoice(String.t()) :: {:ok, t()} | {:error, Stripe.Error.t()}
  def finalize_invoice(invoice_id),
    do: Invoice.finalize(invoice_id, %{})

  # events that we need to handle, delete comment once handled :)
  # invoice.upcoming
  # invoice.created - send final usage record here, also send on a weekly basis, to avoid error
  # invoice.paid
  # invoice.payment_failed
  # invoice.payment_action_required
end<|MERGE_RESOLUTION|>--- conflicted
+++ resolved
@@ -278,24 +278,10 @@
         }
       )
 
-<<<<<<< HEAD
       update_billing(
         billing,
         %{stripe_payment_method_id: stripe_payment_method_id}
       )
-
-=======
-    {:ok, _res} =
-      Stripe.PaymentMethod.attach(%{
-        customer: billing.stripe_customer_id,
-        payment_method: stripe_payment_method_id
-      })
-
-    update_billing(
-      billing,
-      %{stripe_payment_method_id: stripe_payment_method_id}
-    )
->>>>>>> 54cbe861
   end
 
   @doc """
