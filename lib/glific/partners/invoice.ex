--- conflicted
+++ resolved
@@ -150,25 +150,12 @@
 
   @spec finalize(Invoice.t()) :: Invoice.t()
   defp update_prorations(invoice) do
-<<<<<<< HEAD
-    with billing <- Billing.get_billing(%{organization_id: invoice.organization_id}),
-         {:ok, _} <- Stripe.Subscription.update(billing.stripe_subscription_id, %{prorate: true}) do
-      invoice
-    else
-      {:error, error} ->
-        {:error,
-         dgettext("errors", "Error occurred while updating prorations: %{error}",
-           error: inspect(error)
-         )}
-    end
-=======
     billing = Billing.get_billing(%{organization_id: invoice.organization_id})
     # our test record does not have a billing, need to clean that up
     if billing != nil && billing.stripe_subscription_id != nil,
       do: {:ok, _} = Stripe.Subscription.update(billing.stripe_subscription_id, %{prorate: true})
 
     invoice
->>>>>>> 1312fcd9
   end
 
   @doc """
