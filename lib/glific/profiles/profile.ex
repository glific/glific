--- conflicted
+++ resolved
@@ -23,11 +23,7 @@
     :name,
     :type,
     :fields,
-<<<<<<< HEAD
-    :is_active
-=======
     :is_default
->>>>>>> e3df82c4
   ]
 
   @type t() :: %__MODULE__{
@@ -52,11 +48,7 @@
     field(:name, :string)
     field(:type, :string)
     field(:fields, :map, default: %{})
-<<<<<<< HEAD
-    field(:is_active, :boolean, default: true)
-=======
     field(:is_default, :boolean, default: false)
->>>>>>> e3df82c4
 
     belongs_to(:language, Language, foreign_key: :language_id)
     belongs_to(:contact, Contact, foreign_key: :contact_id)
