--- conflicted
+++ resolved
@@ -15,10 +15,7 @@
     Partners,
     Partners.Billing,
     Partners.Organization,
-<<<<<<< HEAD
-=======
     Partners.Saas,
->>>>>>> 4a60d2e6
     Registrations,
     Registrations.Registration,
     Repo,
@@ -41,25 +38,6 @@
   Updates the registration details and send submission mail to user
   """
   @spec update_registration(map()) :: map()
-<<<<<<< HEAD
-  def update_registration(%{"registration_id" => reg_id} = params) when is_integer(reg_id) do
-    result = %{is_valid: true, messages: %{}}
-
-    with {:ok, registration} <- Registrations.get_registration(reg_id),
-         %{is_valid: true} <- Queries.validate_registration_details(result, params) do
-      {:ok, registration} = Registrations.update_registation(registration, params)
-
-      if is_map(params["signing_authority"]) do
-        {:ok, _org} =
-          update_org_email(registration.organization_id, params["signing_authority"]["email"])
-      end
-
-      notify_on_submission(params["has_submitted"] || false)
-
-      result
-      |> Map.put(:registration, Registration.to_minimal_map(registration))
-      |> Map.put(:support_mail, "glific.user@gmail.com")
-=======
   def update_registration(%{"registration_id" => reg_id} = params) do
     result = %{is_valid: true, messages: %{}}
 
@@ -79,19 +57,13 @@
 
       Map.take(result, [:is_valid, :messages])
       |> Map.put(:registration, Registration.to_minimal_map(registration))
->>>>>>> 4a60d2e6
     else
       {:error, _} ->
         dgettext("error", "Registration doesn't exist for given registration ID.")
         |> Queries.error(result, :registration_id)
 
-<<<<<<< HEAD
-      err ->
-        err
-=======
       result ->
         Map.take(result, [:is_valid, :messages])
->>>>>>> 4a60d2e6
     end
   end
 
@@ -109,11 +81,7 @@
   def reachout(params) do
     %{is_valid: true, messages: %{}}
     |> Queries.validate_reachout_details(params)
-<<<<<<< HEAD
-    |> notify_user_queries()
-=======
     |> notify_user_queries(params)
->>>>>>> 4a60d2e6
   end
 
   @doc """
@@ -264,18 +232,6 @@
   # TODO: spec needed
   # TODO: send mail later
 
-<<<<<<< HEAD
-  defp notify_on_submission(false), do: :ok
-
-  defp notify_on_submission(true) do
-    :ok
-  end
-
-  defp notify_user_queries(results) do
-    # TODO: Implement this.
-    results
-  end
-=======
   defp notify_on_submission(%{is_valid: false} = result), do: result
 
   defp notify_on_submission(%{"has_submitted" => true} = result) do
@@ -324,5 +280,4 @@
       registration.org_details
     )
   end
->>>>>>> 4a60d2e6
 end