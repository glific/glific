--- conflicted
+++ resolved
@@ -299,6 +299,9 @@
     do:
       FunWithFlags.enabled?(:is_contact_profile_enabled, for: %{organization_id: organization.id})
 
+  @doc """
+  Get ask_me bot value for organization flag
+  """
   @spec get_ask_me_bot_enabled(map()) :: boolean
   def get_ask_me_bot_enabled(organization) do
     app_env = Application.get_env(:glific, :environment)
@@ -316,25 +319,6 @@
   end
 
   @doc """
-  Get ask_me bot value for organization flag
-  """
-  @spec get_ask_me_bot_enabled(map()) :: boolean
-  def get_ask_me_bot_enabled(organization) do
-    app_env = Application.get_env(:glific, :environment)
-
-    cond do
-      FunWithFlags.enabled?(:is_ask_me_bot_enabled, for: %{organization_id: organization.id}) ->
-        true
-
-      Glific.trusted_env?(app_env, organization.id) ->
-        true
-
-      true ->
-        false
-    end
-  end
-
-  @doc """
   Set fun_with_flag toggle for ticketing for an organization
   """
   @spec set_ticketing_enabled(map()) :: map()
@@ -466,12 +450,9 @@
     )
   end
 
-<<<<<<< HEAD
-=======
   @doc """
   Set fun_with_flag toggle for ask_me bot enabled for an organization
   """
->>>>>>> be72b787
   @spec set_is_ask_me_bot_enabled(map()) :: map()
   def set_is_ask_me_bot_enabled(organization) do
     Map.put(
@@ -500,12 +481,7 @@
       :is_certificate_enabled,
       :is_kaapi_enabled,
       :is_interactive_re_response_enabled,
-<<<<<<< HEAD
-      :is_ask_me_bot_enabled,
-
-=======
       :is_ask_me_bot_enabled
->>>>>>> be72b787
     ]
     |> Enum.each(fn flag ->
       if !FunWithFlags.enabled?(
