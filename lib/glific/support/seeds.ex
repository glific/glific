defmodule Glific.Seeds do
  @moduledoc """
  Script for populating the database. We can call this from tests and/or /priv/repo
  """
  alias Glific.{
    Contacts.Contact,
    Messages.Message,
    Messages.MessageMedia,
    Partners.BSP,
    Partners.Organization,
    Repo,
    Settings.Language,
    Tags.Tag
  }

  @doc """
  Smaller functions to seed various tables. This allows the test functions to call specific seeder functions.
  In the next phase we will also add unseeder functions as we learn more of the test capabilities
  """
  @spec seed_language() :: {Language.t(), Language.t()}
  def seed_language do
    en_us =
      Repo.insert!(%Language{
        label: "English (United States)",
        locale: "en_US"
      })

    hi_in =
      Repo.insert!(%Language{
        label: "Hindi (India)",
        locale: "hi_IN"
      })

    {en_us, hi_in}
  end

  @doc false
  @spec seed_tag({Language.t(), Language.t()}) :: nil
  def seed_tag({en_us, hi_in}) do
    message_tags_en = Repo.insert!(%Tag{label: "Messages", language: en_us})
    message_tags_hi = Repo.insert!(%Tag{label: "Messages", language: hi_in})

    Repo.insert!(%Tag{label: "Welcome", language: en_us, parent_id: message_tags_en.id})
    Repo.insert!(%Tag{label: "Greeting", language: en_us, parent_id: message_tags_en.id})
    Repo.insert!(%Tag{label: "Thank You", language: en_us, parent_id: message_tags_en.id})
    Repo.insert!(%Tag{label: "Welcome", language: hi_in, parent_id: message_tags_hi.id})
    Repo.insert!(%Tag{label: "Greeting", language: hi_in, parent_id: message_tags_hi.id})
    Repo.insert!(%Tag{label: "Thank You", language: hi_in, parent_id: message_tags_hi.id})

    Repo.insert!(%Tag{label: "This is for testing", language: en_us})
  end

  @doc false
  @spec seed_contacts :: nil
  def seed_contacts do
    Repo.insert!(%Contact{phone: "917834811114", name: "Default Contact"})

    Repo.insert!(%Contact{
      name: "Adelle Cavin",
      phone: Integer.to_string(Enum.random(123_456_789..9_876_543_210))
    })

    Repo.insert!(%Contact{
      name: "Margarita Quinteros",
      phone: Integer.to_string(Enum.random(123_456_789..9_876_543_210))
    })

    Repo.insert!(%Contact{
      name: "Chrissy Cron",
      phone: Integer.to_string(Enum.random(123_456_789..9_876_543_210))
    })

    Repo.insert!(%Contact{
      name: "Hailey Wardlaw",
      phone: Integer.to_string(Enum.random(123_456_789..9_876_543_210))
    })
  end

  @doc false
  @spec seed_bsps :: {BSP.t()}
  def seed_bsps do
    default_bsp =
      Repo.insert!(%BSP{
        name: "Default BSP",
        url: "test_url",
        api_end_point: "test"
      })

    Repo.insert!(%BSP{
      name: "gupshup",
      url: "test_url_1",
      api_end_point: "test"
    })

    Repo.insert!(%BSP{
      name: "twilio",
      url: "test_url_2",
      api_end_point: "test"
    })

    {default_bsp}
  end

  @doc false
  @spec seed_organizations({BSP.t()}) :: nil
  def seed_organizations({default_bsp}) do
    Repo.insert!(%Organization{
      name: "Default Organization",
      display_name: "Default Organization",
      contact_name: "Test",
      email: "test@glific.org",
      bsp_id: default_bsp.id,
      bsp_key: "random",
      wa_number: Integer.to_string(Enum.random(123_456_789..9_876_543_210))
    })

    Repo.insert!(%Organization{
      name: "Slam Out Loud",
      display_name: "Slam Out Loud",
      contact_name: "Jigyasa and Gaurav",
      email: "jigyasa@glific.org",
      bsp_id: default_bsp.id,
      bsp_key: "random",
      wa_number: Integer.to_string(Enum.random(123_456_789..9_876_543_210))
    })
  end

  @doc false
  @spec seed_messages :: nil
  def seed_messages do
    sender = Repo.insert!(%Contact{phone: "917834811114", name: "Sender"})

    recipient = Repo.insert!(%Contact{phone: "917834811231", name: "Recipient"})

    Repo.insert!(%Message{
      body: "default message body",
      flow: :inbound,
      type: :text,
      wa_message_id: Faker.String.base64(10),
      wa_status: :enqueued,
      sender_id: sender.id,
      recipient_id: recipient.id
    })

    Repo.insert!(%Message{
      body: Faker.Lorem.sentence(),
      flow: :inbound,
      type: :text,
      wa_message_id: Faker.String.base64(10),
      wa_status: :enqueued,
      sender_id: sender.id,
      recipient_id: recipient.id
    })

    Repo.insert!(%Message{
      body: Faker.Lorem.sentence(),
      flow: :inbound,
      type: :text,
      wa_message_id: Faker.String.base64(10),
      wa_status: :enqueued,
      sender_id: sender.id,
      recipient_id: recipient.id
    })

    Repo.insert!(%Message{
      body: Faker.Lorem.sentence(),
      flow: :inbound,
      type: :text,
      wa_message_id: Faker.String.base64(10),
      wa_status: :enqueued,
      sender_id: sender.id,
      recipient_id: recipient.id
    })
  end

  @doc false
  @spec seed_messages_media :: nil
  def seed_messages_media do
    Repo.insert!(%MessageMedia{
      url: Faker.Avatar.image_url(),
      source_url: Faker.Avatar.image_url(),
      thumbnail: Faker.Avatar.image_url(),
      caption: "default caption",
      wa_media_id: Faker.String.base64(10)
    })

    Repo.insert!(%MessageMedia{
      url: Faker.Avatar.image_url(),
      source_url: Faker.Avatar.image_url(),
      thumbnail: Faker.Avatar.image_url(),
      caption: Faker.String.base64(10),
      wa_media_id: Faker.String.base64(10)
    })

    Repo.insert!(%MessageMedia{
      url: Faker.Avatar.image_url(),
      source_url: Faker.Avatar.image_url(),
      thumbnail: Faker.Avatar.image_url(),
      caption: Faker.String.base64(10),
      wa_media_id: Faker.String.base64(10)
    })

    Repo.insert!(%MessageMedia{
      url: Faker.Avatar.image_url(),
      source_url: Faker.Avatar.image_url(),
      thumbnail: Faker.Avatar.image_url(),
      caption: Faker.String.base64(10),
      wa_media_id: Faker.String.base64(10)
    })
  end

  @doc """
  Function to populate some basic data that we need for the system to operate. We will
  split this function up into multiple different ones for test, dev and production
  """
  @spec seed :: nil
  def seed do
    {en_us, hi_in} = seed_language()

    seed_tag({en_us, hi_in})

    seed_contacts()

    {default_bsp} = seed_bsps()

<<<<<<< HEAD
    seed_organizations({default_bsp})
=======
    seed_organizations()

    seed_messages()

    seed_messages_media()
>>>>>>> 9d58c51f
  end
end<|MERGE_RESOLUTION|>--- conflicted
+++ resolved
@@ -223,14 +223,10 @@
 
     {default_bsp} = seed_bsps()
 
-<<<<<<< HEAD
     seed_organizations({default_bsp})
-=======
-    seed_organizations()
 
     seed_messages()
 
     seed_messages_media()
->>>>>>> 9d58c51f
   end
 end