--- conflicted
+++ resolved
@@ -538,18 +538,6 @@
   end
 
   @doc false
-<<<<<<< HEAD
-  @spec seed_groups :: {Group.t()}
-  def seed_groups do
-    Repo.insert!(%Group{
-      label: "Default Group",
-      is_restricted: false
-    })
-
-    Repo.insert!(%Group{
-      label: "Restricted Group",
-      is_restricted: true
-=======
   @spec seed_saved_searches :: nil
   def seed_saved_searches do
     Repo.insert!(%SavedSearch{
@@ -566,7 +554,20 @@
     Repo.insert!(%SavedSearch{
       label: "Conversations where the contact has opted out",
       args: %{includeTags: ["14"]}
->>>>>>> ba3a9979
+    })
+  end
+
+  @doc false
+  @spec seed_groups :: {Group.t()}
+  def seed_groups do
+    Repo.insert!(%Group{
+      label: "Default Group",
+      is_restricted: false
+    })
+
+    Repo.insert!(%Group{
+      label: "Restricted Group",
+      is_restricted: true
     })
   end
 
