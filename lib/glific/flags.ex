defmodule Glific.Flags do
  @moduledoc """
  Centralizing all the code we need to handle flags across Glific. For now, we'll
  also put operational code on flags here, as we figure out the right structure
  """

<<<<<<< HEAD
  use Publicist

  # need to get this from organization table in DB
=======
  alias Glific.Partners
>>>>>>> f74641f6

  @timezone "Asia/Kolkata"

  @doc false
  @spec init :: {:ok, boolean()}
  def init do
    FunWithFlags.enable(:enable_out_of_office)

    out_of_office_update()

    dialogflow()
  end

  @spec business_day?(DateTime.t(), [integer]) :: boolean
  defp business_day?(time, days),
    do: (time |> DateTime.to_date() |> Date.day_of_week()) in days

  @spec office_hours?(DateTime.t(), [Time.t()]) :: boolean
  defp office_hours?(time, [start_time, end_time]) do
    time = DateTime.to_time(time)
    Time.compare(time, start_time) == :gt and Time.compare(time, end_time) == :lt
  end

  defp office_hours?(_time, []), do: false

  @spec enable_out_of_office :: nil
  defp enable_out_of_office do
    # enable only if needed
    if !FunWithFlags.enabled?(:out_of_office_active),
      do: FunWithFlags.enable(:out_of_office_active)
  end

  @spec disable_out_of_office :: nil
  defp disable_out_of_office do
    # disable only if needed
    if FunWithFlags.enabled?(:out_of_office_active),
      do: FunWithFlags.disable(:out_of_office_active)
  end

  @spec out_of_office_check :: nil
  defp out_of_office_check do
    timezone = Partners.organization().timezone

    {:ok, now} =
      case DateTime.now(timezone) do
        {:ok, now} ->
          {:ok, now}

        {:error, _} ->
          DateTime.now(@timezone)
      end

    {hours, days} = Partners.organization_out_of_office_summary()

    # check if current day and time is valid
    open? = business_day?(now, days) and office_hours?(now, hours)

    if open?,
      # we are operating now, so ensure out_of_office flag is disabled
      do: disable_out_of_office(),
      # we are closed now, enable out_of_office flow
      else: enable_out_of_office()
  end

  @doc """
  Update the out of office flag, so we know if we should actually do any work
  """
  @spec out_of_office_update() :: nil
  def out_of_office_update,
    do:
      if(FunWithFlags.enabled?(:enable_out_of_office),
        do: out_of_office_check(),
        # lets make sure that out_of_office_active is disabled
        # if we dont want this functionality
        else: disable_out_of_office()
      )

  @doc """
  See if we have valid dialogflow credentials, if so, enable dialogflow
  else disable it
  """
  @spec dialogflow() :: {:ok, boolean()}
  def dialogflow,
    do:
      if(File.exists?("config/.dialogflow.credentials.json"),
        do: FunWithFlags.enable(:dialogflow),
        else: FunWithFlags.disable(:dialogflow)
      )
end<|MERGE_RESOLUTION|>--- conflicted
+++ resolved
@@ -4,15 +4,9 @@
   also put operational code on flags here, as we figure out the right structure
   """
 
-<<<<<<< HEAD
   use Publicist
 
-  # need to get this from organization table in DB
-=======
   alias Glific.Partners
->>>>>>> f74641f6
-
-  @timezone "Asia/Kolkata"
 
   @doc false
   @spec init :: {:ok, boolean()}
@@ -52,17 +46,7 @@
 
   @spec out_of_office_check :: nil
   defp out_of_office_check do
-    timezone = Partners.organization().timezone
-
-    {:ok, now} =
-      case DateTime.now(timezone) do
-        {:ok, now} ->
-          {:ok, now}
-
-        {:error, _} ->
-          DateTime.now(@timezone)
-      end
-
+    {:ok, now} = Partners.organization().timezone |> DateTime.now()
     {hours, days} = Partners.organization_out_of_office_summary()
 
     # check if current day and time is valid
