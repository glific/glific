defmodule Glific.Processor.ConsumerTagger do
  @moduledoc """
  Process all messages of type consumer and run them thru the various in-built taggers.
  At a later stage, we will also do translation and dialogflow queries as an offshoot
  from this GenStage
  """

  use GenStage

  alias Glific.{
    Communications,
    Flows.Flow,
    Flows.FlowContext,
    Messages.Message,
    Processor.Helper,
    Repo,
    Taggers,
    Taggers.Numeric,
    Taggers.Status,
    Tags.Tag
  }

  @min_demand 0
  @max_demand 1
  @wakeup_timeout_ms 1 * 60 * 1000

  @doc false
  @spec start_link([]) :: GenServer.on_start()
  def start_link(opts) do
    name = Keyword.get(opts, :name, __MODULE__)
    producer = Keyword.get(opts, :producer, Glific.Processor.Producer)
    GenStage.start_link(__MODULE__, [producer: producer], name: name)
  end

  @doc false
  def init(opts) do
    state =
      %{
        producer: opts[:producer],
        numeric_map: Numeric.get_numeric_map(),
        numeric_tag_id: 0,
        flows: %{}
      }
      |> reload
      |> reload_flows

    # process the wakeup queue every 1 minute
    Process.send_after(self(), :wakeup_timeout, @wakeup_timeout_ms)

    {
      :consumer,
      state,
      # dispatcher: GenStage.BroadcastDispatcher,
      subscribe_to: [
        {state.producer,
         selector: fn %{type: type} -> type == :text end,
         min_demand: @min_demand,
         max_demand: @max_demand}
      ]
    }
  end

  defp reload(%{numeric_tag_id: numeric_tag_id} = state) when numeric_tag_id == 0 do
    case Repo.fetch_by(Tag, %{label: "Numeric"}) do
      {:ok, tag} -> Map.put(state, :numeric_tag_id, tag.id)
      _ -> state
    end
    |> Map.merge(%{
      keyword_map: Taggers.Keyword.get_keyword_map(),
      status_map: Status.get_status_map()
    })
  end

  defp reload(state), do: state

  defp reload_flows(%{flows: flow} = state) when flow == %{} do
    Map.put(
      state,
      :flows,
      Flow.get_and_cache_flows()
    )
  end

  defp reload_flows(state), do: state

  @doc false
  def handle_events(messages, _from, state) do
    _ = Enum.map(messages, &process_message(&1, state))

    {:noreply, [], state}
  end

  @spec process_message(atom() | Message.t(), map()) :: Message.t()
  defp process_message(message, state) do
    body = Glific.string_clean(message.body)

    message
    |> numeric_tagger(body, state)
    |> keyword_tagger(body, state)
    # we do this before, so it will not pick up the potential flow
    # started by new conatct tagger
    |> check_flows(body, state)
    |> new_contact_tagger(state)
    |> Repo.preload(:tags)
    |> Communications.publish_data(:created_message_tag)
  end

  @spec check_flows(atom() | Message.t(), String.t(), map()) :: Message.t()
  defp check_flows(message, body, state)
       when body in [
              "help",
              "language",
              "preference",
              "new contact",
              "registration",
              "timed"
            ] do
    message = Repo.preload(message, :contact)
    FlowContext.init_context(Map.get(state.flows, body), message.contact)
    message
  end

  defp check_flows(message, _body, state) do
    context = FlowContext.active_context(message.contact_id)

    if context,
      do:
        context
        |> FlowContext.load_context(state.flows[context.flow_uuid])
        |> FlowContext.step_forward(message.body)

    # we can potentially save the {contact_id, context} map here in the flow state,
    # to avoid hitting the DB again. We'll do this after we get this working
    message
  end

  @spec numeric_tagger(atom() | Message.t(), String.t(), map()) :: Message.t()
  defp numeric_tagger(message, body, state) do
    case Numeric.tag_body(body, state.numeric_map) do
      {:ok, value} -> Helper.add_tag(message, state.numeric_tag_id, value)
      _ -> message
    end
  end

  @spec keyword_tagger(atom() | Message.t(), String.t(), map()) :: Message.t()
  defp keyword_tagger(message, body, state) do
    case Taggers.Keyword.tag_body(body, state.keyword_map) do
      {:ok, value} -> Helper.add_tag(message, value, body)
      _ -> message
    end
  end

  @spec new_contact_tagger(Message.t(), map()) :: Message.t()
  defp new_contact_tagger(message, state) do
    if Status.is_new_contact(message.sender_id) do
      message
      |> add_status_tag("New Contact", state)
      |> check_flows("new contact", state)
    end

    message
  end

  @spec add_status_tag(Message.t(), String.t(), map()) :: Message.t()
  defp add_status_tag(message, status, state),
    do: Helper.add_tag(message, state.status_map[status])
<<<<<<< HEAD
=======

  @spec add_not_reply_tag(Message.t(), map()) :: Message.t()
  defp add_not_reply_tag(message, state) do
    Tags.remove_tag_from_all_message(message.contact_id, "Not Replied")
    add_status_tag(message, "Not Replied", state)
  end

  @doc """
  This callback handles the nudges in the system. It processes the jobs and then sets a timer to invoke itself when
  done
  """
  def handle_info(:wakeup_timeout, state) do
    # check DB and process all flows that need to be woken update_in
    _ =
      FlowContext.wakeup()
      |> Enum.map(fn fc -> wakeup(fc, state) end)

    Process.send_after(self(), :wakeup_timeout, @wakeup_timeout_ms)
    {:noreply, [], state}
  end

  # Process one context at a time
  @spec wakeup(FlowContext.t(), map()) ::
          {:ok, FlowContext.t() | nil, [String.t()]} | {:error, String.t()}
  defp wakeup(context, state) do
    {:ok, context} =
      context
      |> FlowContext.load_context(state.flows[context.flow_uuid])
      |> FlowContext.step_forward("No Response")

    # update the context woken up time
    {:ok, context} = FlowContext.update_flow_context(context, %{wakeup_at: nil})
    {:ok, context, []}
  end
>>>>>>> 449a1f8c
end<|MERGE_RESOLUTION|>--- conflicted
+++ resolved
@@ -164,14 +164,6 @@
   @spec add_status_tag(Message.t(), String.t(), map()) :: Message.t()
   defp add_status_tag(message, status, state),
     do: Helper.add_tag(message, state.status_map[status])
-<<<<<<< HEAD
-=======
-
-  @spec add_not_reply_tag(Message.t(), map()) :: Message.t()
-  defp add_not_reply_tag(message, state) do
-    Tags.remove_tag_from_all_message(message.contact_id, "Not Replied")
-    add_status_tag(message, "Not Replied", state)
-  end
 
   @doc """
   This callback handles the nudges in the system. It processes the jobs and then sets a timer to invoke itself when
@@ -200,5 +192,4 @@
     {:ok, context} = FlowContext.update_flow_context(context, %{wakeup_at: nil})
     {:ok, context, []}
   end
->>>>>>> 449a1f8c
 end