defmodule Glific.Processor.ConsumerTagger do
  @moduledoc """
  Process all messages of type consumer and run them thru the various in-built taggers.
  At a later stage, we will also do translation and dialogflow queries as an offshoot
  from this GenStage
  """

  use GenStage

  alias Glific.{
    Dialogflow.Sessions,
    Messages.Message,
    Partners,
    Processor.ConsumerFlow,
    Processor.Helper,
    Repo,
    Taggers,
    Taggers.Numeric,
    Taggers.Status,
    Tags.Tag
  }

  @min_demand 0
  @max_demand 1

  @doc false
  @spec start_link([]) :: GenServer.on_start()
  def start_link(opts) do
    name = Keyword.get(opts, :name, __MODULE__)
    producer = Keyword.get(opts, :producer, Glific.Processor.Producer)
    GenStage.start_link(__MODULE__, [producer: producer], name: name)
  end

  @doc false
  def init(opts) do
    state =
      %{
        producer: opts[:producer],
        numeric_map: Numeric.get_numeric_map(),
        numeric_tag_id: %{},
        keyword_map: %{},
        status_map: %{},
        flows: %{},
        dialogflow_session_id: Ecto.UUID.generate(),
        tagged: false
      }
      |> reload

    {
      :consumer,
      state,
      # dispatcher: GenStage.BroadcastDispatcher,
      subscribe_to: [
        {state.producer,
         selector: fn %{type: type} -> type == :text end,
         min_demand: @min_demand,
         max_demand: @max_demand}
      ]
    }
  end

  defp reload(%{numeric_tag_id: numeric_tag_id} = state) when numeric_tag_id == %{} do
    Partners.list_organizations()
    |> Enum.reduce(state, fn organization, state_acc ->
      attrs = %{organization_id: organization.id}

      case Repo.fetch_by(
             Tag,
             %{shortcode: "numeric", organization_id: organization.id}
           ) do
        {:ok, tag} -> put_in(state_acc, [:numeric_tag_id, organization.id], tag.id)
        _ -> state_acc
      end
      |> put_in([:keyword_map, organization.id], Taggers.Keyword.get_keyword_map(attrs))
      |> put_in([:status_map, organization.id], Status.get_status_map(attrs))
    end)
  end

  defp reload(state), do: state

  @doc false
  def handle_events(messages, _from, state) do
    Enum.each(messages, &process_message(&1, state))

    {:noreply, [], state}
  end

  @spec process_message(atom() | Message.t(), map()) :: Message.t()
  defp process_message(message, state) do
    body = Glific.string_clean(message.body)

    {message, Map.merge(state, %{tagged: false, organization_id: message.organization_id})}
    |> numeric_tagger(body)
    |> keyword_tagger(body)
    |> dialogflow_tagger()
    |> new_contact_tagger()
    # get the first element which is the message
    |> elem(0)
    |> Repo.preload(:tags)
  end

  @spec numeric_tagger({atom() | Message.t(), map()}, String.t()) :: {Message.t(), map()}
  defp numeric_tagger({message, state}, body) do
    case Numeric.tag_body(body, state.numeric_map) do
      {:ok, value} ->
        {
          Helper.add_tag(message, state.numeric_tag_id[state.organization_id], value),
          Map.put(state, :tagged, true)
        }

      _ ->
        {message, state}
    end
  end

  @spec keyword_tagger({atom() | Message.t(), map()}, String.t()) :: {Message.t(), map()}
  defp keyword_tagger({message, state}, body) do
    case Taggers.Keyword.tag_body(body, state.keyword_map[state.organization_id]) do
      {:ok, value} ->
        {
          Helper.add_tag(message, value, body),
          Map.put(state, :tagged, true)
        }

      _ ->
        {message, state}
    end
  end

  @spec new_contact_tagger({atom() | Message.t(), map()}) :: {Message.t(), map()}
  defp new_contact_tagger({message, state}) do
    if Status.is_new_contact(message.sender_id) do
      message
      |> add_status_tag("newcontact", state)
      # We make a cross module function call which is its own genserver
      # but should be fine for now
      |> ConsumerFlow.check_flows("newcontact", state)

      {message, Map.put(state, :tagged, true)}
    else
      {message, state}
    end
  end

  @spec dialogflow_tagger({Message.t(), map()}) :: {Message.t(), map()}
  # dialog flow only accepts messages less than 255 characters for intent
  defp dialogflow_tagger({%{body: body} = message, %{tagged: false} = state})
       when byte_size(body) > 255,
       do: {message, state}

  defp dialogflow_tagger({message, %{tagged: false} = state}) do
    # Since conatct and language are the required filed, we can skip some pattern checks.
    message = Repo.preload(message, contact: [:language])
    # only do the query if we have a valid credentials file for dialogflow
<<<<<<< HEAD
    if FunWithFlags.enabled?(:dialogflow),
      do: Sessions.detect_intent(message, state.dialogflow_session_id)
=======
    if FunWithFlags.enabled?(:dialogflow) do
      {:ok, response} =
        Sessions.detect_intent(
          message.body,
          state.dialogflow_session_id,
          message.contact.language.locale
        )

      Helper.add_dialogflow_tag(message, response["queryResult"])
    end
>>>>>>> 38dcfe27

    {message, state}
  end

  defp dialogflow_tagger({message, state}), do: {message, state}

  @spec add_status_tag(Message.t(), String.t(), map()) :: Message.t()
  defp add_status_tag(message, status, state),
    do: Helper.add_tag(message, state.status_map[state.organization_id][status])
end<|MERGE_RESOLUTION|>--- conflicted
+++ resolved
@@ -152,22 +152,10 @@
     # Since conatct and language are the required filed, we can skip some pattern checks.
     message = Repo.preload(message, contact: [:language])
     # only do the query if we have a valid credentials file for dialogflow
-<<<<<<< HEAD
+    
     if FunWithFlags.enabled?(:dialogflow),
       do: Sessions.detect_intent(message, state.dialogflow_session_id)
-=======
-    if FunWithFlags.enabled?(:dialogflow) do
-      {:ok, response} =
-        Sessions.detect_intent(
-          message.body,
-          state.dialogflow_session_id,
-          message.contact.language.locale
-        )
-
-      Helper.add_dialogflow_tag(message, response["queryResult"])
-    end
->>>>>>> 38dcfe27
-
+      
     {message, state}
   end
 
