defmodule Glific.Processor.ConsumerAutomation do
  @moduledoc """
  Process all messages of type consumer and run them thru a few automations. Our initial
  automation is response to a new contact tag with a welcome message
  """

  use GenStage

  alias Glific.Processor.Helper

  @doc false
  @spec start_link([]) :: GenServer.on_start()
  def start_link(opts) do
    Helper.start_link(opts, __MODULE__)
  end

  @doc false
  def init(opts) do
    Helper.init(opts)
  end

  @doc false
<<<<<<< HEAD
  def handle_events(messages, _from, state) do
    _ =
      messages
      |> Enum.filter(fn m -> Ecto.assoc_loaded?(m.tags) end)
      |> Enum.map(fn m ->
        Enum.map(m.tags, fn t -> process_tag(m, t) end)
      end)

    {:noreply, [], state}
  end

  defp get_session_message_template(shortcode, language_id) do
    result =
      Repo.fetch_by(SessionTemplate, %{
        shortcode: shortcode,
        language_id: language_id
      })

    case result do
      {:ok, session_template} -> session_template
      _ -> get_session_message_template(shortcode)
    end
  end

  defp get_session_message_template(shortcode) do
    {:ok, session_template} =
      Repo.fetch_by(SessionTemplate, %{
        shortcode: shortcode
      })

    session_template
  end

  defp send_session_message_template(message, shortcode) do
    message = Repo.preload(message, :sender)
    language_id = message.sender.language_id

    session_template = get_session_message_template(shortcode, language_id)

    {:ok, message} =
      Messages.create_and_send_session_template(session_template, message.sender_id)

    message
  end

  @spec process_tag(Message.t(), Tag.t()) :: Message.t()
  defp process_tag(message, %Tag{label: label}) when label == "New Contact" do
    send_session_message_template(message, "new contact")
  end

  defp process_tag(message, %Tag{label: label}) when label == "Optout" do
    # lets send the message first, so it goes out
    send_session_message_template(message, "optout")

    # We need to update the contact with optout_time and status
    query = from(c in Contact, where: c.id == ^message.sender_id)

    Repo.update_all(query,
      set: [status: "invalid", optout_time: DateTime.utc_now(), updated_at: DateTime.utc_now()]
    )
  end

  defp process_tag(message, %Tag{label: label}) when label == "Help" do
    send_session_message_template(message, "help")
  end

  defp process_tag(message, %Tag{label: label} = tag) when label == "Language" do
    {:ok, message_tag} = Repo.fetch_by(MessageTag, %{message_id: message.id, tag_id: tag.id})
    [language | _] = Settings.list_languages(%{label: message_tag.value})

    # We need to update sender id and set their language to this language
    query = from(c in Contact, where: c.id == ^message.sender_id)

    Repo.update_all(query,
      set: [language_id: language.id, updated_at: DateTime.utc_now()]
    )

    session_template = get_session_message_template("language", language.id)

    Map.put(
      session_template,
      :body,
      EEx.eval_string(session_template.body, language: language.label_locale)
    )

    {:ok, message} =
      Messages.create_and_send_session_template(session_template, message.sender_id)

    message
=======
  def handle_events(messages_tags, from, state) do
    Helper.handle_events(messages_tags, from, state, &process_tag/2)
>>>>>>> 3d91dced
  end

  defp process_tag(message, _tag), do: message
end<|MERGE_RESOLUTION|>--- conflicted
+++ resolved
@@ -20,100 +20,8 @@
   end
 
   @doc false
-<<<<<<< HEAD
-  def handle_events(messages, _from, state) do
-    _ =
-      messages
-      |> Enum.filter(fn m -> Ecto.assoc_loaded?(m.tags) end)
-      |> Enum.map(fn m ->
-        Enum.map(m.tags, fn t -> process_tag(m, t) end)
-      end)
-
-    {:noreply, [], state}
-  end
-
-  defp get_session_message_template(shortcode, language_id) do
-    result =
-      Repo.fetch_by(SessionTemplate, %{
-        shortcode: shortcode,
-        language_id: language_id
-      })
-
-    case result do
-      {:ok, session_template} -> session_template
-      _ -> get_session_message_template(shortcode)
-    end
-  end
-
-  defp get_session_message_template(shortcode) do
-    {:ok, session_template} =
-      Repo.fetch_by(SessionTemplate, %{
-        shortcode: shortcode
-      })
-
-    session_template
-  end
-
-  defp send_session_message_template(message, shortcode) do
-    message = Repo.preload(message, :sender)
-    language_id = message.sender.language_id
-
-    session_template = get_session_message_template(shortcode, language_id)
-
-    {:ok, message} =
-      Messages.create_and_send_session_template(session_template, message.sender_id)
-
-    message
-  end
-
-  @spec process_tag(Message.t(), Tag.t()) :: Message.t()
-  defp process_tag(message, %Tag{label: label}) when label == "New Contact" do
-    send_session_message_template(message, "new contact")
-  end
-
-  defp process_tag(message, %Tag{label: label}) when label == "Optout" do
-    # lets send the message first, so it goes out
-    send_session_message_template(message, "optout")
-
-    # We need to update the contact with optout_time and status
-    query = from(c in Contact, where: c.id == ^message.sender_id)
-
-    Repo.update_all(query,
-      set: [status: "invalid", optout_time: DateTime.utc_now(), updated_at: DateTime.utc_now()]
-    )
-  end
-
-  defp process_tag(message, %Tag{label: label}) when label == "Help" do
-    send_session_message_template(message, "help")
-  end
-
-  defp process_tag(message, %Tag{label: label} = tag) when label == "Language" do
-    {:ok, message_tag} = Repo.fetch_by(MessageTag, %{message_id: message.id, tag_id: tag.id})
-    [language | _] = Settings.list_languages(%{label: message_tag.value})
-
-    # We need to update sender id and set their language to this language
-    query = from(c in Contact, where: c.id == ^message.sender_id)
-
-    Repo.update_all(query,
-      set: [language_id: language.id, updated_at: DateTime.utc_now()]
-    )
-
-    session_template = get_session_message_template("language", language.id)
-
-    Map.put(
-      session_template,
-      :body,
-      EEx.eval_string(session_template.body, language: language.label_locale)
-    )
-
-    {:ok, message} =
-      Messages.create_and_send_session_template(session_template, message.sender_id)
-
-    message
-=======
   def handle_events(messages_tags, from, state) do
     Helper.handle_events(messages_tags, from, state, &process_tag/2)
->>>>>>> 3d91dced
   end
 
   defp process_tag(message, _tag), do: message
