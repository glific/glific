--- conflicted
+++ resolved
@@ -276,11 +276,8 @@
 
     user_job = UserJob.create_user_job(user_job_attrs)
     create_contact_upload_notification(organization_id, user_job.id)
-<<<<<<< HEAD
     Glific.Metrics.increment("Contact Job Created")
-=======
-    Glific.Metrics.increment("User Job Created")
->>>>>>> c43ee86b
+
 
     params = %{
       params
@@ -305,58 +302,13 @@
   @spec create_contact_upload_notification(integer(), integer()) :: :ok
   defp create_contact_upload_notification(organization_id, user_job_id) do
     Notifications.create_notification(%{
-<<<<<<< HEAD
       category: "Contact Upload",
-=======
-      category: "contact upload",
->>>>>>> c43ee86b
+
       message: "Contact upload in progress",
       severity: Notifications.types().info,
       organization_id: organization_id,
       entity: %{user_job_id: user_job_id}
     })
-<<<<<<< HEAD
-=======
-
-    :ok
-  end
-
-  @doc """
-  Deletes/updates or add the given contact
-  """
-  @spec process_data(User.t() | map(), map(), map()) :: {:ok, map()} | {:error, map()}
-  def process_data(user, %{delete: "1"} = contact, _contact_attrs) do
-    if Authorize.valid_role?(user.roles, :admin) || user.upload_contacts == true do
-      case Repo.get_by(Contact, %{phone: contact.phone}) do
-        nil ->
-          {:error, %{contact.phone => "Contact does not exist"}}
-
-        contact ->
-          {:ok, contact} = Contacts.delete_contact(contact)
-          {:ok, %{contact.phone => "Contact has been deleted as per flag in csv"}}
-      end
-    else
-      {:error, %{contact.phone => "This user #{user.name} doesn't have enough permission"}}
-    end
-  end
-
-  def process_data(user, contact_attrs, _attrs) do
-    cond do
-      Authorize.valid_role?(user.roles, :admin) ->
-        {:ok, contact} =
-          Contacts.maybe_create_contact(contact_attrs)
-
-        create_group_and_contact_fields(contact_attrs, contact)
-        optin_contact(user, contact, contact_attrs)
-        {:ok, %{contact.phone => "New contact has been created and marked as opted in"}}
-
-      user.upload_contacts ->
-        {:ok, contact} = Contacts.maybe_create_contact(contact_attrs)
-        may_update_contact(contact_attrs)
-        optin_contact(user, contact, contact_attrs)
-        {:ok, %{contact.phone => "New contact has been created and marked as opted in"}}
->>>>>>> c43ee86b
-
     :ok
   end
 
