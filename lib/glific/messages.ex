defmodule Glific.Messages do
  @moduledoc """
  The Messages context.
  """
  import Ecto.Query, warn: false
  import GlificWeb.Gettext

  require Logger

  alias Glific.{
    BigQuery.BigQueryWorker,
    Caches,
    Communications,
    Contacts,
    Contacts.Contact,
    Conversations.Conversation,
    Flows.Broadcast,
    Flows.FlowContext,
    Flows.MessageVarParser,
    Groups.Group,
    Messages.Message,
    Messages.MessageMedia,
    Notifications,
    Partners,
    Repo,
    Tags,
    Tags.MessageTag,
    Tags.Tag,
    Templates,
    Templates.InteractiveTemplate,
    Templates.InteractiveTemplates,
    Templates.SessionTemplate
  }

  @doc """
  Returns the list of filtered messages.

  ## Examples

      iex> list_messages(map())
      [%Message{}, ...]

  """
  @spec list_messages(map()) :: [Message.t()]
  def list_messages(args),
    do:
      Repo.list_filter(args, Message, &Repo.opts_with_body/2, &filter_with/2)
      |> Enum.map(&put_clean_body/1)

  @doc """
  Return the count of messages, using the same filter as list_messages
  """
  @spec count_messages(map()) :: integer
  def count_messages(args),
    do: Repo.count_filter(args, Message, &filter_with/2)

  # codebeat:disable[ABC, LOC]
  @spec filter_with(Ecto.Queryable.t(), %{optional(atom()) => any}) :: Ecto.Queryable.t()
  defp filter_with(query, filter) do
    query = Repo.filter_with(query, filter)

    Enum.reduce(filter, query, fn
      {:sender, sender}, query ->
        from(q in query,
          join: c in assoc(q, :sender),
          where: ilike(c.name, ^"%#{sender}%")
        )

      {:receiver, receiver}, query ->
        from(q in query,
          join: c in assoc(q, :receiver),
          where: ilike(c.name, ^"%#{receiver}%")
        )

      {:contact, contact}, query ->
        from(q in query,
          join: c in assoc(q, :contact),
          where: ilike(c.name, ^"%#{contact}%")
        )

      {:either, phone}, query ->
        from(q in query,
          join: c in assoc(q, :contact),
          where: ilike(c.phone, ^"%#{phone}%")
        )

      {:user, user}, query ->
        from(q in query,
          join: c in assoc(q, :user),
          where: ilike(c.name, ^"%#{user}%")
        )

      {:tags_included, tags_included}, query ->
        message_ids =
          MessageTag
          |> where([p], p.tag_id in ^tags_included)
          |> select([p], p.message_id)
          |> Repo.all()

        query |> where([m], m.id in ^message_ids)

      {:tags_excluded, tags_excluded}, query ->
        message_ids =
          MessageTag
          |> where([p], p.tag_id in ^tags_excluded)
          |> select([p], p.message_id)
          |> Repo.all()

        query |> where([m], m.id not in ^message_ids)

      {:bsp_status, bsp_status}, query ->
        from(q in query, where: q.bsp_status == ^bsp_status)

      _, query ->
        query
    end)
  end

  @doc """
  Gets a single message.

  Raises `Ecto.NoResultsError` if the Message does not exist.

  ## Examples

      iex> get_message!(123)
      %Message{}

      iex> get_message!(456)
      ** (Ecto.NoResultsError)

  """
  @spec get_message!(integer) :: Message.t()
  def get_message!(id), do: Repo.get!(Message, id) |> put_clean_body()

  @doc """
  Creates a message.

  ## Examples

      iex> create_message(%{field: value})
      {:ok, %Message{}}

      iex> create_message(%{field: bad_value})
      {:error, %Ecto.Changeset{}}

  """
  @spec create_message(map()) :: {:ok, Message.t()} | {:error, Ecto.Changeset.t()}
  def create_message(attrs) do
    attrs =
      %{flow: :inbound, status: :enqueued}
      |> Map.merge(attrs)
      |> parse_message_vars()
      |> put_contact_id()
      |> put_clean_body()

    %Message{}
    |> Message.changeset(attrs)
    |> Repo.insert(returning: [:message_number, :session_uuid, :context_message_id])
  end

  @spec put_contact_id(map()) :: map()
  defp put_contact_id(%{flow: :inbound} = attrs),
    do: Map.put(attrs, :contact_id, attrs[:sender_id])

  defp put_contact_id(%{flow: :outbound} = attrs),
    do: Map.put(attrs, :contact_id, attrs[:receiver_id])

  defp put_contact_id(attrs), do: attrs

  @spec put_clean_body(map()) :: map()
  defp put_clean_body(%{body: body} = attrs),
    do: Map.put(attrs, :clean_body, Glific.string_clean(body))

  defp put_clean_body(attrs), do: attrs

  @doc """
  Updates a message.

  ## Examples

      iex> update_message(message, %{field: new_value})
      {:ok, %Message{}}

      iex> update_message(message, %{field: bad_value})
      {:error, %Ecto.Changeset{}}

  """
  @spec update_message(Message.t(), map()) :: {:ok, Message.t()} | {:error, Ecto.Changeset.t()}
  def update_message(%Message{} = message, attrs) do
    message
    |> Message.changeset(attrs)
    |> Repo.update()
  end

  @doc """
  Deletes a message.

  ## Examples

      iex> delete_message(message)
      {:ok, %Message{}}

      iex> delete_message(message)
      {:error, %Ecto.Changeset{}}

  """
  @spec delete_message(Message.t()) :: {:ok, Message.t()} | {:error, Ecto.Changeset.t()}
  def delete_message(%Message{} = message) do
    Repo.delete(message)
  end

  @doc """
  Returns an `%Ecto.Changeset{}` for tracking message changes.

  ## Examples

      iex> change_message(message)
      %Ecto.Changeset{data: %Message{}}

  """
  @spec change_message(Message.t(), map()) :: Ecto.Changeset.t()
  def change_message(%Message{} = message, attrs \\ %{}) do
    Message.changeset(message, attrs)
  end

  @doc false
  @spec create_and_send_message(map()) :: {:ok, Message.t()} | {:error, atom() | String.t()}
  def create_and_send_message(attrs) do
    contact = Contacts.get_contact!(attrs.receiver_id)
    attrs = Map.put(attrs, :receiver, contact)

    ## we need to clean this code in the future.
    attrs = check_for_interactive(attrs, contact.language_id)

    check_for_hsm_message(attrs, contact)
  end

  @spec check_for_interactive(map(), non_neg_integer()) :: map()
  defp check_for_interactive(
         %{flow_id: flow_id, interactive_template_id: _interactive_template_id} = attrs,
         _language_id
       )
       when flow_id not in [nil, ""],
       do: attrs

  defp check_for_interactive(
         %{interactive_template_id: interactive_template_id} = attrs,
         language_id
       ) do
    {:ok, interactive_template} = Repo.fetch(InteractiveTemplate, interactive_template_id)

    # Check if this is coming form a flow
    {interactive_content, body, media_id} =
      if attrs[:interactive_content] in [nil, %{}] do
        InteractiveTemplates.formatted_data(interactive_template, language_id)
      else
        {attrs[:interactive_content], attrs[:body], attrs[:media_id]}
      end

    Map.merge(attrs, %{
      body: body,
      interactive_content: interactive_content,
      type: interactive_content["type"],
      media_id: media_id
    })
  end

  defp check_for_interactive(attrs, _language_id), do: attrs

  @doc false
  @spec check_for_hsm_message(map(), Contact.t()) ::
          {:ok, Message.t()} | {:error, atom() | String.t()}
  defp check_for_hsm_message(attrs, contact) do
    if Map.has_key?(attrs, :template_id) && Map.get(attrs, :is_hsm) do
      contact_vars = %{"contact" => Contacts.get_contact_field_map(attrs.receiver_id)}
      parsed_params = Enum.map(attrs.params, &MessageVarParser.parse(&1, contact_vars))

      attrs
      |> Map.put(:parameters, parsed_params)
      |> create_and_send_hsm_message()
    else
      Contacts.can_send_message_to?(contact, Map.get(attrs, :is_hsm, false), attrs)
      |> do_send_message(attrs)
    end
  end

  @doc false
  @spec do_send_message({:ok | :error, any()}, map()) ::
          {:ok, Message.t()} | {:error, atom() | String.t()}
  defp do_send_message(
         {:ok, _} = _is_valid_contact,
         %{organization_id: organization_id} = attrs
       ) do
    {:ok, message} =
      attrs
      |> Map.put_new(:type, :text)
      |> Map.merge(%{
        sender_id: Partners.organization_contact_id(organization_id),
        flow: :outbound
      })
      |> create_message()

    Communications.Message.send_message(message, attrs)
  end

  defp do_send_message({:error, reason}, attrs) do
    notify(attrs, reason)
    {:error, reason}
  end

  @doc """
  Create and insert a notification for this error when sending a message.
  Add as much detail, so we can reverse-engineer why the sending failed.
  """
  @spec notify(map(), String.t()) :: nil
  def notify(attrs, reason \\ "Cannot send the message to the contact.") do
    contact =
      if is_nil(Map.get(attrs, :receiver, nil)),
        do: Contacts.get_contact!(attrs.receiver_id),
        else: attrs.receiver

    Logger.error(
      "Could not send message: contact: #{contact.id}, message: '#{Map.get(attrs, :id)}', reason: #{reason}"
    )

    {:ok, _} =
      Notifications.create_notification(%{
        category: "Message",
        message: reason,
        severity: Notifications.types().warning,
        organization_id: attrs.organization_id,
        entity: %{
          id: contact.id,
          name: contact.name,
          phone: contact.phone,
          bsp_status: contact.bsp_status,
          status: contact.status,
          last_message_at: contact.last_message_at,
          is_hsm: Map.get(attrs, :is_hsm),
          flow_id: Map.get(attrs, :flow_id),
          group_id: Map.get(attrs, :group_id)
        }
      })

    nil
  end

  @spec parse_message_vars(map()) :: map()
  defp parse_message_vars(attrs) do
    message_vars =
      if is_integer(attrs[:receiver_id]) or is_binary(attrs[:receiver_id]),
        do: %{"contact" => Contacts.get_contact_field_map(attrs.receiver_id)},
        else: %{}

    parse_text_message_fields(attrs, message_vars)
    |> parse_media_message_fields(message_vars)
    |> parse_interactive_message_fields(message_vars)
  end

  @spec parse_text_message_fields(map(), map()) :: map()
  defp parse_text_message_fields(attrs, message_vars) do
    if is_binary(attrs[:body]) do
      {:ok, msg_uuid} = Ecto.UUID.cast(:crypto.hash(:md5, attrs.body))

      attrs
      |> Map.merge(%{
        uuid: attrs[:uuid] || msg_uuid,
        body: MessageVarParser.parse(attrs.body, message_vars)
      })
    else
      attrs
    end
  end

  @spec parse_media_message_fields(map(), map()) :: map()
  defp parse_media_message_fields(attrs, message_vars) do
    ## if message media is present change the variables in caption
    if is_integer(attrs[:media_id]) or is_binary(attrs[:media_id]) do
      message_media = get_message_media!(attrs.media_id)

      message_media
      |> update_message_media(%{
        caption: MessageVarParser.parse(message_media.caption, message_vars)
      })
    end

    attrs
  end

  @spec parse_interactive_message_fields(map(), map()) :: map()
  defp parse_interactive_message_fields(attrs, message_vars) do
    attrs[:interactive_content]
    |> MessageVarParser.parse_map(message_vars)
    |> InteractiveTemplates.clean_template_title()
    |> then(&Map.merge(attrs, %{interactive_content: &1}))
  end

  @doc false
  @spec create_and_send_otp_verification_message(Contact.t(), String.t()) ::
          {:ok, Message.t()}
  def create_and_send_otp_verification_message(contact, otp) do
    case Contacts.can_send_message_to?(contact, false) do
      {:ok, _} -> create_and_send_otp_session_message(contact, otp)
      _ -> create_and_send_otp_template_message(contact, otp)
    end
  end

  @doc false
  @spec create_and_send_otp_session_message(Contact.t(), String.t()) ::
          {:ok, Message.t()}
  def create_and_send_otp_session_message(contact, otp) do
    ttl = Application.get_env(:passwordless_auth, :verification_code_ttl) |> div(60)

    body = "Your OTP for Registration is #{otp}. This is valid for #{ttl} minutes."
    send_default_message(contact, body)
  end

  @doc false
  @spec create_and_send_otp_template_message(Contact.t(), String.t()) ::
          {:ok, Message.t()}
  def create_and_send_otp_template_message(contact, otp) do
    # fetch session template by shortcode "verification"
    {:ok, session_template} =
      Repo.fetch_by(SessionTemplate, %{
        shortcode: "common_otp",
        is_hsm: true,
        organization_id: contact.organization_id
      })

    ttl = Application.get_env(:passwordless_auth, :verification_code_ttl) |> div(60)

    parameters = [
      "Registration",
      otp,
      "#{ttl} minutes"
    ]

    %{template_id: session_template.id, receiver_id: contact.id, parameters: parameters}
    |> create_and_send_hsm_message()
  end

  @doc """
  Send a session template to the specific contact. This is typically used in automation
  """
  @spec create_and_send_session_template(String.t(), integer) :: {:ok, Message.t()}
  def create_and_send_session_template(template_id, receiver_id) when is_binary(template_id),
    do: create_and_send_session_template(String.to_integer(template_id), receiver_id)

  @spec create_and_send_session_template(integer, integer) :: {:ok, Message.t()}
  def create_and_send_session_template(template_id, receiver_id) when is_integer(template_id) do
    {:ok, session_template} = Repo.fetch(SessionTemplate, template_id)

    create_and_send_session_template(
      session_template,
      %{receiver_id: receiver_id}
    )
  end

  @spec create_and_send_session_template(SessionTemplate.t() | map(), map()) :: {:ok, Message.t()}
  def create_and_send_session_template(session_template, args) do
    message_params = %{
      body: session_template.body,
      type: session_template.type,
      template_id: session_template.id,
      media_id: session_template.message_media_id,
      sender_id: Partners.organization_contact_id(session_template.organization_id),
      receiver_id: args[:receiver_id],
      send_at: args[:send_at],
      flow_id: args[:flow_id],
      message_broadcast_id: args[:message_broadcast_id],
      uuid: args[:uuid],
      is_hsm: Map.get(args, :is_hsm, false),
      flow_label: args[:flow_label],
      organization_id: session_template.organization_id,
      params: args[:params]
    }

    create_and_send_message(message_params)
  end

  @spec fetch_language_specific_template(map(), integer()) :: tuple()
  defp fetch_language_specific_template(session_template, id) do
    contact = Contacts.get_contact!(id)

    with true <- session_template.language_id != contact.language_id,
         translation <- session_template.translations[Integer.to_string(contact.language_id)],
         false <- is_nil(translation),
         "APPROVED" <- translation["status"] do
      template =
        session_template
        |> Map.from_struct()
        |> Map.put(:body, translation["body"])
        |> Map.put(:uuid, translation["uuid"])

      {true, template}
    else
      _ -> {false, session_template}
    end
  end

  @spec hsm_message_params(SessionTemplate.t(), map(), boolean()) :: map()
  defp hsm_message_params(
         session_template,
         %{template_id: template_id, receiver_id: receiver_id, parameters: parameters} = attrs,
         is_translated
       ) do
    # sending default media when media type is not defined
    media_id = Map.get(attrs, :media_id, session_template.message_media_id)

    updated_template =
      session_template
      |> Templates.parse_buttons(is_translated, session_template.has_buttons)
      |> parse_template_vars(parameters)

    %{
      body: updated_template.body,
      type: updated_template.type,
      is_hsm: updated_template.is_hsm,
      organization_id: session_template.organization_id,
      sender_id: Partners.organization_contact_id(session_template.organization_id),
      receiver_id: receiver_id,
      template_uuid: session_template.uuid,
      template_id: template_id,
      template_type: session_template.type,
      has_buttons: session_template.has_buttons,
      params: parameters,
      media_id: media_id,
      is_optin_flow: Map.get(attrs, :is_optin_flow, false),
      flow_label: Map.get(attrs, :flow_label, ""),
      message_broadcast_id: Map.get(attrs, :message_broadcast_id, nil),
      user_id: attrs[:user_id],
      flow_id: attrs[:flow_id],
      send_at: attrs[:send_at]
    }
  end

  @doc """
  Send a hsm template message to the specific contact.
  """
  @spec create_and_send_hsm_message(map()) ::
          {:ok, Message.t()} | {:error, String.t()}
  def create_and_send_hsm_message(
        %{template_id: template_id, receiver_id: receiver_id, parameters: parameters} = attrs
      ) do
    Repo.fetch(SessionTemplate, template_id)
    |> case do
      {:ok, template} ->
        media_id = Map.get(attrs, :media_id, nil)

        {is_translated, session_template} =
          fetch_language_specific_template(template, receiver_id)

        with true <- session_template.number_parameters == length(parameters),
             {"type", true} <- {"type", session_template.type == :text || media_id != nil} do
          # Passing uuid to save db call when sending template via provider
          message_params = hsm_message_params(session_template, attrs, is_translated)

          receiver_id
          |> Glific.Contacts.get_contact!()
          |> Contacts.can_send_message_to?(true, attrs)
          |> do_send_message(message_params)
        else
          false ->
            {:error,
             dgettext(
               "errors",
               "Please provide the right number of parameters for the template."
             )}

          {"type", false} ->
            {:error, dgettext("errors", "Please provide media for media template.")}
        end

      {:error, error} ->
        {:error,
         "Not able to fetch the template with id #{template_id}. ERROR: #{inspect(error)}"}
    end
  end

  @doc false
  @spec parse_template_vars(SessionTemplate.t(), [String.t()]) :: SessionTemplate.t()
  def parse_template_vars(%{number_parameters: np} = session_template, _parameters)
      when is_nil(np) or np <= 0,
      do: session_template

  def parse_template_vars(session_template, parameters) do
    parameters_map =
      1..session_template.number_parameters
      |> Enum.zip(parameters)

    updated_body =
      Enum.reduce(parameters_map, session_template.body, fn {key, value}, body ->
        String.replace(body, "{{#{key}}}", value)
      end)

    session_template
    |> Map.merge(%{body: updated_body})
  end

  @doc false
  @spec create_and_send_message_to_contacts(map(), [], atom()) :: {:ok, list()}
  def create_and_send_message_to_contacts(message_params, contact_ids, type) do
    contact_ids =
      contact_ids
      |> Enum.reduce([], fn contact_id, contact_ids ->
        message_params = Map.put(message_params, :receiver_id, contact_id)

        result =
          if type == :session,
            do: create_and_send_message(message_params),
            else: create_and_send_hsm_message(message_params)

        case result do
          {:ok, message} ->
            [message.contact_id | contact_ids]

          {:error, _} ->
            contact_ids
        end
      end)

    {:ok, contact_ids}
  end

  @doc """
  Record a message sent to a group in the message table. This message is actually not
  sent, but is used for display purposes in the group listings
  """
  @spec create_group_message(map()) :: {:ok, Message.t()} | {:error, Ecto.Changeset.t()}
  def create_group_message(attrs) do
    # We first need to just create a meta level group message
    organization_id = Repo.get_organization_id()
    sender_id = Partners.organization_contact_id(organization_id)

    attrs
    |> Map.merge(%{
      organization_id: organization_id,
      sender_id: sender_id,
      receiver_id: sender_id,
      contact_id: sender_id,
      flow: :outbound
    })
    |> create_message()
    |> case do
      {:ok, message} ->
        group_message_subscription(message)
        {:ok, message}

      {:error, error} ->
        {:error, error}
    end
  end

  @spec group_message_subscription(Message.t()) :: any()
  defp group_message_subscription(message) do
    Communications.publish_data(
      message,
      :sent_group_message,
      message.organization_id
    )
  end

  @doc """
  Create and send message to all contacts of a group
  """
  @spec create_and_send_message_to_group(map(), Group.t(), atom()) ::
          {:ok, any()} | {:error, any()}
  def create_and_send_message_to_group(message_params, group, _type) do
    message_params =
      message_params
      |> Map.merge(%{group_id: group.id})
      # this is an exception because of an inconsistency with the key name
      |> Map.put_new(:parameters, message_params[:params])

    {:ok, group_message} =
      if message_params[:is_hsm] in [nil, false],
        do: create_group_message(message_params |> Map.put(:type, :text)),
        else:
          message_params
          |> Map.put(:type, :text)
          |> Map.put(
            :body,
            "Sending HSM template #{message_params.template_id}, params: #{message_params.parameters}"
          )
          |> create_group_message()

<<<<<<< HEAD
    message_params
    # suppress publishing a subscription for group messages
    |> Map.merge(%{
      publish?: false,
      flow_broadcast_id: group_message.flow_broadcast_id,
      group_id: group.id
    })
    |> create_and_send_message_to_contacts(
      contact_ids,
      type
    )
=======
    {:ok, message_broadcast} =
      Broadcast.broadcast_message_to_group(group_message, group, message_params)

    {:ok, Broadcast.get_broadcast_contact_ids(message_broadcast)}
>>>>>>> 51b0689f
  end

  @doc """
  Check if the tag is present in message
  """
  @spec tag_in_message?(Message.t(), integer) :: boolean
  def tag_in_message?(message, tag_id) do
    Ecto.assoc_loaded?(message.tags) &&
      Enum.find(message.tags, fn t -> t.id == tag_id end) != nil
  end

  @doc """
  Returns the list of message media.

  ## Examples

      iex> list_messages_media(map())
      [%MessageMedia{}, ...]

  """
  @spec list_messages_media(map()) :: [MessageMedia.t()]
  def list_messages_media(args \\ %{}),
    do: Repo.list_filter(args, MessageMedia, &opts_media_with/2, &filter_media_with/2)

  defp filter_media_with(query, _), do: query

  defp opts_media_with(query, opts) do
    Enum.reduce(opts, query, fn
      {:order, order}, query ->
        query |> order_by([m], {^order, fragment("lower(?)", m.caption)})

      _, query ->
        query
    end)
  end

  @doc """
  Return the count of messages, using the same filter as list_messages
  """
  @spec count_messages_media(map()) :: integer
  def count_messages_media(args \\ %{}),
    do: Repo.count_filter(args, MessageMedia, &filter_media_with/2)

  @doc """
  Gets a single message media.

  Raises `Ecto.NoResultsError` if the Message media does not exist.

  ## Examples

      iex> get_message_media!(123)
      %MessageMedia{}

      iex> get_message_media!(456)
      ** (Ecto.NoResultsError)

  """
  @spec get_message_media!(integer) :: MessageMedia.t()
  def get_message_media!(id), do: Repo.get!(MessageMedia, id)

  @doc """
  Creates a message media.

  ## Examples

      iex> create_message_media(%{field: value})
      {:ok, %MessageMedia{}}

      iex> create_message_media(%{field: bad_value})
      {:error, %Ecto.Changeset{}}

  """
  @spec create_message_media(map()) :: {:ok, MessageMedia.t()} | {:error, Ecto.Changeset.t()}
  def create_message_media(attrs \\ %{}) do
    %MessageMedia{}
    |> MessageMedia.changeset(attrs)
    |> Repo.insert()
  end

  @doc """
  Updates a message media.

  ## Examples

      iex> update_message_media(message_media, %{field: new_value})
      {:ok, %MessageMedia{}}

      iex> update_message_media(message_media, %{field: bad_value})
      {:error, %Ecto.Changeset{}}

  """
  @spec update_message_media(MessageMedia.t(), map()) ::
          {:ok, MessageMedia.t()} | {:error, Ecto.Changeset.t()}
  def update_message_media(%MessageMedia{} = message_media, attrs) do
    message_media
    |> MessageMedia.changeset(attrs)
    |> Repo.update()
  end

  @doc """
  Deletes a message media.

  ## Examples

      iex> delete_message_media(message_media)
      {:ok, %MessageMedia{}}

      iex> delete_message_media(message_media)
      {:error, %Ecto.Changeset{}}

  """
  @spec delete_message_media(MessageMedia.t()) ::
          {:ok, MessageMedia.t()} | {:error, Ecto.Changeset.t()}
  def delete_message_media(%MessageMedia{} = message_media) do
    Repo.delete(message_media)
  end

  @doc """
  Returns an `%Ecto.Changeset{}` for tracking message media changes.

  ## Examples

      iex> change_message_media(message_media)
      %Ecto.Changeset{data: %MessageMedia{}}

  """
  @spec change_message_media(MessageMedia.t(), map()) :: Ecto.Changeset.t()
  def change_message_media(%MessageMedia{} = message_media, attrs \\ %{}) do
    MessageMedia.changeset(message_media, attrs)
  end

  defp do_list_conversations(query, args, false = _count) do
    query
    |> preload([:contact, :sender, :receiver, :context_message, :tags, :user, :media])
    |> Repo.all()
    |> make_conversations()
    |> add_empty_conversations(args)
  end

  defp do_list_conversations(query, _args, true = _count) do
    query
    |> select([m], m.contact_id)
    |> distinct(true)
    |> exclude(:order_by)
    |> Repo.aggregate(:count)
  end

  @doc """
  Given a list of message ids builds a conversation list with most recent conversations
  at the beginning of the list
  """
  @spec list_conversations(map(), boolean) :: [Conversation.t()] | integer
  def list_conversations(args, count \\ false) do
    args
    |> Enum.reduce(
      Message,
      fn
        {:ids, ids}, query ->
          query
          |> where([m], m.id in ^ids)
          |> order_by([m], desc: m.inserted_at)

        {:filter, filter}, query ->
          query |> conversations_with(filter)

        _, query ->
          query
      end
    )
    |> do_list_conversations(args, count)
  end

  # given all the messages related to multiple contacts, group them
  # by contact id into conversation objects
  @spec make_conversations([Message.t()]) :: [Conversation.t()]
  defp make_conversations(messages) do
    # now format the results,
    {contact_messages, _processed_contacts, contact_order} =
      Enum.reduce(
        messages,
        {%{}, %{}, []},
        fn m, {conversations, processed_contacts, contact_order} ->
          conversations = add(m, conversations)

          # We need to do this to maintain the sort order when returning
          # the results. The first time we see a contact, we add them to
          # the contact_order and processed map (using a map for faster lookups)
          if Map.has_key?(processed_contacts, m.contact_id) do
            {conversations, processed_contacts, contact_order}
          else
            {
              conversations,
              Map.put(processed_contacts, m.contact_id, true),
              [m.contact | contact_order]
            }
          end
        end
      )

    # Since we are doing two reduces, we end up with the right order due to the way lists are
    # constructed efficiently (add to front)
    Enum.reduce(
      contact_order,
      [],
      fn contact, acc ->
        [Conversation.new(contact, nil, Enum.reverse(contact_messages[contact])) | acc]
      end
    )
  end

  # for all input contact ids that do not have messages attached to them
  # return a conversation data type with empty messages
  # we dont add empty conversations when we have either include tags or include users set
  @spec add_empty_conversations([Conversation.t()], map()) :: [Conversation.t()]
  defp add_empty_conversations(results, %{filter: %{include_tags: _tags}}),
    do: results

  defp add_empty_conversations(results, %{filter: %{include_labels: _labels}}),
    do: results

  defp add_empty_conversations(results, %{filter: %{include_users: _users}}),
    do: results

  defp add_empty_conversations(results, %{filter: %{id: id}}),
    do: add_empty_conversation(results, [id])

  defp add_empty_conversations(results, %{filter: %{ids: ids}}),
    do: add_empty_conversation(results, ids)

  defp add_empty_conversations(results, _), do: results

  # helper function that actually implements the above functionality
  @spec add_empty_conversations([Conversation.t()], [integer]) :: [Conversation.t()]
  defp add_empty_conversation(results, contact_ids) when is_list(contact_ids) do
    # first find all the contact ids that we have some messages
    present_contact_ids =
      Enum.reduce(
        results,
        [],
        fn r, acc -> [r.contact.id | acc] end
      )

    # the difference is the empty contacts id list
    empty_contact_ids = contact_ids -- present_contact_ids

    # lets load all contacts ids in one query, rather than multiople single queries
    empty_results =
      Contact
      |> where([c], c.id in ^empty_contact_ids)
      |> Repo.all()
      # now only generate conversations objects for the empty contact ids
      |> Enum.reduce(
        [],
        fn contact, acc -> add_conversation(acc, contact) end
      )

    results ++ empty_results
  end

  # add an empty conversation for a specific contact if ONLY if it exists
  @spec add_conversation([Conversation.t()], Contact.t()) :: [Conversation.t()]
  defp add_conversation(results, contact) do
    [Conversation.new(contact, nil, []) | results]
  end

  # restrict the conversations query based on the filters in the input args
  @spec conversations_with(Ecto.Queryable.t(), %{optional(atom()) => any}) :: Ecto.Queryable.t()
  defp conversations_with(query, filter) do
    Enum.reduce(filter, query, fn
      {:id, id}, query ->
        query |> where([m], m.contact_id == ^id)

      {:ids, ids}, query ->
        query |> where([m], m.contact_id in ^ids)

      {:include_tags, tag_ids}, query ->
        include_tag_filter(query, tag_ids)

      # commenting this out since we search for the labels in full.ex
      # and hence want to include the contacts even if the most recent messages
      # dont fit into the search criteria
      # {:include_labels, label_ids}, query ->
      #   include_label_filter(query, label_ids)

      {:include_users, user_ids}, query ->
        include_user_filter(query, user_ids)

      _filter, query ->
        query
    end)
  end

  # delete code in a few weeks, if re-inserting back, make function private
  # apply filter for message labels
  @doc false
  @spec _include_label_filter(Ecto.Queryable.t(), []) :: Ecto.Queryable.t()
  def _include_label_filter(query, []), do: query

  def _include_label_filter(query, label_ids) do
    flow_labels =
      Glific.Flows.FlowLabel
      |> where([f], f.id in ^label_ids)
      |> select([f], f.name)
      |> Repo.all()

    flow_labels
    |> Enum.reduce(query, fn flow_label, query ->
      where(query, [c], ilike(c.flow_label, ^"%#{flow_label}%"))
    end)
  end

  # apply filter for message tags
  @spec include_tag_filter(Ecto.Queryable.t(), []) :: Ecto.Queryable.t()
  defp include_tag_filter(query, []), do: query

  defp include_tag_filter(query, tag_ids) do
    # given a list of tag_ids, build another list, which includes the tag_ids
    # and also all its parent tag_ids
    all_tag_ids = Tags.include_all_ancestors(tag_ids)

    query
    |> join(:left, [m], mt in MessageTag, as: :mt, on: m.id == mt.message_id)
    |> join(:left, [mt: mt], t in Tag, as: :t, on: t.id == mt.tag_id)
    |> where([mt: mt], mt.tag_id in ^all_tag_ids)
  end

  # apply filter for user ids
  @spec include_user_filter(Ecto.Queryable.t(), []) :: Ecto.Queryable.t()
  defp include_user_filter(query, []), do: query

  defp include_user_filter(query, user_ids) do
    query
    |> where([m], m.user_id in ^user_ids)
  end

  defp add(element, map) do
    Map.update(
      map,
      element.contact,
      [element],
      &[element | &1]
    )
  end

  @doc """
  We need to simulate a few messages as we move to the system. This is a wrapper function
  to add those messages, which trigger specific actions within flows. e.g. include:
  Completed, Failure, Success etc
  """
  @spec create_temp_message(non_neg_integer, any(), Keyword.t()) :: Message.t()
  def create_temp_message(organization_id, body, attrs \\ []) do
    body = String.trim(body || "")

    opts =
      Keyword.merge(
        [
          organization_id: organization_id,
          body: body,
          clean_body: Glific.string_clean(body),
          type: :text
        ],
        attrs
      )

    Message
    |> struct(opts)
  end

  @doc """
  Delete all messages of a contact
  """
  @spec clear_messages(Contact.t()) :: :ok
  def clear_messages(%Contact{} = contact) do
    # add messages to bigquery oban jobs worker
    BigQueryWorker.perform_periodic(contact.organization_id)

    # get and delete all messages media
    messages_media_ids =
      Message
      |> where([m], m.contact_id == ^contact.id)
      |> where([m], m.organization_id == ^contact.organization_id)
      |> select([m], m.media_id)
      |> Repo.all()

    MessageMedia
    |> where([m], m.id in ^messages_media_ids)
    |> Repo.delete_all(timeout: 900_000)

    FlowContext.mark_flows_complete(contact.id, false)

    Message
    |> where([m], m.contact_id == ^contact.id)
    |> where([m], m.organization_id == ^contact.organization_id)
    |> Repo.delete_all()

    reset_contact_fields(contact)
    Communications.publish_data(contact, :cleared_messages, contact.organization_id)

    :ok
  end

  @spec reset_contact_fields(Contact.t()) :: nil
  defp reset_contact_fields(contact) do
    simulator = Contacts.is_simulator_contact?(contact.phone)

    values = %{
      last_message_number: 0,
      is_org_read: true,
      is_org_replied: true,
      is_contact_replied: true
    }

    values =
      if simulator,
        ## if simulator let's clean all the fields and update reset the session window.
        do:
          values
          |> Map.merge(%{
            fields: %{},
            last_communication_at: DateTime.utc_now(),
            last_message_at: DateTime.utc_now(),
            bsp_status: :session
          }),
        else: values

    Contacts.update_contact(contact, values)

    if simulator,
      do: {:ok, _last_message} = send_default_message(contact)

    nil
  end

  @spec send_default_message(Contact.t(), String.t()) ::
          {:ok, Message.t()} | {:error, atom() | String.t()}
  defp send_default_message(contact, body \\ "Default message body") do
    org = Partners.organization(contact.organization_id)

    attrs = %{
      body: body,
      flow: :outbound,
      media_id: nil,
      organization_id: contact.organization_id,
      receiver_id: contact.id,
      sender_id: org.root_user.id,
      type: :text,
      user_id: org.root_user.id
    }

    create_and_send_message(attrs)
  end

  # cache ttl is 1 hour
  @ttl_limit 1

  @doc false
  @spec validate_media(String.t(), String.t()) :: map()
  def validate_media(url, _type) when url in ["", nil],
    do: %{is_valid: false, message: "Please provide a media URL"}

  def validate_media(url, type) do
    # ensure that this is approximately a url before we send to downstream functions
    if Glific.URI.cast(url) == :ok do
      # We can cache this across all organizations
      # We set a timeout of 60 minutes for this cache entry
      case Caches.get_global({:validate_media, url, type}) do
        {:ok, nil} ->
          do_validate_media(url, type)

        {:ok, value} ->
          value
      end
    else
      %{is_valid: false, message: "This media URL is invalid"}
    end
  end

  @size_limit %{
    "image" => 5120,
    "video" => 16_384,
    "audio" => 16_384,
    "document" => 102_400,
    "sticker" => 100
  }

  @spec do_validate_media(String.t(), String.t()) :: map()
  defp do_validate_media(url, type) do
    # we first decode the string since we have no idea if it was encoded or not
    # if the string was not encoded, decode should not really matter
    # once decoded we encode the string
    url = url |> URI.decode() |> URI.encode()

    case Tesla.get(url, opts: [adapter: [recv_timeout: 10_000]]) do
      {:ok, %Tesla.Env{status: status, headers: headers}} when status in 200..299 ->
        headers
        |> Enum.reduce(%{}, fn header, acc -> Map.put(acc, elem(header, 0), elem(header, 1)) end)
        |> Map.put_new("content-type", "")
        |> Map.put_new("content-length", 0)
        |> do_validate_media(type, url, @size_limit[type])

      _ ->
        %{is_valid: false, message: "This media URL is invalid"}
    end
  end

  @spec do_validate_media(map(), String.t(), String.t(), integer()) :: map()
  defp do_validate_media(headers, type, url, size_limit) do
    cond do
      !do_validate_headers(headers, type, url) ->
        %{is_valid: false, message: "Media content-type is not valid"}

      !do_validate_size(size_limit, headers["content-length"]) ->
        %{
          is_valid: false,
          message: "Size is too big for the #{type}. Maximum size limit is #{size_limit}KB"
        }

      true ->
        value = %{is_valid: true, message: "success"}
        Caches.put_global({:validate_media, url, type}, value, @ttl_limit)
        value
    end
  end

  @spec do_validate_headers(map(), String.t(), String.t()) :: boolean
  defp do_validate_headers(headers, "document", _url),
    do: String.contains?(headers["content-type"], ["pdf", "docx", "xlxs"])

  ## sometimes webp files does not return any content type. We need to figure out another way to validate this
  defp do_validate_headers(headers, "sticker", url),
    do:
      String.contains?(url, [".webp"]) && String.contains?(headers["content-type"], ["image", ""])

  defp do_validate_headers(headers, type, _url) when type in ["image", "video", "audio"],
    do: String.contains?(headers["content-type"], type)

  defp do_validate_headers(_, _, _), do: false

  @spec do_validate_size(Integer, String.t() | integer()) :: boolean
  defp do_validate_size(_size_limit, nil), do: false

  defp do_validate_size(size_limit, content_length) do
    {:ok, content_length} = Glific.parse_maybe_integer(content_length)
    content_length_in_kb = content_length / 1024
    size_limit >= content_length_in_kb
  end

  @doc """
    Get Media type from a url. We will primary use it for when we receive the url from EEX call.
  """
  @spec get_media_type_from_url(String.t()) :: tuple()
  def get_media_type_from_url(url) do
    extension =
      url
      |> Path.extname()
      |> String.downcase()
      |> String.replace(".", "")

    ## mime type
    ## We need to figure out a better way to get the mime type. May be MIME::type(url)
    mime_types = [
      {:image, ["png", "jpg", "jpeg"]},
      {:video, ["mp4", "3gp", "3gpp"]},
      {:audio, ["mp3", "wav", "acc", "ogg"]},
      {:document, ["pdf", "docx", "xlsx"]},
      {:sticker, ["webp"]}
    ]

    Enum.find(mime_types, fn {_type, extension_list} -> extension in extension_list end)
    |> case do
      {type, _} ->
        {type, url}

      _ ->
        Logger.info("Could not find media type for extension: #{extension}")
        {:text, nil}
    end
  end

  @doc """
  Mark that the user has read all messages sent by a given contact
  """
  @spec mark_contact_messages_as_read(non_neg_integer, non_neg_integer) :: nil
  def mark_contact_messages_as_read(contact_id, _organization_id) do
    Contact
    |> where([c], c.id == ^contact_id)
    |> Repo.update_all(set: [is_org_read: true])
  end
end<|MERGE_RESOLUTION|>--- conflicted
+++ resolved
@@ -685,24 +685,10 @@
           )
           |> create_group_message()
 
-<<<<<<< HEAD
-    message_params
-    # suppress publishing a subscription for group messages
-    |> Map.merge(%{
-      publish?: false,
-      flow_broadcast_id: group_message.flow_broadcast_id,
-      group_id: group.id
-    })
-    |> create_and_send_message_to_contacts(
-      contact_ids,
-      type
-    )
-=======
     {:ok, message_broadcast} =
       Broadcast.broadcast_message_to_group(group_message, group, message_params)
 
     {:ok, Broadcast.get_broadcast_contact_ids(message_broadcast)}
->>>>>>> 51b0689f
   end
 
   @doc """
