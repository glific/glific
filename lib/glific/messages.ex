--- conflicted
+++ resolved
@@ -17,12 +17,9 @@
 
   @doc """
   Returns the list of filtered messages.
-
-  ## Examples
-
+  ## Examples
       iex> list_messages(map())
       [%Message{}, ...]
-
   """
   @spec list_messages(map()) :: [Message.t()]
   def list_messages(args \\ %{}),
@@ -92,32 +89,23 @@
 
   @doc """
   Gets a single message.
-
   Raises `Ecto.NoResultsError` if the Message does not exist.
-
-  ## Examples
-
+  ## Examples
       iex> get_message!(123)
       %Message{}
-
       iex> get_message!(456)
       ** (Ecto.NoResultsError)
-
   """
   @spec get_message!(integer) :: Message.t()
   def get_message!(id), do: Repo.get!(Message, id)
 
   @doc """
   Creates a message.
-
-  ## Examples
-
+  ## Examples
       iex> create_message(%{field: value})
       {:ok, %Message{}}
-
       iex> create_message(%{field: bad_value})
       {:error, %Ecto.Changeset{}}
-
   """
   @spec create_message(map()) :: {:ok, Message.t()} | {:error, Ecto.Changeset.t()}
   def create_message(attrs) do
@@ -142,15 +130,11 @@
 
   @doc """
   Updates a message.
-
-  ## Examples
-
+  ## Examples
       iex> update_message(message, %{field: new_value})
       {:ok, %Message{}}
-
       iex> update_message(message, %{field: bad_value})
       {:error, %Ecto.Changeset{}}
-
   """
   @spec update_message(Message.t(), map()) :: {:ok, Message.t()} | {:error, Ecto.Changeset.t()}
   def update_message(%Message{} = message, attrs) do
@@ -161,15 +145,11 @@
 
   @doc """
   Deletes a message.
-
-  ## Examples
-
+  ## Examples
       iex> delete_message(message)
       {:ok, %Message{}}
-
       iex> delete_message(message)
       {:error, %Ecto.Changeset{}}
-
   """
   @spec delete_message(Message.t()) :: {:ok, Message.t()} | {:error, Ecto.Changeset.t()}
   def delete_message(%Message{} = message) do
@@ -178,12 +158,9 @@
 
   @doc """
   Returns an `%Ecto.Changeset{}` for tracking message changes.
-
-  ## Examples
-
+  ## Examples
       iex> change_message(message)
       %Ecto.Changeset{data: %Message{}}
-
   """
   @spec change_message(Message.t(), map()) :: Ecto.Changeset.t()
   def change_message(%Message{} = message, attrs \\ %{}) do
@@ -193,8 +170,6 @@
   @doc false
   @spec create_and_send_message(map()) :: {:ok, Message.t()} | {:error, String.t()}
   def create_and_send_message(attrs) do
-<<<<<<< HEAD
-=======
     contact = Glific.Contacts.get_contact!(attrs.receiver_id)
 
     Contacts.can_send_message_to?(contact, attrs[:is_hsm])
@@ -204,9 +179,6 @@
   @doc false
   @spec create_and_send_message(boolean(), map()) :: {:ok, Message.t()}
   defp create_and_send_message(is_valid_contact, attrs) when is_valid_contact == true do
-    send_at = get_in(attrs, [:send_at])
-
->>>>>>> 055c1cfa
     {:ok, message} =
       %{
         sender_id: Communications.Message.organization_contact_id(),
@@ -215,49 +187,12 @@
       |> Map.merge(attrs)
       |> create_message()
 
-<<<<<<< HEAD
     Communications.Message.send_message(message)
-=======
-    update_outbound_message_tags_of_contact(message)
-    Communications.Message.send_message(message, send_at)
   end
 
   @doc false
   defp create_and_send_message(_, _) do
     {:error, "Cannot send the message to the contact."}
-  end
-
-  @spec update_outbound_message_tags_of_contact(Message.t()) :: :ok
-  defp update_outbound_message_tags_of_contact(message) do
-    # Add "Not Responded" tag to message
-    {:ok, tag} = Repo.fetch_by(Glific.Tags.Tag, %{label: "Not Responded"})
-
-    {:ok, _} =
-      Glific.Tags.create_message_tag(%{
-        message_id: message.id,
-        tag_id: tag.id
-      })
-
-    # Remove not responded tag from last outbound message if any
-    # don't remove tag if message is not yet delivered
-    with last_outbound_message when last_outbound_message != nil <-
-           Message
-           |> where([m], m.id != ^message.id)
-           |> where([m], m.receiver_id == ^message.receiver_id)
-           |> where([m], m.flow == "outbound")
-           |> where([m], m.status == "sent")
-           |> Ecto.Query.last()
-           |> Repo.one(),
-         message_tag when message_tag != nil <-
-           Glific.Tags.MessageTag
-           |> where([m], m.tag_id == ^tag.id)
-           |> where([m], m.message_id == ^last_outbound_message.id)
-           |> Ecto.Query.last()
-           |> Repo.one(),
-         do: Glific.Tags.delete_message_tag(message_tag)
-
-    :ok
->>>>>>> 055c1cfa
   end
 
   @doc """
@@ -390,12 +325,9 @@
 
   @doc """
   Returns the list of message media.
-
-  ## Examples
-
+  ## Examples
       iex> list_messages_media(map())
       [%MessageMedia{}, ...]
-
   """
   @spec list_messages_media(map()) :: [MessageMedia.t()]
   def list_messages_media(args \\ %{}),
@@ -422,32 +354,23 @@
 
   @doc """
   Gets a single message media.
-
   Raises `Ecto.NoResultsError` if the Message media does not exist.
-
-  ## Examples
-
+  ## Examples
       iex> get_message_media!(123)
       %MessageMedia{}
-
       iex> get_message_media!(456)
       ** (Ecto.NoResultsError)
-
   """
   @spec get_message_media!(integer) :: MessageMedia.t()
   def get_message_media!(id), do: Repo.get!(MessageMedia, id)
 
   @doc """
   Creates a message media.
-
-  ## Examples
-
+  ## Examples
       iex> create_message_media(%{field: value})
       {:ok, %MessageMedia{}}
-
       iex> create_message_media(%{field: bad_value})
       {:error, %Ecto.Changeset{}}
-
   """
   @spec create_message_media(map()) :: {:ok, MessageMedia.t()} | {:error, Ecto.Changeset.t()}
   def create_message_media(attrs \\ %{}) do
@@ -458,15 +381,11 @@
 
   @doc """
   Updates a message media.
-
-  ## Examples
-
+  ## Examples
       iex> update_message_media(message_media, %{field: new_value})
       {:ok, %MessageMedia{}}
-
       iex> update_message_media(message_media, %{field: bad_value})
       {:error, %Ecto.Changeset{}}
-
   """
   @spec update_message_media(MessageMedia.t(), map()) ::
           {:ok, MessageMedia.t()} | {:error, Ecto.Changeset.t()}
@@ -478,15 +397,11 @@
 
   @doc """
   Deletes a message media.
-
-  ## Examples
-
+  ## Examples
       iex> delete_message_media(message_media)
       {:ok, %MessageMedia{}}
-
       iex> delete_message_media(message_media)
       {:error, %Ecto.Changeset{}}
-
   """
   @spec delete_message_media(MessageMedia.t()) ::
           {:ok, MessageMedia.t()} | {:error, Ecto.Changeset.t()}
@@ -496,12 +411,9 @@
 
   @doc """
   Returns an `%Ecto.Changeset{}` for tracking message media changes.
-
-  ## Examples
-
+  ## Examples
       iex> change_message_media(message_media)
       %Ecto.Changeset{data: %MessageMedia{}}
-
   """
   @spec change_message_media(MessageMedia.t(), map()) :: Ecto.Changeset.t()
   def change_message_media(%MessageMedia{} = message_media, attrs \\ %{}) do
