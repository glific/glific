--- conflicted
+++ resolved
@@ -193,14 +193,6 @@
   @spec create_and_send_message(map()) :: {:ok, Message.t()}
   def create_and_send_message(attrs) do
     send_at = get_in(attrs, [:send_at])
-<<<<<<< HEAD
-
-    attrs =
-      %{sender_id: Communications.Message.organization_contact_id()}
-      |> Map.merge(attrs)
-=======
->>>>>>> 606b264b
-
     {:ok, message} =
       %{
         sender_id: Communications.Message.organization_contact_id(),
