defmodule Glific.Messages do
  @moduledoc """
  The Messages context.
  """
  import Ecto.Query, warn: false

  alias Glific.{
    Communications,
    Contacts,
    Contacts.Contact,
    Conversations.Conversation,
    Flows.MessageVarParser,
    Messages.Message,
<<<<<<< HEAD
    Messages.MessageVariables,
=======
    Partners,
>>>>>>> 27b71d05
    Repo,
    Tags.MessageTag,
    Templates.SessionTemplate
  }

  @doc """
  Returns the list of filtered messages.

  ## Examples

      iex> list_messages(map())
      [%Message{}, ...]

  """
  @spec list_messages(map()) :: [Message.t()]
  def list_messages(args \\ %{}),
    do: Repo.list_filter(args, Message, &Repo.opts_with_body/2, &filter_with/2)

  @doc """
  Return the count of messages, using the same filter as list_messages
  """
  @spec count_messages(map()) :: integer
  def count_messages(args \\ %{}),
    do: Repo.count_filter(args, Message, &filter_with/2)

  # codebeat:disable[ABC, LOC]
  @spec filter_with(Ecto.Queryable.t(), %{optional(atom()) => any}) :: Ecto.Queryable.t()
  defp filter_with(query, filter) do
    Enum.reduce(filter, query, fn
      {:body, body}, query ->
        from q in query, where: ilike(q.body, ^"%#{body}%")

      {:sender, sender}, query ->
        from q in query,
          join: c in assoc(q, :sender),
          where: ilike(c.name, ^"%#{sender}%")

      {:receiver, receiver}, query ->
        from q in query,
          join: c in assoc(q, :receiver),
          where: ilike(c.name, ^"%#{receiver}%")

      {:contact, contact}, query ->
        from q in query,
          join: c in assoc(q, :contact),
          where: ilike(c.name, ^"%#{contact}%")

      {:either, phone}, query ->
        from q in query,
          join: c in assoc(q, :contact),
          where: ilike(c.phone, ^"%#{phone}%")

      {:user, user}, query ->
        from q in query,
          join: c in assoc(q, :user),
          where: ilike(c.name, ^"%#{user}%")

      {:tags_included, tags_included}, query ->
        message_ids =
          MessageTag
          |> where([p], p.tag_id in ^tags_included)
          |> select([p], p.message_id)
          |> Repo.all()

        query |> where([m], m.id in ^message_ids)

      {:tags_excluded, tags_excluded}, query ->
        message_ids =
          MessageTag
          |> where([p], p.tag_id in ^tags_excluded)
          |> select([p], p.message_id)
          |> Repo.all()

        query |> where([m], m.id not in ^message_ids)

      {:provider_status, provider_status}, query ->
        from q in query, where: q.provider_status == ^provider_status
    end)
  end

  @doc """
  Gets a single message.

  Raises `Ecto.NoResultsError` if the Message does not exist.

  ## Examples

      iex> get_message!(123)
      %Message{}

      iex> get_message!(456)
      ** (Ecto.NoResultsError)

  """
  @spec get_message!(integer) :: Message.t()
  def get_message!(id), do: Repo.get!(Message, id)

  @doc """
  Creates a message.

  ## Examples

      iex> create_message(%{field: value})
      {:ok, %Message{}}

      iex> create_message(%{field: bad_value})
      {:error, %Ecto.Changeset{}}

  """
  @spec create_message(map()) :: {:ok, Message.t()} | {:error, Ecto.Changeset.t()}
  def create_message(attrs) do
    attrs =
      %{flow: :inbound, status: :enqueued}
      |> Map.merge(attrs)
      |> put_contact_id()

    %Message{}
    |> Message.changeset(attrs)
    |> Repo.insert()
  end

  @spec put_contact_id(map()) :: map()
  defp put_contact_id(%{flow: :inbound} = attrs),
    do: Map.put(attrs, :contact_id, attrs[:sender_id])

  defp put_contact_id(%{flow: :outbound} = attrs),
    do: Map.put(attrs, :contact_id, attrs[:receiver_id])

  defp put_contact_id(attrs), do: attrs

  @doc """
  Updates a message.

  ## Examples

      iex> update_message(message, %{field: new_value})
      {:ok, %Message{}}

      iex> update_message(message, %{field: bad_value})
      {:error, %Ecto.Changeset{}}

  """
  @spec update_message(Message.t(), map()) :: {:ok, Message.t()} | {:error, Ecto.Changeset.t()}
  def update_message(%Message{} = message, attrs) do
    message
    |> Message.changeset(attrs)
    |> Repo.update()
  end

  @doc """
  Deletes a message.

  ## Examples

      iex> delete_message(message)
      {:ok, %Message{}}

      iex> delete_message(message)
      {:error, %Ecto.Changeset{}}

  """
  @spec delete_message(Message.t()) :: {:ok, Message.t()} | {:error, Ecto.Changeset.t()}
  def delete_message(%Message{} = message) do
    Repo.delete(message)
  end

  @doc """
  Returns an `%Ecto.Changeset{}` for tracking message changes.

  ## Examples

      iex> change_message(message)
      %Ecto.Changeset{data: %Message{}}

  """
  @spec change_message(Message.t(), map()) :: Ecto.Changeset.t()
  def change_message(%Message{} = message, attrs \\ %{}) do
    Message.changeset(message, attrs)
  end

  @doc false
  @spec create_and_send_message(map()) :: {:ok, Message.t()} | {:error, String.t()}
  def create_and_send_message(attrs) do
    contact = Glific.Contacts.get_contact!(attrs.receiver_id)
    attrs = Map.put(attrs, :receiver, contact)

    Contacts.can_send_message_to?(contact, attrs[:is_hsm])
    |> create_and_send_message(attrs)
  end

  @doc false
  @spec create_and_send_message(boolean(), map()) :: {:ok, Message.t()}
  defp create_and_send_message(is_valid_contact, attrs) when is_valid_contact == true do
    {:ok, message} =
<<<<<<< HEAD
      attrs
      |> Map.merge(%{
        sender_id: Communications.Message.organization_contact_id(),
        flow: :outbound,
        body: parse_message_body(attrs)
      })
=======
      %{
        sender_id: Partners.organization_contact_id(),
        flow: :outbound
      }
      |> Map.merge(attrs)
>>>>>>> 27b71d05
      |> create_message()

    Communications.Message.send_message(message)
  end

  @doc false
  defp create_and_send_message(_, _) do
    {:error, "Cannot send the message to the contact."}
  end

  @spec parse_message_body(map()) :: String.t() | nil
  defp parse_message_body(attrs) do
    message_vars = %{
      "contact" => Contacts.get_contact_field_map(attrs.receiver_id),
      "global" => MessageVariables.get_global_field_map()
    }

    MessageVarParser.parse(attrs.body, message_vars)
  end

  @doc """
  Create and send verification message
  Using session template of shortcode 'verification'
  """
  @spec create_and_send_otp_verification_message(String.t(), String.t()) :: {:ok, Message.t()}
  def create_and_send_otp_verification_message(phone, otp) do
    # fetch contact by phone number
    {:ok, contact} = Glific.Repo.fetch_by(Contact, %{phone: phone})

    # fetch session template by shortcode "verification"
    {:ok, session_template} =
      Glific.Repo.fetch_by(SessionTemplate, %{
        shortcode: "otp",
        is_hsm: true
      })

    ttl_in_minutes = Application.get_env(:passwordless_auth, :verification_code_ttl) |> div(60)

    parameters = [
      "Registration",
      otp,
      "#{ttl_in_minutes} minutes"
    ]

    create_and_send_hsm_message(session_template.id, contact.id, parameters)
  end

  @doc """
  Send a session template to the specific contact. This is typically used in automation
  """

  @spec create_and_send_session_template(String.t(), integer) :: {:ok, Message.t()}
  def create_and_send_session_template(template_id, receiver_id) when is_binary(template_id),
    do: create_and_send_session_template(String.to_integer(template_id), receiver_id)

  @spec create_and_send_session_template(integer, integer) :: {:ok, Message.t()}
  def create_and_send_session_template(template_id, receiver_id) when is_integer(template_id) do
    {:ok, session_template} = Repo.fetch(SessionTemplate, template_id)

    create_and_send_session_template(
      session_template,
      %{receiver_id: receiver_id}
    )
  end

  @spec create_and_send_session_template(SessionTemplate.t(), map()) :: {:ok, Message.t()}
  def create_and_send_session_template(session_template, args) do
    message_params = %{
      body: session_template.body,
      type: session_template.type,
      media_id: session_template.message_media_id,
      sender_id: Partners.organization_contact_id(),
      receiver_id: args[:receiver_id],
      send_at: args[:send_at]
    }

    create_and_send_message(message_params)
  end

  @doc """
  Send a hsm template message to the specific contact.
  """
  @spec create_and_send_hsm_message(integer, integer, [String.t()]) ::
          {:ok, Message.t()} | {:error, String.t()}
  def create_and_send_hsm_message(template_id, receiver_id, parameters) do
    {:ok, session_template} = Repo.fetch(SessionTemplate, template_id)

    if session_template.number_parameters == length(parameters) do
      updated_template = parse_template_vars(session_template, parameters)

      message_params = %{
        body: updated_template.body,
        type: updated_template.type,
        is_hsm: updated_template.is_hsm,
        sender_id: Partners.organization_contact_id(),
        receiver_id: receiver_id
      }

      create_and_send_message(message_params)
    else
      {:error, "You need to provide correct number of parameters for hsm template"}
    end
  end

  @doc false
  @spec parse_template_vars(SessionTemplate.t(), [String.t()]) :: SessionTemplate.t()
  def parse_template_vars(%{number_parameters: np} = session_template, _parameters)
      when is_nil(np) or np <= 0,
      do: session_template

  def parse_template_vars(session_template, parameters) do
    parameters_map =
      1..session_template.number_parameters
      |> Enum.zip(parameters)

    updated_body =
      Enum.reduce(parameters_map, session_template.body, fn {key, value}, body ->
        String.replace(body, "{{#{key}}}", value)
      end)

    session_template
    |> Map.merge(%{body: updated_body})
  end

  @doc false
  @spec create_and_send_message_to_contacts(map(), []) :: {:ok, Message.t()}
  def create_and_send_message_to_contacts(message_params, contact_ids) do
    messages =
      contact_ids
      |> Enum.reduce([], fn contact_id, messages ->
        message_params = Map.put(message_params, :receiver_id, contact_id)

        with {:ok, message} <- create_and_send_message(message_params) do
          [message | messages]
        end
      end)

    {:ok, messages}
  end

  @doc """
  Check if the tag is present in message
  """
  @spec tag_in_message?(Message.t(), integer) :: boolean
  def tag_in_message?(message, tag_id) do
    Ecto.assoc_loaded?(message.tags) &&
      Enum.find(message.tags, fn t -> t.id == tag_id end) != nil
  end

  alias Glific.Messages.MessageMedia

  @doc """
  Returns the list of message media.

  ## Examples

      iex> list_messages_media(map())
      [%MessageMedia{}, ...]

  """
  @spec list_messages_media(map()) :: [MessageMedia.t()]
  def list_messages_media(args \\ %{}),
    do: Repo.list_filter(args, MessageMedia, &opts_media_with/2, &filter_media_with/2)

  defp filter_media_with(query, _), do: query

  defp opts_media_with(query, opts) do
    Enum.reduce(opts, query, fn
      {:order, order}, query ->
        query |> order_by([m], {^order, fragment("lower(?)", m.caption)})

      _, query ->
        query
    end)
  end

  @doc """
  Return the count of messages, using the same filter as list_messages
  """
  @spec count_messages_media(map()) :: integer
  def count_messages_media(args \\ %{}),
    do: Repo.count_filter(args, MessageMedia, &filter_media_with/2)

  @doc """
  Gets a single message media.

  Raises `Ecto.NoResultsError` if the Message media does not exist.

  ## Examples

      iex> get_message_media!(123)
      %MessageMedia{}

      iex> get_message_media!(456)
      ** (Ecto.NoResultsError)

  """
  @spec get_message_media!(integer) :: MessageMedia.t()
  def get_message_media!(id), do: Repo.get!(MessageMedia, id)

  @doc """
  Creates a message media.

  ## Examples

      iex> create_message_media(%{field: value})
      {:ok, %MessageMedia{}}

      iex> create_message_media(%{field: bad_value})
      {:error, %Ecto.Changeset{}}

  """
  @spec create_message_media(map()) :: {:ok, MessageMedia.t()} | {:error, Ecto.Changeset.t()}
  def create_message_media(attrs \\ %{}) do
    %MessageMedia{}
    |> MessageMedia.changeset(attrs)
    |> Repo.insert()
  end

  @doc """
  Updates a message media.

  ## Examples

      iex> update_message_media(message_media, %{field: new_value})
      {:ok, %MessageMedia{}}

      iex> update_message_media(message_media, %{field: bad_value})
      {:error, %Ecto.Changeset{}}

  """
  @spec update_message_media(MessageMedia.t(), map()) ::
          {:ok, MessageMedia.t()} | {:error, Ecto.Changeset.t()}
  def update_message_media(%MessageMedia{} = message_media, attrs) do
    message_media
    |> MessageMedia.changeset(attrs)
    |> Repo.update()
  end

  @doc """
  Deletes a message media.

  ## Examples

      iex> delete_message_media(message_media)
      {:ok, %MessageMedia{}}

      iex> delete_message_media(message_media)
      {:error, %Ecto.Changeset{}}

  """
  @spec delete_message_media(MessageMedia.t()) ::
          {:ok, MessageMedia.t()} | {:error, Ecto.Changeset.t()}
  def delete_message_media(%MessageMedia{} = message_media) do
    Repo.delete(message_media)
  end

  @doc """
  Returns an `%Ecto.Changeset{}` for tracking message media changes.

  ## Examples

      iex> change_message_media(message_media)
      %Ecto.Changeset{data: %MessageMedia{}}

  """
  @spec change_message_media(MessageMedia.t(), map()) :: Ecto.Changeset.t()
  def change_message_media(%MessageMedia{} = message_media, attrs \\ %{}) do
    MessageMedia.changeset(message_media, attrs)
  end

  defp do_list_conversations(query, args, false) do
    query
    |> Repo.all()
    |> Repo.preload([:contact, :tags])
    |> make_conversations()
    |> add_empty_conversations(args)
  end

  defp do_list_conversations(query, _args, true) do
    query
    |> select([m], m.contact_id)
    |> distinct(true)
    |> exclude(:order_by)
    |> Repo.aggregate(:count)
  end

  @doc """
  Given a list of message ids builds a conversation list with most recent conversations
  at the beginning of the list
  """
  @spec list_conversations(map(), boolean) :: [Conversation.t()] | integer
  def list_conversations(args, count \\ false) do
    args
    |> Enum.reduce(
      Message,
      fn
        {:ids, ids}, query ->
          query
          |> where([m], m.id in ^ids)
          |> order_by([m], desc: m.updated_at)

        {:filter, filter}, query ->
          query |> conversations_with(filter)

        _, query ->
          query
      end
    )
    |> do_list_conversations(args, count)
  end

  # given all the messages related to multiple contacts, group them
  # by contact id into conversation objects
  @spec make_conversations([Message.t()]) :: [Conversation.t()]
  defp make_conversations(messages) do
    # now format the results,
    {contact_messages, _processed_contacts, contact_order} =
      Enum.reduce(
        messages,
        {%{}, %{}, []},
        fn m, acc ->
          {conversations, processed_contacts, contact_order} = acc
          conversations = add(m, conversations)

          # We need to do this to maintain the sort order when returning
          # the results. The first time we see a contact, we add them to
          # the contact_order and processed map (using a map for faster lookups)
          if Map.has_key?(processed_contacts, m.contact_id) do
            {conversations, processed_contacts, contact_order}
          else
            {conversations, Map.put(processed_contacts, m.contact_id, true),
             [m.contact | contact_order]}
          end
        end
      )

    # Since we are doing two reduces, we end up with the right order due to the way lists are
    # constructed efficiently (add to front)
    Enum.reduce(
      contact_order,
      [],
      fn contact, acc ->
        [Conversation.new(contact, Enum.reverse(contact_messages[contact])) | acc]
      end
    )
  end

  # for all input contact ids that do not have messages attached to them
  # return a conversation data type with empty messages
  # we dont add empty conversations when we have either include or exclude tags set
  @spec add_empty_conversations([Conversation.t()], map()) :: [Conversation.t()]
  defp add_empty_conversations(results, %{filter: %{include_tags: _tags}}),
    do: results

  defp add_empty_conversations(results, %{filter: %{exclude_tags: _tags}}),
    do: results

  defp add_empty_conversations(results, %{filter: %{id: id}}),
    do: add_empty_conversation(results, [id])

  defp add_empty_conversations(results, %{filter: %{ids: ids}}),
    do: add_empty_conversation(results, ids)

  defp add_empty_conversations(results, _), do: results

  # helper function that actually implements the above functionality
  @spec add_empty_conversations([Conversation.t()], [integer]) :: [Conversation.t()]
  defp add_empty_conversation(results, contact_ids) when is_list(contact_ids) do
    # first find all the contact ids that we have some messages
    present_contact_ids =
      Enum.reduce(
        results,
        [],
        fn r, acc -> [r.contact.id | acc] end
      )

    # the difference is the empty contacts id list
    empty_contact_ids = contact_ids -- present_contact_ids

    # lets load all contacts ids in one query, rather than multiople single queries
    empty_results =
      Contact
      |> where([c], c.id in ^empty_contact_ids)
      |> Repo.all()
      # now only generate conversations objects for the empty contact ids
      |> Enum.reduce(
        [],
        fn contact, acc -> add_conversation(acc, contact) end
      )

    results ++ empty_results
  end

  # add an empty conversation for a specific contact if ONLY if it exists
  @spec add_conversation([Conversation.t()], Contact.t()) :: [Conversation.t()]
  defp add_conversation(results, contact) do
    [Conversation.new(contact, []) | results]
  end

  # restrict the conversations query based on the filters in the input args
  @spec conversations_with(Ecto.Queryable.t(), %{optional(atom()) => any}) :: Ecto.Queryable.t()
  defp conversations_with(query, filter) do
    Enum.reduce(filter, query, fn
      {:id, id}, query ->
        query |> where([m], m.contact_id == ^id)

      {:ids, ids}, query ->
        query |> where([m], m.contact_id in ^ids)

      {:include_tags, tag_ids}, query ->
        query
        |> join(:left, [m], mt in MessageTag, on: m.id == mt.message_id)
        |> where([m, mt], mt.tag_id in ^tag_ids)

      {:exclude_tags, tag_ids}, query ->
        query
        |> join(:left, [m], mt in MessageTag, on: m.id == mt.message_id)
        |> where([m, mt], mt.tag_id not in ^tag_ids or is_nil(mt.tag_id))
    end)
  end

  defp add(element, map) do
    Map.update(
      map,
      element.contact,
      [element],
      &[element | &1]
    )
  end
end<|MERGE_RESOLUTION|>--- conflicted
+++ resolved
@@ -11,11 +11,8 @@
     Conversations.Conversation,
     Flows.MessageVarParser,
     Messages.Message,
-<<<<<<< HEAD
     Messages.MessageVariables,
-=======
     Partners,
->>>>>>> 27b71d05
     Repo,
     Tags.MessageTag,
     Templates.SessionTemplate
@@ -210,20 +207,12 @@
   @spec create_and_send_message(boolean(), map()) :: {:ok, Message.t()}
   defp create_and_send_message(is_valid_contact, attrs) when is_valid_contact == true do
     {:ok, message} =
-<<<<<<< HEAD
       attrs
       |> Map.merge(%{
-        sender_id: Communications.Message.organization_contact_id(),
+        sender_id: Partners.organization_contact_id(),
         flow: :outbound,
         body: parse_message_body(attrs)
       })
-=======
-      %{
-        sender_id: Partners.organization_contact_id(),
-        flow: :outbound
-      }
-      |> Map.merge(attrs)
->>>>>>> 27b71d05
       |> create_message()
 
     Communications.Message.send_message(message)
