--- conflicted
+++ resolved
@@ -321,20 +321,8 @@
   end
 
   @doc false
-<<<<<<< HEAD
-  @spec parse_template_vars(SessionTemplate.t(), []) :: SessionTemplate.t()
-  def parse_template_vars(
-        %SessionTemplate{number_parameters: nil} = session_template,
-        _parameters
-      ),
-      do: session_template
-
-  @doc false
-  def parse_template_vars(session_template, parameters) do
-=======
   @spec prepare_hsm_template(SessionTemplate.t(), [String.t()]) :: SessionTemplate.t()
   def prepare_hsm_template(session_template, parameters) do
->>>>>>> 38159a24
     parameters_map =
       1..session_template.number_parameters
       |> Enum.zip(parameters)
