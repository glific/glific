defmodule Glific.Messages do
  @moduledoc """
  The Messages context.
  """
  import Ecto.Query, warn: false
  use Gettext, backend: GlificWeb.Gettext

  require Logger

  alias Glific.{
    Caches,
    Communications,
    Contacts,
    Contacts.Contact,
    Conversations.Conversation,
    Flows.Broadcast,
    Flows.FlowContext,
    Flows.MessageVarParser,
    Groups.Group,
    Messages.Message,
    Messages.MessageMedia,
    Notifications,
    Partners,
    Repo,
    Tags,
    Tags.MessageTag,
    Tags.Tag,
    Templates,
    Templates.InteractiveTemplate,
    Templates.InteractiveTemplates,
    Templates.SessionTemplate
  }

  @doc """
  Returns the list of filtered messages.

  ## Examples

      iex> list_messages(map())
      [%Message{}, ...]

  """
  @spec list_messages(map()) :: [Message.t()]
  def list_messages(args) do
    args
    |> Glific.add_limit()
    |> Repo.list_filter(Message, &Repo.opts_with_body/2, &filter_with/2)
    |> Enum.map(&put_clean_body/1)
  end

  @doc """
  Return the count of messages, using the same filter as list_messages
  """
  @spec count_messages(map()) :: integer
  def count_messages(args),
    do: Repo.count_filter(args, Message, &filter_with/2)

  # codebeat:disable[ABC, LOC]
  @spec filter_with(Ecto.Queryable.t(), %{optional(atom()) => any}) :: Ecto.Queryable.t()
  defp filter_with(query, filter) do
    query = Repo.filter_with(query, filter)

    Enum.reduce(filter, query, fn
      {:sender, sender}, query ->
        from(q in query,
          join: c in assoc(q, :sender),
          where: ilike(c.name, ^"%#{sender}%")
        )

      {:receiver, receiver}, query ->
        from(q in query,
          join: c in assoc(q, :receiver),
          where: ilike(c.name, ^"%#{receiver}%")
        )

      {:contact, contact}, query ->
        from(q in query,
          join: c in assoc(q, :contact),
          where: ilike(c.name, ^"%#{contact}%")
        )

      {:either, phone}, query ->
        from(q in query,
          join: c in assoc(q, :contact),
          where: ilike(c.phone, ^"%#{phone}%")
        )

      {:user, user}, query ->
        from(q in query,
          join: c in assoc(q, :user),
          where: ilike(c.name, ^"%#{user}%")
        )

      {:tags_included, tags_included}, query ->
        message_ids =
          MessageTag
          |> where([p], p.tag_id in ^tags_included)
          |> select([p], p.message_id)
          |> Repo.all()

        query |> where([m], m.id in ^message_ids)

      {:tags_excluded, tags_excluded}, query ->
        message_ids =
          MessageTag
          |> where([p], p.tag_id in ^tags_excluded)
          |> select([p], p.message_id)
          |> Repo.all()

        query |> where([m], m.id not in ^message_ids)

      {:bsp_status, bsp_status}, query ->
        from(q in query, where: q.bsp_status == ^bsp_status)

      {:flow_label, flow_label}, query ->
        from(q in query, where: q.flow_label == ^flow_label)

      {:flow_id, flow_id}, query ->
        from(q in query, where: q.flow_id == ^flow_id)

      {:contact_id, contact_id}, query ->
        from(q in query, where: q.contact_id == ^contact_id)

      {:types, types}, query ->
        from(q in query, where: q.type in ^types)

      _, query ->
        query
    end)
  end

  @doc """
  Gets a single message.

  Raises `Ecto.NoResultsError` if the Message does not exist.

  ## Examples

      iex> get_message!(123)
      %Message{}

      iex> get_message!(456)
      ** (Ecto.NoResultsError)

  """
  @spec get_message!(integer) :: Message.t()
  def get_message!(id), do: Repo.get!(Message, id) |> put_clean_body()

  @doc """
  Creates a message.

  ## Examples

      iex> create_message(%{field: value})
      {:ok, %Message{}}

      iex> create_message(%{field: bad_value})
      {:error, %Ecto.Changeset{}}

  """
  @spec create_message(map()) :: {:ok, Message.t()} | {:error, Ecto.Changeset.t()}
  def create_message(attrs) do
    attrs =
      %{flow: :inbound, status: :enqueued}
      |> Map.merge(attrs)
      |> parse_message_vars()
      |> put_contact_id()
      |> put_clean_body()

    %Message{}
    |> Message.changeset(attrs)
    |> Repo.insert(
      returning: [:message_number, :session_uuid, :context_message_id],
      timeout: 45_000
    )
  end

  @spec put_contact_id(map()) :: map()
  defp put_contact_id(%{flow: :inbound} = attrs),
    do: Map.put(attrs, :contact_id, attrs[:sender_id])

  defp put_contact_id(%{flow: :outbound} = attrs),
    do: Map.put(attrs, :contact_id, attrs[:receiver_id])

  defp put_contact_id(attrs), do: attrs

  @spec put_clean_body(map()) :: map()
  # sometimes we get no body, so we need to ensure we set to null for text type
  # Issue #2798
  defp put_clean_body(%{body: nil, type: :text} = attrs),
    do:
      attrs
      |> Map.put(:body, "")
      |> Map.put(:clean_body, "")

  defp put_clean_body(%{body: body} = attrs),
    do: Map.put(attrs, :clean_body, Glific.string_clean(body))

  defp put_clean_body(attrs), do: attrs

  @doc """
  Updates a message.

  ## Examples

      iex> update_message(message, %{field: new_value})
      {:ok, %Message{}}

      iex> update_message(message, %{field: bad_value})
      {:error, %Ecto.Changeset{}}

  """
  @spec update_message(Message.t(), map()) :: {:ok, Message.t()} | {:error, Ecto.Changeset.t()}
  def update_message(%Message{} = message, attrs) do
    message
    |> Message.changeset(attrs)
    |> Repo.update()
  end

  @doc """
  Deletes a message.

  ## Examples

      iex> delete_message(message)
      {:ok, %Message{}}

      iex> delete_message(message)
      {:error, %Ecto.Changeset{}}

  """
  @spec delete_message(Message.t()) :: {:ok, Message.t()} | {:error, Ecto.Changeset.t()}
  def delete_message(%Message{} = message) do
    # check if there is a message media object if so, delete it
    if message.media_id,
      do:
        message.media_id
        |> get_message_media!()
        |> delete_message_media()

    Repo.delete(message)
  end

  @doc """
  Returns an `%Ecto.Changeset{}` for tracking message changes.

  ## Examples

      iex> change_message(message)
      %Ecto.Changeset{data: %Message{}}

  """
  @spec change_message(Message.t(), map()) :: Ecto.Changeset.t()
  def change_message(%Message{} = message, attrs \\ %{}) do
    Message.changeset(message, attrs)
  end

  @doc false
  @spec create_and_send_message(map()) :: {:ok, Message.t()} | {:error, atom() | String.t()}
  def create_and_send_message(%{body: body, type: :text} = _attrs) when body in ["", nil],
    do: {:error, "Could not send message with empty body"}

  def create_and_send_message(%{receiver_id: receiver_id} = attrs) do
    contact = Contacts.get_contact(receiver_id)

    if contact do
      attrs = Map.put(attrs, :receiver, contact)
      ## we need to clean this code in the future.
      attrs = check_for_interactive(attrs, contact.language_id)

      check_for_hsm_message(attrs, contact)
    else
      {:error, "Receiver does not exist"}
    end
  end

  @spec check_for_interactive(map(), non_neg_integer()) :: map()
  defp check_for_interactive(
         %{flow_id: flow_id, interactive_template_id: _interactive_template_id} = attrs,
         _language_id
       )
       when flow_id not in [nil, ""],
       do: attrs

  defp check_for_interactive(
         %{interactive_template_id: interactive_template_id} = attrs,
         language_id
       ) do
    {:ok, interactive_template} = Repo.fetch(InteractiveTemplate, interactive_template_id)

    # Check if this is coming form a flow
    {interactive_content, body, media_id} =
      if attrs[:interactive_content] in [nil, %{}] do
        InteractiveTemplates.formatted_data(interactive_template, language_id)
      else
        {attrs[:interactive_content], attrs[:body], attrs[:media_id]}
      end

    Map.merge(attrs, %{
      body: body,
      interactive_content: interactive_content,
      type: interactive_content["type"],
      media_id: media_id
    })
  end

  defp check_for_interactive(attrs, _language_id), do: attrs

  @doc false
  @spec check_for_hsm_message(map(), Contact.t()) ::
          {:ok, Message.t()} | {:error, atom() | String.t()}
  defp check_for_hsm_message(attrs, contact) do
    if Map.has_key?(attrs, :template_id) && Map.get(attrs, :is_hsm) do
      attrs
      ## We need to fix this inconsistency in the parameter and params name
      |> Map.put(:parameters, attrs.params)
      |> create_and_send_hsm_message()
    else
      Contacts.can_send_message_to?(contact, Map.get(attrs, :is_hsm, false), attrs)
      |> do_send_message(attrs)
    end
  end

  @doc false
  @spec do_send_message({:ok | :error, any()}, map()) ::
          {:ok, Message.t()} | {:error, atom() | String.t()}
  defp do_send_message(
         {:ok, _} = _is_valid_contact,
         %{organization_id: organization_id} = attrs
       ) do
    {:ok, message} =
      attrs
      |> Map.put_new(:type, :text)
      |> Map.merge(%{
        sender_id: Partners.organization_contact_id(organization_id),
        flow: :outbound
      })
      |> create_message()

    Communications.Message.send_message(message, attrs)
  end

  defp do_send_message({:error, reason}, attrs) do
    notify(attrs, reason)
    {:error, reason}
  end

  @doc """
  Create and insert a notification for this error when sending a message.
  Add as much detail, so we can reverse-engineer why the sending failed.
  """
  @spec notify(map(), String.t()) :: nil
  def notify(attrs, reason \\ "Cannot send the message to the contact.") do
    contact =
      if is_nil(Map.get(attrs, :receiver, nil)),
        do: Contacts.get_contact!(attrs.receiver_id),
        else: attrs.receiver

    Logger.error(
      "Could not send message: contact: #{contact.id}, message: '#{Map.get(attrs, :id)}', reason: #{reason}"
    )

    {:ok, _} =
      Notifications.create_notification(%{
        category: "Message",
        message: reason,
        severity: Notifications.types().warning,
        organization_id: attrs.organization_id,
        entity: %{
          id: contact.id,
          name: contact.name,
          phone: contact.phone,
          bsp_status: contact.bsp_status,
          status: contact.status,
          last_message_at: contact.last_message_at,
          is_hsm: Map.get(attrs, :is_hsm),
          flow_id: Map.get(attrs, :flow_id),
          group_id: Map.get(attrs, :group_id)
        }
      })

    nil
  end

  @spec parse_message_vars(map()) :: map()
  defp parse_message_vars(attrs) do
    message_vars =
      if is_integer(attrs[:receiver_id]) or is_binary(attrs[:receiver_id]),
        do: %{"contact" => Contacts.get_contact_field_map(attrs.receiver_id)},
        else: %{}

    parse_text_message_fields(attrs, message_vars)
    |> parse_media_message_fields(message_vars)
    |> parse_interactive_message_fields(message_vars)
  end

  @spec parse_text_message_fields(map(), map()) :: map()
  defp parse_text_message_fields(attrs, message_vars) do
    if is_binary(attrs[:body]) do
      {:ok, msg_uuid} = Ecto.UUID.cast(:crypto.hash(:md5, attrs.body))

      attrs
      |> Map.merge(%{
        uuid: attrs[:uuid] || msg_uuid,
        body: MessageVarParser.parse(attrs.body, message_vars)
      })
    else
      attrs
    end
  end

  @spec parse_media_message_fields(map(), map()) :: map()
  defp parse_media_message_fields(attrs, message_vars) do
    ## if message media is present change the variables in caption
    if is_integer(attrs[:media_id]) or is_binary(attrs[:media_id]) do
      message_media = get_message_media!(attrs.media_id)

      message_media
      |> update_message_media(%{
        caption: MessageVarParser.parse(message_media.caption, message_vars)
      })
    end

    attrs
  end

  @spec parse_interactive_message_fields(map(), map()) :: map()
  defp parse_interactive_message_fields(attrs, message_vars) do
    attrs[:interactive_content]
    |> MessageVarParser.parse_map(message_vars)
    |> InteractiveTemplates.clean_template_title()
    |> then(&Map.merge(attrs, %{interactive_content: &1}))
  end

  @doc false
  @spec create_and_send_otp_verification_message(Contact.t(), String.t()) ::
          {:ok, Message.t()}
  def create_and_send_otp_verification_message(contact, otp) do
    case Contacts.can_send_message_to?(contact, false) do
      {:ok, _} -> create_and_send_otp_session_message(contact, otp)
      _ -> create_and_send_otp_template_message(contact, otp)
    end
  end

  @doc false
  @spec create_and_send_otp_session_message(Contact.t(), String.t()) ::
          {:ok, Message.t()}
  def create_and_send_otp_session_message(contact, otp) do
    body =
      "#{otp} is your verification code. For your security, do not share this code."

    send_default_message(contact, body)
  end

  @doc false
  @spec create_and_send_otp_template_message(Contact.t(), String.t()) ::
          {:ok, Message.t()}
  def create_and_send_otp_template_message(contact, otp) do
    # fetch session template by shortcode "verification"
    {:ok, session_template} =
      Repo.fetch_by(SessionTemplate, %{
<<<<<<< HEAD
        shortcode: "verify",
=======
        shortcode: "verify_otp",
>>>>>>> 64fd1f34
        is_hsm: true,
        organization_id: contact.organization_id
      })

    parameters = [otp]

    %{template_id: session_template.id, receiver_id: contact.id, parameters: parameters}
    |> create_and_send_hsm_message()
  end

  @doc """
  Send a session template to the specific contact. This is typically used in automation
  """
  @spec create_and_send_session_template(String.t(), integer) :: {:ok, Message.t()}
  def create_and_send_session_template(template_id, receiver_id) when is_binary(template_id),
    do: create_and_send_session_template(String.to_integer(template_id), receiver_id)

  @spec create_and_send_session_template(integer, integer) :: {:ok, Message.t()}
  def create_and_send_session_template(template_id, receiver_id) when is_integer(template_id) do
    {:ok, session_template} = Repo.fetch(SessionTemplate, template_id)

    create_and_send_session_template(
      session_template,
      %{receiver_id: receiver_id}
    )
  end

  @spec create_and_send_session_template(SessionTemplate.t() | map(), map()) :: {:ok, Message.t()}
  def create_and_send_session_template(session_template, args) do
    message_params = %{
      body: session_template.body,
      type: session_template.type,
      template_id: session_template.id,
      media_id: session_template.message_media_id,
      sender_id: Partners.organization_contact_id(session_template.organization_id),
      receiver_id: args[:receiver_id],
      send_at: args[:send_at],
      flow_id: args[:flow_id],
      message_broadcast_id: args[:message_broadcast_id],
      uuid: args[:uuid],
      is_hsm: Map.get(args, :is_hsm, false),
      flow_label: args[:flow_label],
      organization_id: session_template.organization_id,
      params: args[:params]
    }

    create_and_send_message(message_params)
  end

  @spec fetch_language_specific_template(map(), integer()) :: tuple()
  defp fetch_language_specific_template(session_template, id) do
    contact = Contacts.get_contact!(id)

    with true <- session_template.language_id != contact.language_id,
         translation <- session_template.translations[Integer.to_string(contact.language_id)],
         false <- is_nil(translation),
         "APPROVED" <- translation["status"] do
      template =
        session_template
        |> Map.from_struct()
        |> Map.put(:body, translation["body"])
        |> Map.put(:uuid, translation["uuid"])

      {true, template}
    else
      _ -> {false, session_template}
    end
  end

  @spec hsm_message_params(SessionTemplate.t(), map(), boolean()) :: map()
  defp hsm_message_params(
         session_template,
         %{template_id: template_id, receiver_id: receiver_id, parameters: parameters} = attrs,
         is_translated
       ) do
    # sending default media when media type is not defined
    media_id = Map.get(attrs, :media_id, session_template.message_media_id)

    updated_template =
      session_template
      |> Templates.parse_buttons(is_translated, session_template.has_buttons)
      |> parse_template_vars(parameters)

    parsed_body =
      session_template
      |> parse_template_vars(parameters)
      |> Map.get(:body)

    %{
      parsed_body: parsed_body,
      body: updated_template.body,
      type: updated_template.type,
      is_hsm: updated_template.is_hsm,
      organization_id: session_template.organization_id,
      sender_id: Partners.organization_contact_id(session_template.organization_id),
      receiver_id: receiver_id,
      template_uuid: session_template.uuid,
      template_id: template_id,
      template_type: session_template.type,
      has_buttons: session_template.has_buttons,
      params: parameters,
      media_id: media_id,
      is_optin_flow: Map.get(attrs, :is_optin_flow, false),
      flow_label: Map.get(attrs, :flow_label, ""),
      message_broadcast_id: Map.get(attrs, :message_broadcast_id, nil),
      user_id: attrs[:user_id],
      flow_id: attrs[:flow_id],
      send_at: attrs[:send_at]
    }
  end

  @doc """
  Send a hsm template message to the specific contact.
  """
  @spec create_and_send_hsm_message(map()) ::
          {:ok, Message.t()} | {:error, String.t()}
  def create_and_send_hsm_message(
        %{template_id: template_id, receiver_id: receiver_id, parameters: parameters} = attrs
      ) do
    contact_vars = %{"contact" => Contacts.get_contact_field_map(attrs.receiver_id)}

    parsed_params =
      Enum.map(parameters, &MessageVarParser.parse(&1, contact_vars))
      |> Enum.map(&(String.split(&1) |> Enum.join(" ") |> String.replace("\n", "")))

    ## As per the WhatsApp policy the params in an HSM can not have more then two
    ## consecutive spaces and a new line.
    parsed_params = Enum.map(parsed_params, &Enum.join(String.split(&1), " "))

    attrs = Map.put(attrs, :parameters, parsed_params)

    Repo.fetch(SessionTemplate, template_id)
    |> case do
      {:ok, template} ->
        media_id = Map.get(attrs, :media_id, nil)

        {is_translated, session_template} =
          fetch_language_specific_template(template, receiver_id)

        with true <- session_template.number_parameters == length(parameters),
             {"type", true} <- {"type", session_template.type == :text || media_id != nil} do
          # Passing uuid to save db call when sending template via provider
          message_params = hsm_message_params(session_template, attrs, is_translated)

          receiver_id
          |> Glific.Contacts.get_contact!()
          |> Contacts.can_send_message_to?(true, attrs)
          |> do_send_message(message_params)
        else
          false ->
            {:error,
             dgettext(
               "errors",
               "Please provide the right number of parameters for the template."
             )}

          {"type", false} ->
            {:error, dgettext("errors", "Please provide media for media template.")}
        end

      {:error, error} ->
        {:error,
         "Not able to fetch the template with id #{template_id}. ERROR: #{inspect(error)}"}
    end
  end

  @doc false
  @spec parse_template_vars(SessionTemplate.t(), [String.t()]) :: SessionTemplate.t()
  def parse_template_vars(%{number_parameters: np} = session_template, _parameters)
      when is_nil(np) or np <= 0,
      do: session_template

  def parse_template_vars(session_template, parameters) do
    parameters_map =
      1..session_template.number_parameters
      |> Enum.zip(parameters)

    updated_body =
      Enum.reduce(parameters_map, session_template.body, fn {key, value}, body ->
        String.replace(body, "{{#{key}}}", value)
      end)

    session_template
    |> Map.merge(%{body: updated_body})
  end

  @doc false
  @spec create_and_send_message_to_contacts(map(), [], atom()) :: {:ok, list()}
  def create_and_send_message_to_contacts(message_params, contact_ids, type) do
    contact_ids =
      contact_ids
      |> Enum.reduce([], fn contact_id, contact_ids ->
        message_params = Map.put(message_params, :receiver_id, contact_id)

        result =
          if type == :session,
            do: create_and_send_message(message_params),
            else: create_and_send_hsm_message(message_params)

        case result do
          {:ok, message} ->
            [message.contact_id | contact_ids]

          {:error, _} ->
            contact_ids
        end
      end)

    {:ok, contact_ids}
  end

  @doc """
  Record a message sent to a group in the message table. This message is actually not
  sent, but is used for display purposes in the group listings
  """
  @spec create_group_message(map()) :: {:ok, Message.t()} | {:error, Ecto.Changeset.t()}
  def create_group_message(attrs) do
    # We first need to just create a meta level group message
    organization_id = Repo.get_organization_id()
    sender_id = Partners.organization_contact_id(organization_id)

    attrs
    |> Map.merge(%{
      organization_id: organization_id,
      sender_id: sender_id,
      receiver_id: sender_id,
      contact_id: sender_id,
      flow: :outbound
    })
    |> create_message()
    |> case do
      {:ok, message} ->
        group_message_subscription(message)
        {:ok, message}

      {:error, error} ->
        {:error, error}
    end
  end

  @spec group_message_subscription(Message.t()) :: any()
  defp group_message_subscription(message) do
    Communications.publish_data(
      message,
      :sent_group_message,
      message.organization_id
    )
  end

  @doc """
  Create and send message to all contacts of a group
  """
  @spec create_and_send_message_to_group(map(), Group.t(), atom()) ::
          {:ok, any()} | {:error, any()}
  def create_and_send_message_to_group(message_params, group, _type) do
    message_params =
      message_params
      |> Map.merge(%{group_id: group.id})
      # this is an exception because of an inconsistency with the key name
      |> Map.put_new(:parameters, message_params[:params])

    {:ok, group_message} =
      if message_params[:is_hsm] in [nil, false],
        do: create_group_message(message_params |> Map.put_new(:type, :text)),
        else:
          message_params
          |> Map.put_new(:type, :text)
          |> Map.put(
            :body,
            "Sending HSM template #{message_params.template_id}, params: #{message_params.parameters}"
          )
          |> create_group_message()

    {:ok, message_broadcast} =
      Broadcast.broadcast_message_to_group(group_message, [group.id], message_params)

    {:ok, Broadcast.get_broadcast_contact_ids(message_broadcast)}
  end

  @doc """
  Check if the tag is present in message
  """
  @spec tag_in_message?(Message.t(), integer) :: boolean
  def tag_in_message?(message, tag_id) do
    Ecto.assoc_loaded?(message.tags) &&
      Enum.find(message.tags, fn t -> t.id == tag_id end) != nil
  end

  @doc """
  Returns the list of message media.

  ## Examples

      iex> list_messages_media(map())
      [%MessageMedia{}, ...]

  """
  @spec list_messages_media(map()) :: [MessageMedia.t()]
  def list_messages_media(args \\ %{}) do
    args
    |> Glific.add_limit()
    |> Repo.list_filter(MessageMedia, &opts_media_with/2, &filter_media_with/2)
  end

  defp filter_media_with(query, _), do: query

  defp opts_media_with(query, opts) do
    Enum.reduce(opts, query, fn
      {:order, order}, query ->
        query |> order_by([m], {^order, fragment("lower(?)", m.caption)})

      _, query ->
        query
    end)
  end

  @doc """
  Return the count of messages, using the same filter as list_messages
  """
  @spec count_messages_media(map()) :: integer
  def count_messages_media(args \\ %{}),
    do: Repo.count_filter(args, MessageMedia, &filter_media_with/2)

  @doc """
  Gets a single message media.

  Raises `Ecto.NoResultsError` if the Message media does not exist.

  ## Examples

      iex> get_message_media!(123)
      %MessageMedia{}

      iex> get_message_media!(456)
      ** (Ecto.NoResultsError)

  """
  @spec get_message_media!(integer) :: MessageMedia.t()
  def get_message_media!(id), do: Repo.get!(MessageMedia, id)

  @doc """
  Creates a message media.

  ## Examples

      iex> create_message_media(%{field: value})
      {:ok, %MessageMedia{}}

      iex> create_message_media(%{field: bad_value})
      {:error, %Ecto.Changeset{}}

  """
  @spec create_message_media(map()) :: {:ok, MessageMedia.t()} | {:error, Ecto.Changeset.t()}
  def create_message_media(attrs \\ %{}) do
    %MessageMedia{}
    |> MessageMedia.changeset(attrs)
    |> check_changeset(attrs)
  end

  @spec check_changeset(Ecto.Changeset.t(), map()) ::
          {:ok, MessageMedia.t()} | {:error, Ecto.Changeset.t()}
  defp check_changeset(changeset, attrs) do
    has_no_errors = Enum.empty?(changeset.errors)
    if has_no_errors, do: do_create_message_media(changeset, attrs), else: {:error, changeset}
  end

  @spec do_create_message_media(Ecto.Changeset.t(), map()) ::
          {:ok, MessageMedia.t()} | {:error, Ecto.Changeset.t()}
  defp do_create_message_media(changeset, attrs) do
    caption = Map.get(attrs, :caption, nil)

    message_media =
      MessageMedia
      |> where([mm], mm.url == ^attrs.url)
      |> add_caption(caption)
      |> where([mm], mm.organization_id == ^attrs.organization_id)
      |> limit(1)
      |> Repo.one()

    case message_media do
      %MessageMedia{} = message_media -> {:ok, message_media}
      nil -> Repo.insert(changeset)
    end
  end

  defp add_caption(query, caption) when is_nil(caption), do: query

  defp add_caption(query, caption) do
    query
    |> where([mm], mm.caption == ^caption)
  end

  @doc """
  Updates a message media.

  ## Examples

      iex> update_message_media(message_media, %{field: new_value})
      {:ok, %MessageMedia{}}

      iex> update_message_media(message_media, %{field: bad_value})
      {:error, %Ecto.Changeset{}}

  """
  @spec update_message_media(MessageMedia.t(), map()) ::
          {:ok, MessageMedia.t()} | {:error, Ecto.Changeset.t()}
  def update_message_media(%MessageMedia{} = message_media, attrs) do
    message_media
    |> MessageMedia.changeset(attrs)
    |> Repo.update()
  end

  @doc """
  Deletes a message media.

  ## Examples

      iex> delete_message_media(message_media)
      {:ok, %MessageMedia{}}

      iex> delete_message_media(message_media)
      {:error, %Ecto.Changeset{}}

  """
  @spec delete_message_media(MessageMedia.t()) ::
          {:ok, MessageMedia.t()} | {:error, Ecto.Changeset.t()}
  def delete_message_media(%MessageMedia{} = message_media) do
    Repo.delete(message_media)
  end

  @doc """
  Returns an `%Ecto.Changeset{}` for tracking message media changes.

  ## Examples

      iex> change_message_media(message_media)
      %Ecto.Changeset{data: %MessageMedia{}}

  """
  @spec change_message_media(MessageMedia.t(), map()) :: Ecto.Changeset.t()
  def change_message_media(%MessageMedia{} = message_media, attrs \\ %{}) do
    MessageMedia.changeset(message_media, attrs)
  end

  defp do_list_conversations(query, args, false = _count) do
    query
    |> preload([:contact, :sender, :receiver, :context_message, :tags, :user, :media])
    |> Repo.all()
    |> make_conversations()
    |> add_empty_conversations(args)
  end

  defp do_list_conversations(query, _args, true = _count) do
    query
    |> select([m], m.contact_id)
    |> distinct(true)
    |> exclude(:order_by)
    |> Repo.aggregate(:count)
  end

  @doc """
  Given a list of message ids builds a conversation list with most recent conversations
  at the beginning of the list
  """
  @spec list_conversations(map(), boolean) :: [Conversation.t()] | integer
  def list_conversations(args, count \\ false) do
    args
    |> Enum.reduce(
      Message,
      fn
        {:ids, ids}, query ->
          query
          |> where([m], m.id in ^ids)
          |> order_by([m], desc: m.inserted_at)

        {:filter, filter}, query ->
          query |> conversations_with(filter)

        _, query ->
          query
      end
    )
    |> do_list_conversations(args, count)
  end

  # given all the messages related to multiple contacts, group them
  # by contact id into conversation objects
  @spec make_conversations([Message.t()]) :: [Conversation.t()]
  defp make_conversations(messages) do
    # now format the results,
    {contact_messages, _processed_contacts, contact_order} =
      Enum.reduce(
        messages,
        {%{}, %{}, []},
        fn m, {conversations, processed_contacts, contact_order} ->
          conversations = add(m, conversations)

          # We need to do this to maintain the sort order when returning
          # the results. The first time we see a contact, we add them to
          # the contact_order and processed map (using a map for faster lookups)
          if Map.has_key?(processed_contacts, m.contact_id) do
            {conversations, processed_contacts, contact_order}
          else
            {
              conversations,
              Map.put(processed_contacts, m.contact_id, true),
              [m.contact | contact_order]
            }
          end
        end
      )

    # Since we are doing two reduces, we end up with the right order due to the way lists are
    # constructed efficiently (add to front)
    Enum.reduce(
      contact_order,
      [],
      fn contact, acc ->
        [Conversation.new(contact, nil, Enum.reverse(contact_messages[contact])) | acc]
      end
    )
  end

  # for all input contact ids that do not have messages attached to them
  # return a conversation data type with empty messages
  # we don't add empty conversations when we have either include tags or include users set
  @spec add_empty_conversations([Conversation.t()], map()) :: [Conversation.t()]
  defp add_empty_conversations(results, %{filter: %{include_tags: _tags}}),
    do: results

  defp add_empty_conversations(results, %{filter: %{include_labels: _labels}}),
    do: results

  defp add_empty_conversations(results, %{filter: %{include_users: _users}}),
    do: results

  defp add_empty_conversations(results, %{filter: %{id: id}}),
    do: add_empty_conversation(results, [id])

  defp add_empty_conversations(results, %{filter: %{ids: ids}}),
    do: add_empty_conversation(results, ids)

  defp add_empty_conversations(results, _), do: results

  # helper function that actually implements the above functionality
  @spec add_empty_conversation([Conversation.t()], [integer]) :: [Conversation.t()]
  defp add_empty_conversation(results, contact_ids) when is_list(contact_ids) do
    # first find all the contact ids that we have some messages
    present_contact_ids =
      Enum.reduce(
        results,
        [],
        fn r, acc -> [r.contact.id | acc] end
      )

    # the difference is the empty contacts id list
    empty_contact_ids = contact_ids -- present_contact_ids

    # lets load all contacts ids in one query, rather than multiple single queries
    empty_results =
      Contact
      |> where([c], c.id in ^empty_contact_ids)
      |> Repo.all()
      # now only generate conversations objects for the empty contact ids
      |> Enum.reduce(
        [],
        fn contact, acc -> add_conversation(acc, contact) end
      )

    results ++ empty_results
  end

  # add an empty conversation for a specific contact if ONLY if it exists
  @spec add_conversation([Conversation.t()], Contact.t()) :: [Conversation.t()]
  defp add_conversation(results, contact) do
    [Conversation.new(contact, nil, []) | results]
  end

  # restrict the conversations query based on the filters in the input args
  @spec conversations_with(Ecto.Queryable.t(), %{optional(atom()) => any}) :: Ecto.Queryable.t()
  defp conversations_with(query, filter) do
    Enum.reduce(filter, query, fn
      {:id, id}, query ->
        query |> where([m], m.contact_id == ^id)

      {:ids, ids}, query ->
        query |> where([m], m.contact_id in ^ids)

      {:include_tags, tag_ids}, query ->
        include_tag_filter(query, tag_ids)

      # commenting this out since we search for the labels in full.ex
      # and hence want to include the contacts even if the most recent messages
      # don't fit into the search criteria
      # {:include_labels, label_ids}, query ->
      #   include_label_filter(query, label_ids)

      {:include_users, user_ids}, query ->
        include_user_filter(query, user_ids)

      _filter, query ->
        query
    end)
  end

  # delete code in a few weeks, if re-inserting back, make function private
  # apply filter for message labels
  @doc false
  @spec _include_label_filter(Ecto.Queryable.t(), []) :: Ecto.Queryable.t()
  def _include_label_filter(query, []), do: query

  def _include_label_filter(query, label_ids) do
    flow_labels =
      Glific.Flows.FlowLabel
      |> where([f], f.id in ^label_ids)
      |> select([f], f.name)
      |> Repo.all()

    flow_labels
    |> Enum.reduce(query, fn flow_label, query ->
      where(query, [c], ilike(c.flow_label, ^"%#{flow_label}%"))
    end)
  end

  # apply filter for message tags
  @spec include_tag_filter(Ecto.Queryable.t(), []) :: Ecto.Queryable.t()
  defp include_tag_filter(query, []), do: query

  defp include_tag_filter(query, tag_ids) do
    # given a list of tag_ids, build another list, which includes the tag_ids
    # and also all its parent tag_ids
    all_tag_ids = Tags.include_all_ancestors(tag_ids)

    query
    |> join(:left, [m], mt in MessageTag, as: :mt, on: m.id == mt.message_id)
    |> join(:left, [mt: mt], t in Tag, as: :t, on: t.id == mt.tag_id)
    |> where([mt: mt], mt.tag_id in ^all_tag_ids)
  end

  # apply filter for user ids
  @spec include_user_filter(Ecto.Queryable.t(), []) :: Ecto.Queryable.t()
  defp include_user_filter(query, []), do: query

  defp include_user_filter(query, user_ids) do
    query
    |> where([m], m.user_id in ^user_ids)
  end

  defp add(element, map) do
    Map.update(
      map,
      element.contact,
      [element],
      &[element | &1]
    )
  end

  @doc """
  We need to simulate a few messages as we move to the system. This is a wrapper function
  to add those messages, which trigger specific actions within flows. e.g. include:
  Completed, Failure, Success etc
  """
  @spec create_temp_message(non_neg_integer, any(), Keyword.t()) :: Message.t()
  def create_temp_message(organization_id, body, attrs \\ []) do
    body = String.trim(body || "")

    opts =
      Keyword.merge(
        [
          organization_id: organization_id,
          body: body,
          clean_body: Glific.string_clean(body),
          type: :text
        ],
        attrs
      )

    Message
    |> struct(opts)
  end

  @doc """
  Delete all messages of a contact
  """
  @spec clear_messages(Contact.t()) :: :ok
  def clear_messages(%Contact{} = contact) do
    # get and delete all messages media
    messages_media_ids =
      Message
      |> where([m], m.contact_id == ^contact.id)
      |> where([m], m.organization_id == ^contact.organization_id)
      |> select([m], m.media_id)
      |> Repo.all()

    MessageMedia
    |> where([m], m.id in ^messages_media_ids)
    |> Repo.delete_all(timeout: 900_000)

    Message
    |> where([m], m.contact_id == ^contact.id)
    |> where([m], m.organization_id == ^contact.organization_id)
    |> Repo.delete_all()

    reset_contact_fields(contact)

    FlowContext.mark_flows_complete(contact.id, false, source: "clear_messages")

    Communications.publish_data(contact, :cleared_messages, contact.organization_id)

    :ok
  end

  @spec reset_contact_fields(Contact.t()) :: nil
  defp reset_contact_fields(contact) do
    simulator = Contacts.simulator_contact?(contact.phone)

    values = %{
      last_message_number: 0,
      is_org_read: true,
      is_org_replied: true,
      is_contact_replied: true
    }

    values =
      if simulator,
        ## if simulator let's clean all the fields and update reset the session window.
        do:
          values
          |> Map.merge(%{
            fields: %{},
            last_communication_at: DateTime.utc_now(),
            last_message_at: DateTime.utc_now(),
            bsp_status: :session
          }),
        else: values

    Contacts.update_contact(contact, values)

    if simulator,
      do: {:ok, _last_message} = send_default_message(contact)

    nil
  end

  @spec send_default_message(Contact.t(), String.t()) ::
          {:ok, Message.t()} | {:error, atom() | String.t()}
  defp send_default_message(contact, body \\ "Default message body") do
    org = Partners.organization(contact.organization_id)

    attrs = %{
      body: body,
      flow: :outbound,
      media_id: nil,
      organization_id: contact.organization_id,
      receiver_id: contact.id,
      sender_id: org.root_user.id,
      type: :text,
      user_id: org.root_user.id
    }

    create_and_send_message(attrs)
  end

  # cache ttl is 1 hour
  @ttl_limit 1

  @doc false
  @spec validate_media(String.t(), String.t()) :: map()
  def validate_media(url, _type) when url in ["", nil],
    do: %{is_valid: false, message: "Please provide a media URL"}

  def validate_media(url, type) do
    # ensure that this is approximately a url before we send to downstream functions
    if Glific.URI.cast(url) == :ok do
      # We can cache this across all organizations
      # We set a timeout of 60 minutes for this cache entry
      case Caches.get_global({:validate_media, url, type}) do
        {:ok, nil} ->
          do_validate_media(url, type)

        {:ok, value} ->
          value
      end
    else
      %{is_valid: false, message: "This media URL is invalid"}
    end
  end

  @size_limit %{
    "image" => 5120,
    "video" => 16_384,
    "audio" => 16_384,
    "document" => 102_400,
    "sticker" => 100
  }

  @spec do_validate_media(String.t(), String.t()) :: map()
  defp do_validate_media(url, type) do
    # we first decode the string since we have no idea if it was encoded or not
    # if the string was not encoded, decode should not really matter
    # once decoded we encode the string
    url = url |> URI.decode() |> URI.encode()

    case Tesla.get(url, opts: [adapter: [recv_timeout: 10_000]]) do
      {:ok, %Tesla.Env{status: status, headers: headers}} when status in 200..299 ->
        headers
        |> Enum.reduce(%{}, fn header, acc -> Map.put(acc, elem(header, 0), elem(header, 1)) end)
        |> Map.put_new("content-type", "")
        |> Map.put_new("content-length", 0)
        |> do_validate_media(type, url, @size_limit[type])

      _ ->
        %{is_valid: false, message: "This media URL is invalid"}
    end
  end

  @spec do_validate_media(map(), String.t(), String.t(), integer()) :: map()
  defp do_validate_media(headers, type, url, size_limit) do
    cond do
      !do_validate_headers(headers, type, url) ->
        %{is_valid: false, message: "Media content-type is not valid"}

      !do_validate_size(size_limit, headers["content-length"]) ->
        %{
          is_valid: false,
          message: "Size is too big for the #{type}. Maximum size limit is #{size_limit}KB"
        }

      true ->
        value = %{is_valid: true, message: "success"}
        Caches.put_global({:validate_media, url, type}, value, @ttl_limit)
        value
    end
  end

  @spec do_validate_headers(map(), String.t(), String.t()) :: boolean
  defp do_validate_headers(headers, "document", _url),
    do: String.contains?(headers["content-type"], ["pdf", "docx", "xlxs"])

  ## sometimes webp files does not return any content type. We need to figure out another way to validate this
  defp do_validate_headers(headers, "sticker", url),
    do:
      String.contains?(url, [".webp"]) && String.contains?(headers["content-type"], ["image", ""])

  # accept audio file excluding ogg
  defp do_validate_headers(headers, type, _url) when type == "audio" do
    [mime_type, ext] = String.split(headers["content-type"], "/")
    mime_type == "audio" && ext != "ogg"
  end

  defp do_validate_headers(headers, type, _url) when type in ["image", "video"] do
    String.contains?(headers["content-type"], type)
  end

  defp do_validate_headers(_, _, _), do: false

  @spec do_validate_size(Integer, String.t() | integer()) :: boolean
  defp do_validate_size(_size_limit, nil), do: false

  defp do_validate_size(size_limit, content_length) do
    {:ok, content_length} = Glific.parse_maybe_integer(content_length)
    content_length_in_kb = content_length / 1024
    size_limit >= content_length_in_kb
  end

  @doc """
    Get Media type from a url. We will primary use it for when we receive the url from EEX call.
  """
  @spec get_media_type_from_url(String.t(), Keyword.t()) :: tuple()
  def get_media_type_from_url(url, opts \\ []) do
    log_error = Keyword.get(opts, :log_error, true)

    extension =
      url
      |> Path.extname()
      |> String.downcase()
      |> String.replace(".", "")

    ## mime type
    ## We need to figure out a better way to get the mime type. May be MIME::type(url)
    mime_types = [
      {:image, ["png", "jpg", "jpeg"]},
      {:video, ["mp4", "3gp", "3gpp"]},
      {:audio, ["mp3", "wav", "acc", "ogg"]},
      {:document, ["pdf", "docx", "xlsx"]},
      {:sticker, ["webp"]}
    ]

    Enum.find(mime_types, fn {_type, extension_list} -> extension in extension_list end)
    |> case do
      {type, _} ->
        {type, url}

      _ ->
        if log_error, do: Logger.info("Could not find media type for extension: #{extension}")
        {:text, nil}
    end
  end

  @doc """
  Mark that the user has read all messages sent by a given contact
  """
  @spec mark_contact_messages_as_read(non_neg_integer, non_neg_integer) :: nil
  def mark_contact_messages_as_read(contact_id, _organization_id) do
    Contact
    |> where([c], c.id == ^contact_id)
    |> Repo.update_all(set: [is_org_read: true])
  end
end<|MERGE_RESOLUTION|>--- conflicted
+++ resolved
@@ -459,11 +459,7 @@
     # fetch session template by shortcode "verification"
     {:ok, session_template} =
       Repo.fetch_by(SessionTemplate, %{
-<<<<<<< HEAD
-        shortcode: "verify",
-=======
         shortcode: "verify_otp",
->>>>>>> 64fd1f34
         is_hsm: true,
         organization_id: contact.organization_id
       })
