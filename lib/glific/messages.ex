--- conflicted
+++ resolved
@@ -210,13 +210,8 @@
       attrs
       |> Map.merge(%{
         sender_id: Partners.organization_contact_id(),
-<<<<<<< HEAD
-        flow: :outbound
-=======
         flow: :outbound,
-        type: :text,
-        body: parse_message_body(attrs)
->>>>>>> ba055499
+        type: :text
       })
       |> update_message_attrs()
       |> create_message()
