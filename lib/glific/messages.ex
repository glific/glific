defmodule Glific.Messages do
  @moduledoc """
  The Messages context.
  """
  import Ecto.Query, warn: false

  alias Glific.{
    Communications,
    Contacts,
    Contacts.Contact,
    Conversations.Conversation,
    Messages.Message,
    Repo,
    Tags.MessageTag,
    Templates.SessionTemplate
  }

  @doc """
  Returns the list of filtered messages.

  ## Examples

      iex> list_messages(map())
      [%Message{}, ...]

  """
  @spec list_messages(map()) :: [Message.t()]
  def list_messages(args \\ %{}),
    do: Repo.list_filter(args, Message, &Repo.opts_with_body/2, &filter_with/2)

  @doc """
  Return the count of messages, using the same filter as list_messages
  """
  @spec count_messages(map()) :: integer
  def count_messages(args \\ %{}),
    do: Repo.count_filter(args, Message, &filter_with/2)

  # codebeat:disable[ABC, LOC]
  @spec filter_with(Ecto.Queryable.t(), %{optional(atom()) => any}) :: Ecto.Queryable.t()
  defp filter_with(query, filter) do
    Enum.reduce(filter, query, fn
      {:body, body}, query ->
        from q in query, where: ilike(q.body, ^"%#{body}%")

      {:sender, sender}, query ->
        from q in query,
          join: c in assoc(q, :sender),
          where: ilike(c.name, ^"%#{sender}%")

      {:receiver, receiver}, query ->
        from q in query,
          join: c in assoc(q, :receiver),
          where: ilike(c.name, ^"%#{receiver}%")

      {:contact, contact}, query ->
        from q in query,
          join: c in assoc(q, :contact),
          where: ilike(c.name, ^"%#{contact}%")

      {:either, phone}, query ->
        from q in query,
          join: c in assoc(q, :contact),
          where: ilike(c.phone, ^"%#{phone}%")

      {:user, user}, query ->
        from q in query,
          join: c in assoc(q, :user),
          where: ilike(c.name, ^"%#{user}%")

      {:tags_included, tags_included}, query ->
        message_ids =
          MessageTag
          |> where([p], p.tag_id in ^tags_included)
          |> select([p], p.message_id)
          |> Repo.all()

        query |> where([m], m.id in ^message_ids)

      {:tags_excluded, tags_excluded}, query ->
        message_ids =
          MessageTag
          |> where([p], p.tag_id in ^tags_excluded)
          |> select([p], p.message_id)
          |> Repo.all()

        query |> where([m], m.id not in ^message_ids)

      {:provider_status, provider_status}, query ->
        from q in query, where: q.provider_status == ^provider_status
    end)
  end

  @doc """
  Gets a single message.

  Raises `Ecto.NoResultsError` if the Message does not exist.

  ## Examples

      iex> get_message!(123)
      %Message{}

      iex> get_message!(456)
      ** (Ecto.NoResultsError)

  """
  @spec get_message!(integer) :: Message.t()
  def get_message!(id), do: Repo.get!(Message, id)

  @doc """
  Creates a message.

  ## Examples

      iex> create_message(%{field: value})
      {:ok, %Message{}}

      iex> create_message(%{field: bad_value})
      {:error, %Ecto.Changeset{}}

  """
  @spec create_message(map()) :: {:ok, Message.t()} | {:error, Ecto.Changeset.t()}
  def create_message(attrs) do
    attrs =
      %{flow: :inbound, status: :enqueued}
      |> Map.merge(attrs)
      |> put_contact_id()

    %Message{}
    |> Message.changeset(attrs)
    |> Repo.insert()
  end

  # Still need to improve this fucnation
  defp put_contact_id(attrs) do
    case attrs.flow do
      :inbound -> Map.put(attrs, :contact_id, attrs[:sender_id])
      :outbound -> Map.put(attrs, :contact_id, attrs[:receiver_id])
      _ -> attrs
    end
  end

  @doc """
  Updates a message.

  ## Examples

      iex> update_message(message, %{field: new_value})
      {:ok, %Message{}}

      iex> update_message(message, %{field: bad_value})
      {:error, %Ecto.Changeset{}}

  """
  @spec update_message(Message.t(), map()) :: {:ok, Message.t()} | {:error, Ecto.Changeset.t()}
  def update_message(%Message{} = message, attrs) do
    message
    |> Message.changeset(attrs)
    |> Repo.update()
  end

  @doc """
  Deletes a message.

  ## Examples

      iex> delete_message(message)
      {:ok, %Message{}}

      iex> delete_message(message)
      {:error, %Ecto.Changeset{}}

  """
  @spec delete_message(Message.t()) :: {:ok, Message.t()} | {:error, Ecto.Changeset.t()}
  def delete_message(%Message{} = message) do
    Repo.delete(message)
  end

  @doc """
  Returns an `%Ecto.Changeset{}` for tracking message changes.

  ## Examples

      iex> change_message(message)
      %Ecto.Changeset{data: %Message{}}

  """
  @spec change_message(Message.t(), map()) :: Ecto.Changeset.t()
  def change_message(%Message{} = message, attrs \\ %{}) do
    Message.changeset(message, attrs)
  end

  @doc false
  @spec create_and_send_message(map()) :: {:ok, Message.t()} | {:error, String.t()}
  def create_and_send_message(attrs) do
    contact = Glific.Contacts.get_contact!(attrs.receiver_id)
    attrs = Map.put(attrs, :receiver, contact)

    Contacts.can_send_message_to?(contact, attrs[:is_hsm])
    |> create_and_send_message(attrs)
  end

  @doc false
  @spec create_and_send_message(boolean(), map()) :: {:ok, Message.t()}
  defp create_and_send_message(is_valid_contact, attrs) when is_valid_contact == true do
    {:ok, message} =
      %{
        sender_id: Communications.Message.organization_contact_id(),
        flow: :outbound
      }
      |> Map.merge(attrs)
      |> create_message()

<<<<<<< HEAD
    message
    |> Map.put(:receiver, attrs[:receiver])
    |> update_outbound_message_tags_of_contact()
    |> Communications.Message.send_message(send_at)
=======
    Communications.Message.send_message(message)
>>>>>>> 1d1370f8
  end

  @doc false
  defp create_and_send_message(_, _) do
    {:error, "Cannot send the message to the contact."}
  end

<<<<<<< HEAD
  @spec update_outbound_message_tags_of_contact(Message.t()) :: Message.t()
  defp update_outbound_message_tags_of_contact(message) do
    # Add "Not Responded" tag to message
    {:ok, tag} = Repo.fetch_by(Glific.Tags.Tag, %{label: "Not Responded"})

    {:ok, _} =
      Glific.Tags.create_message_tag(%{
        message_id: message.id,
        tag_id: tag.id
      })

    # Remove not responded tag from last outbound message if any
    # don't remove tag if message is not yet delivered
    with last_outbound_message when last_outbound_message != nil <-
           Message
           |> where([m], m.id != ^message.id)
           |> where([m], m.receiver_id == ^message.receiver_id)
           |> where([m], m.flow == "outbound")
           |> where([m], m.status == "sent")
           |> Ecto.Query.last()
           |> Repo.one(),
         message_tag when message_tag != nil <-
           Glific.Tags.MessageTag
           |> where([m], m.tag_id == ^tag.id)
           |> where([m], m.message_id == ^last_outbound_message.id)
           |> Ecto.Query.last()
           |> Repo.one(),
         do: Glific.Tags.delete_message_tag(message_tag)

    message
  end

=======
>>>>>>> 1d1370f8
  @doc """
  Create and send verification message
  Using session template of shortcode 'verification'
  """
  @spec create_and_send_otp_verification_message(String.t(), String.t()) :: {:ok, Message.t()}
  def create_and_send_otp_verification_message(phone, otp) do
    # fetch contact by phone number
    {:ok, contact} = Glific.Repo.fetch_by(Contact, %{phone: phone})

    # fetch session template by shortcode "verification"
    {:ok, session_template} =
      Glific.Repo.fetch_by(SessionTemplate, %{
        shortcode: "otp_verification",
        is_hsm: true
      })

    ttl_in_minutes = Application.get_env(:passwordless_auth, :verification_code_ttl) |> div(60)

    parameters = [
      "Registration",
      otp,
      "#{ttl_in_minutes} minutes"
    ]

    create_and_send_hsm_message(session_template.id, contact.id, parameters)
  end

  @doc """
  Send a session template to the specific contact. This is typically used in automation
  """

  @spec create_and_send_session_template(integer, integer) :: {:ok, Message.t()}
  def create_and_send_session_template(template_id, receiver_id) when is_integer(template_id) do
    {:ok, session_template} = Repo.fetch(SessionTemplate, template_id)
    create_and_send_session_template(session_template, receiver_id)
  end

  @spec create_and_send_session_template(String.t(), integer) :: {:ok, Message.t()}
  def create_and_send_session_template(template_id, receiver_id) when is_binary(template_id) do
    {:ok, session_template} = Repo.fetch(SessionTemplate, String.to_integer(template_id))
    create_and_send_session_template(session_template, receiver_id)
  end

  @spec create_and_send_session_template(SessionTemplate.t(), integer) :: {:ok, Message.t()}
  def create_and_send_session_template(session_template, receiver_id) do
    message_params = %{
      body: session_template.body,
      type: session_template.type,
      media_id: session_template.message_media_id,
      sender_id: Communications.Message.organization_contact_id(),
      receiver_id: receiver_id
    }

    create_and_send_message(message_params)
  end

  @doc """
  Send a hsm template message to the specific contact.
  """
  @spec create_and_send_hsm_message(integer, integer, [String.t()]) ::
          {:ok, Message.t()} | {:error, String.t()}
  def create_and_send_hsm_message(template_id, receiver_id, parameters) do
    {:ok, session_template} = Repo.fetch(SessionTemplate, template_id)

    if session_template.number_parameters == length(parameters) do
      updated_template = parse_template_vars(session_template, parameters)

      message_params = %{
        body: updated_template.body,
        type: updated_template.type,
        is_hsm: updated_template.is_hsm,
        sender_id: Communications.Message.organization_contact_id(),
        receiver_id: receiver_id
      }

      create_and_send_message(message_params)
    else
      {:error, "You need to provide correct number of parameters for hsm template"}
    end
  end

  @doc false
  @spec parse_template_vars(SessionTemplate.t(), [String.t()]) :: SessionTemplate.t()
  def parse_template_vars(%{number_parameters: np} = session_template, _parameters)
      when is_nil(np) or np <= 0,
      do: session_template

  def parse_template_vars(session_template, parameters) do
    parameters_map =
      1..session_template.number_parameters
      |> Enum.zip(parameters)

    updated_body =
      Enum.reduce(parameters_map, session_template.body, fn {key, value}, body ->
        String.replace(body, "{{#{key}}}", value)
      end)

    session_template
    |> Map.merge(%{body: updated_body})
  end

  @doc false
  @spec create_and_send_message_to_contacts(map(), []) :: {:ok, Message.t()}
  def create_and_send_message_to_contacts(message_params, contact_ids) do
    messages =
      contact_ids
      |> Enum.reduce([], fn contact_id, messages ->
        message_params = Map.put(message_params, :receiver_id, contact_id)

        with {:ok, message} <- create_and_send_message(message_params) do
          [message | messages]
        end
      end)

    {:ok, messages}
  end

  @doc """
  Check if the tag is present in message
  """
  @spec tag_in_message?(Message.t(), integer) :: boolean
  def tag_in_message?(message, tag_id) do
    Ecto.assoc_loaded?(message.tags) &&
      Enum.find(message.tags, fn t -> t.id == tag_id end) != nil
  end

  alias Glific.Messages.MessageMedia

  @doc """
  Returns the list of message media.

  ## Examples

      iex> list_messages_media(map())
      [%MessageMedia{}, ...]

  """
  @spec list_messages_media(map()) :: [MessageMedia.t()]
  def list_messages_media(args \\ %{}),
    do: Repo.list_filter(args, MessageMedia, &opts_media_with/2, &filter_media_with/2)

  defp filter_media_with(query, _), do: query

  defp opts_media_with(query, opts) do
    Enum.reduce(opts, query, fn
      {:order, order}, query ->
        query |> order_by([m], {^order, fragment("lower(?)", m.caption)})

      _, query ->
        query
    end)
  end

  @doc """
  Return the count of messages, using the same filter as list_messages
  """
  @spec count_messages_media(map()) :: integer
  def count_messages_media(args \\ %{}),
    do: Repo.count_filter(args, MessageMedia, &filter_media_with/2)

  @doc """
  Gets a single message media.

  Raises `Ecto.NoResultsError` if the Message media does not exist.

  ## Examples

      iex> get_message_media!(123)
      %MessageMedia{}

      iex> get_message_media!(456)
      ** (Ecto.NoResultsError)

  """
  @spec get_message_media!(integer) :: MessageMedia.t()
  def get_message_media!(id), do: Repo.get!(MessageMedia, id)

  @doc """
  Creates a message media.

  ## Examples

      iex> create_message_media(%{field: value})
      {:ok, %MessageMedia{}}

      iex> create_message_media(%{field: bad_value})
      {:error, %Ecto.Changeset{}}

  """
  @spec create_message_media(map()) :: {:ok, MessageMedia.t()} | {:error, Ecto.Changeset.t()}
  def create_message_media(attrs \\ %{}) do
    %MessageMedia{}
    |> MessageMedia.changeset(attrs)
    |> Repo.insert()
  end

  @doc """
  Updates a message media.

  ## Examples

      iex> update_message_media(message_media, %{field: new_value})
      {:ok, %MessageMedia{}}

      iex> update_message_media(message_media, %{field: bad_value})
      {:error, %Ecto.Changeset{}}

  """
  @spec update_message_media(MessageMedia.t(), map()) ::
          {:ok, MessageMedia.t()} | {:error, Ecto.Changeset.t()}
  def update_message_media(%MessageMedia{} = message_media, attrs) do
    message_media
    |> MessageMedia.changeset(attrs)
    |> Repo.update()
  end

  @doc """
  Deletes a message media.

  ## Examples

      iex> delete_message_media(message_media)
      {:ok, %MessageMedia{}}

      iex> delete_message_media(message_media)
      {:error, %Ecto.Changeset{}}

  """
  @spec delete_message_media(MessageMedia.t()) ::
          {:ok, MessageMedia.t()} | {:error, Ecto.Changeset.t()}
  def delete_message_media(%MessageMedia{} = message_media) do
    Repo.delete(message_media)
  end

  @doc """
  Returns an `%Ecto.Changeset{}` for tracking message media changes.

  ## Examples

      iex> change_message_media(message_media)
      %Ecto.Changeset{data: %MessageMedia{}}

  """
  @spec change_message_media(MessageMedia.t(), map()) :: Ecto.Changeset.t()
  def change_message_media(%MessageMedia{} = message_media, attrs \\ %{}) do
    MessageMedia.changeset(message_media, attrs)
  end

  @doc """
  Given a list of message ids builds a conversation list with most recent conversations
  at the beginning of the list
  """
  @spec list_conversations(map()) :: [Conversation.t()]
  def list_conversations(args) do
    args
    |> Enum.reduce(
      Message,
      fn
        {:ids, ids}, query ->
          query
          |> where([m], m.id in ^ids)
          |> order_by([m], desc: m.updated_at)

        {:filter, filter}, query ->
          query |> conversations_with(filter)

        _, query ->
          query
      end
    )
    |> Repo.all()
    |> Repo.preload([:contact, :tags])
    |> make_conversations()
    |> add_empty_conversations(args)
  end

  # given all the messages related to multiple contacts, group them
  # by contact id into conversation objects
  @spec make_conversations([Message.t()]) :: [Conversation.t()]
  defp make_conversations(messages) do
    # now format the results,
    {contact_messages, _processed_contacts, contact_order} =
      Enum.reduce(
        messages,
        {%{}, %{}, []},
        fn m, acc ->
          {conversations, processed_contacts, contact_order} = acc
          conversations = add(m, conversations)

          # We need to do this to maintain the sort order when returning
          # the results. The first time we see a contact, we add them to
          # the contact_order and processed map (using a map for faster lookups)
          if Map.has_key?(processed_contacts, m.contact_id) do
            {conversations, processed_contacts, contact_order}
          else
            {conversations, Map.put(processed_contacts, m.contact_id, true),
             [m.contact | contact_order]}
          end
        end
      )

    # Since we are doing two reduces, we end up with the right order due to the way lists are
    # constructed efficiently (add to front)
    Enum.reduce(
      contact_order,
      [],
      fn contact, acc ->
        [Conversation.new(contact, Enum.reverse(contact_messages[contact])) | acc]
      end
    )
  end

  # for all input contact ids that do not have messages attached to them
  # return a conversation data type with empty messages
  # we dont add empty conversations when we have either include or exclude tags set
  @spec add_empty_conversations([Conversation.t()], map()) :: [Conversation.t()]
  defp add_empty_conversations(results, %{filter: %{include_tags: _tags}}),
    do: results

  defp add_empty_conversations(results, %{filter: %{exclude_tags: _tags}}),
    do: results

  defp add_empty_conversations(results, %{filter: %{id: id}}),
    do: add_empty_conversation(results, [id])

  defp add_empty_conversations(results, %{filter: %{ids: ids}}),
    do: add_empty_conversation(results, ids)

  defp add_empty_conversations(results, _), do: results

  # helper function that actually implements the above functionality
  @spec add_empty_conversations([Conversation.t()], [integer]) :: [Conversation.t()]
  defp add_empty_conversation(results, contact_ids) when is_list(contact_ids) do
    # first find all the contact ids that we have some messages
    present_contact_ids =
      Enum.reduce(
        results,
        [],
        fn r, acc -> [r.contact.id | acc] end
      )

    # the difference is the empty contacts id list
    empty_contact_ids = contact_ids -- present_contact_ids

    # now only generate conversations objects for the empty contact ids
    Enum.reduce(
      empty_contact_ids,
      results,
      fn id, acc -> add_conversation(acc, id) end
    )
  end

  # add an empty conversation for a specific contact if ONLY if it exists
  @spec add_conversation([Conversation.t()], integer) :: [Conversation.t()]
  defp add_conversation(results, contact_id) do
    case Repo.fetch(Contact, contact_id) do
      {:ok, contact} -> [Conversation.new(contact, []) | results]
      {:error, _} -> results
    end
  end

  # restrict the conversations query based on the filters in the input args
  @spec conversations_with(Ecto.Queryable.t(), %{optional(atom()) => any}) :: Ecto.Queryable.t()
  defp conversations_with(query, filter) do
    Enum.reduce(filter, query, fn
      {:id, id}, query ->
        query |> where([m], m.contact_id == ^id)

      {:ids, ids}, query ->
        query |> where([m], m.contact_id in ^ids)

      {:include_tags, tag_ids}, query ->
        query
        |> join(:left, [m], mt in MessageTag, on: m.id == mt.message_id)
        |> where([m, mt], mt.tag_id in ^tag_ids)

      {:exclude_tags, tag_ids}, query ->
        query
        |> join(:left, [m], mt in MessageTag, on: m.id == mt.message_id)
        |> where([m, mt], mt.tag_id not in ^tag_ids or is_nil(mt.tag_id))
    end)
  end

  defp add(element, map) do
    Map.update(
      map,
      element.contact,
      [element],
      &[element | &1]
    )
  end
end<|MERGE_RESOLUTION|>--- conflicted
+++ resolved
@@ -211,14 +211,7 @@
       |> Map.merge(attrs)
       |> create_message()
 
-<<<<<<< HEAD
-    message
-    |> Map.put(:receiver, attrs[:receiver])
-    |> update_outbound_message_tags_of_contact()
-    |> Communications.Message.send_message(send_at)
-=======
     Communications.Message.send_message(message)
->>>>>>> 1d1370f8
   end
 
   @doc false
@@ -226,41 +219,6 @@
     {:error, "Cannot send the message to the contact."}
   end
 
-<<<<<<< HEAD
-  @spec update_outbound_message_tags_of_contact(Message.t()) :: Message.t()
-  defp update_outbound_message_tags_of_contact(message) do
-    # Add "Not Responded" tag to message
-    {:ok, tag} = Repo.fetch_by(Glific.Tags.Tag, %{label: "Not Responded"})
-
-    {:ok, _} =
-      Glific.Tags.create_message_tag(%{
-        message_id: message.id,
-        tag_id: tag.id
-      })
-
-    # Remove not responded tag from last outbound message if any
-    # don't remove tag if message is not yet delivered
-    with last_outbound_message when last_outbound_message != nil <-
-           Message
-           |> where([m], m.id != ^message.id)
-           |> where([m], m.receiver_id == ^message.receiver_id)
-           |> where([m], m.flow == "outbound")
-           |> where([m], m.status == "sent")
-           |> Ecto.Query.last()
-           |> Repo.one(),
-         message_tag when message_tag != nil <-
-           Glific.Tags.MessageTag
-           |> where([m], m.tag_id == ^tag.id)
-           |> where([m], m.message_id == ^last_outbound_message.id)
-           |> Ecto.Query.last()
-           |> Repo.one(),
-         do: Glific.Tags.delete_message_tag(message_tag)
-
-    message
-  end
-
-=======
->>>>>>> 1d1370f8
   @doc """
   Create and send verification message
   Using session template of shortcode 'verification'
