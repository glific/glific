--- conflicted
+++ resolved
@@ -762,11 +762,7 @@
 ```json
 {
   "data": {
-<<<<<<< HEAD
-    "updated_message_status": {
-=======
     "update_message_status": {
->>>>>>> 8a5a74be
       "body": "Test",
       "flow": "OUTBOUND",
       "id" : "10397",
