--- conflicted
+++ resolved
@@ -48,11 +48,6 @@
 ## [0.8.0 and prior] - 2020-12-01
 ### Added
 - Attachment support from the chat window
-<<<<<<< HEAD
-- Media HSM files
-- Showing BSP balance on the dashboard 
-- Updated Documentation
-=======
 - Sticker Support in messages
 - Send Media HSM templates from flow editor
 - Showing BSP balance on the dashboard 
@@ -60,7 +55,6 @@
 - Mask phone numbers in the profile page
 - Sync contact fields in Bigquery
 - Archiving Flows in Bigquery
->>>>>>> b5b75171
 
 ### Fixed
 - Fixed login timeout issue.
