# Changelog
All notable changes to this project will be documented in this file.

The format is based on [Keep a Changelog](https://keepachangelog.com/en/1.0.0/),
and this project adheres to [Semantic Versioning](https://semver.org/spec/v2.0.0.html).

## [0.9.1] - 2021-01-06
### Added
- Support in flow engine for "wait for time" node
- Upgrade elixir packages to latest version

## [0.9.0] - 2021-01-04
### Added
- Support for "wait for time" node
- Updating Flow results that were updated in last 90 mins
- Support for sending media HSMs
- Support for showing webhook logs

### Fixed
<<<<<<< HEAD
- Fixed contact field with name containing underscore
- Fixed issue of contact field being saved to Bigquery with label as nil
- Fixed appsignal errors
=======
- fixed message variable parsing in webhook, route and contact field
- Using dot syntax in webhook results
>>>>>>> c0756645

## [0.8.7] - 2020-12-28
### Added
- Store messages sent to group in messages table
- API to retrieve group conversations
- flow_context id to flow results table so we store each run through the flow

## [0.8.6] - 2020-12-22
### Added
- Stir usecase, computing score based on answers of survey
- Stir usecase, returning list of wrongly answered
- Support for message variable parser
- Support for fetching hsm templates from gupshup periodically

### Fixed
- fixed message variable parsing in webhook, route and contact field
- Using dot syntax in webhook results

## [0.8.5] - 2020-12-17
### Added
- Support for retrieving HSM messages from gupshup
- Switched to new API to send HSM messages

## [0.8.4] - 2020-12-15
### Added
- Rescheduling oban jobs in case of failure for ensuring data archival
- Added Check for bigquery tables and dataset in case of Bigquery Jobs failure
- Clearing cache on encrypting data with new key
- Adding custom data as JSON in Webhook

### Fixed
- Webhook fixes
- Fetching all details for bigquery integration from single JSON
- Cloak Key migration fixes

## [0.8.3] - 2020-12-08
### Added
- Support for translations in templates
- Attachment support for various translations in flow editor and templates
- Cannot block simulator contact anymore.
- UI/UX enhancements
  - Added opt-in instructions on the registration page
  - Timer display corrections
  - Automations are renamed to "Flows"

### Fixed
- Tweak settings in AppSignal to ignore DB queries


## [0.8.2] - 2020-12-07
### Added
- Add caches expiration and refreshes support for keeping check that only frequently used data is cached.
- Added logging for tracking various events
- Added has all words option in automation for user responded messages.
- Archiving Flow results in Bigquery
- Stickers have transparent background
- Placeholder in chat input
- Upgrade to 2.0 version of AppSignal

### Fixed
- High memory utilization problem
- Flow keyword issue, saving clean strings
- Saving only recent five messages in flow recent messages
- Autosave calls after moving away from flow configure screen

## [0.8.0 and prior] - 2020-12-01
### Added
- Attachment support from the chat window
- Sticker Support in messages
- Send Media HSM templates from flow editor
- Showing BSP balance on the dashboard
- Added flows information on the bigquery
- Mask phone numbers in the profile page
- Sync contact fields in Bigquery
- Archiving Flows in Bigquery
- Media HSM files
- Showing BSP balance on the dashboard
- Updated Documentation

### Fixed
- Fixed login timeout issue.
- Update the readme file
- Adding contact to group from automation

## [0.7.3] - 2020-11-30
### Added
- Logging high level actions
- Attachment support to sending messages in frontend
- Support for stickers type
- Support in BigQuery for updating contacts, messages and new tables for flows, groups.

### Changed
- Removed most of the standard flows from production

### Fixed
- Improved support for rate limiting when communicating with Gupshup
- Upgraded floweditor version

## [0.7.2] - 2020-11-23
### Added
- Support for webhooks (preliminary)
- Support for permissioning at the staff level
- Display of remaining budget on Gupshup
- Support for HSM's including Quick Reply and Call to Action

### Fixed
- Keywords for flows are now all lowercase

## [0.7.1 and prior] - 2020-11-16

### Added
- Core Glific DB Structure and functionality
- Phoenix Schema and Context Structure
- GraphQL API as main interface to the core platform
- User Authentication and Permissioning
- Tags, Collections, Conversations, Groups as core building blocks
- Settings to store and manage credentials of various services
- Integration with 3rd party communication providers
- Unit Tests for all glific code with 80%+ code and documentation coverage
- CI system via GitHub Actions
- CD system to Gigalixir
- Community documentation (README, LICENSE, CHANGELOG, CODE_OF_CONDUCT)

## [0.8.0 and prior] - 2020-12-01
### Added
- Attachment support from the chat window
- Sticker Support in messages
- Send Media HSM templates from flow editor
- Showing BSP balance on the dashboard
- Added flows information on the bigquery
- Mask phone numbers in the profile page
- Sync contact fields in Bigquery
- Archiving Flows in Bigquery
- Media HSM files
- Showing BSP balance on the dashboard
- Updated Documentation

### Fixed
- Fixed login timeout issue.
- Update the readme file
- Adding contact to group from automation<|MERGE_RESOLUTION|>--- conflicted
+++ resolved
@@ -9,6 +9,8 @@
 - Support in flow engine for "wait for time" node
 - Upgrade elixir packages to latest version
 
+### Fixed
+- Fixed contact field with name containing underscore
 ## [0.9.0] - 2021-01-04
 ### Added
 - Support for "wait for time" node
@@ -17,15 +19,8 @@
 - Support for showing webhook logs
 
 ### Fixed
-<<<<<<< HEAD
-- Fixed contact field with name containing underscore
 - Fixed issue of contact field being saved to Bigquery with label as nil
 - Fixed appsignal errors
-=======
-- fixed message variable parsing in webhook, route and contact field
-- Using dot syntax in webhook results
->>>>>>> c0756645
-
 ## [0.8.7] - 2020-12-28
 ### Added
 - Store messages sent to group in messages table
