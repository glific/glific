## This is a PO Template file.
##
## `msgid`s here are often extracted from source code.
## Add new translations manually only if they're dynamic
## translations that can't be statically extracted.
##
## Run `mix gettext.extract` to bring this file up to
## date. Leave `msgstr`s empty as changing them here has no
## effect: edit them in PO (`.po`) files instead.
## From Ecto.Changeset.cast/4
msgid "can't be blank"
msgstr ""

## From Ecto.Changeset.unique_constraint/3
msgid "has already been taken"
msgstr ""

## From Ecto.Changeset.put_change/3
msgid "is invalid"
msgstr ""

## From Ecto.Changeset.validate_acceptance/3
msgid "must be accepted"
msgstr ""

## From Ecto.Changeset.validate_format/3
msgid "has invalid format"
msgstr ""

## From Ecto.Changeset.validate_subset/3
msgid "has an invalid entry"
msgstr ""

## From Ecto.Changeset.validate_exclusion/3
msgid "is reserved"
msgstr ""

## From Ecto.Changeset.validate_confirmation/3
msgid "does not match confirmation"
msgstr ""

## From Ecto.Changeset.no_assoc_constraint/3
msgid "is still associated with this entry"
msgstr ""

msgid "are still associated with this entry"
msgstr ""

## From Ecto.Changeset.validate_length/3
msgid "should be %{count} character(s)"
msgid_plural "should be %{count} character(s)"
msgstr[0] ""
msgstr[1] ""

msgid "should have %{count} item(s)"
msgid_plural "should have %{count} item(s)"
msgstr[0] ""
msgstr[1] ""

msgid "should be at least %{count} character(s)"
msgid_plural "should be at least %{count} character(s)"
msgstr[0] ""
msgstr[1] ""

msgid "should have at least %{count} item(s)"
msgid_plural "should have at least %{count} item(s)"
msgstr[0] ""
msgstr[1] ""

msgid "should be at most %{count} character(s)"
msgid_plural "should be at most %{count} character(s)"
msgstr[0] ""
msgstr[1] ""

msgid "should have at most %{count} item(s)"
msgid_plural "should have at most %{count} item(s)"
msgstr[0] ""
msgstr[1] ""

## From Ecto.Changeset.validate_number/3
msgid "must be less than %{number}"
msgstr ""

msgid "must be greater than %{number}"
msgstr ""

msgid "must be less than or equal to %{number}"
msgstr ""

msgid "must be greater than or equal to %{number}"
msgstr ""

msgid "must be equal to %{number}"
msgstr ""

<<<<<<< HEAD
#: lib/glific_web/schema.ex:280
=======
#: lib/glific_web/schema.ex:270
>>>>>>> 33f7b494
#, elixir-format, elixir-autogen
msgid "Auth Credentials mismatch"
msgstr ""

#: lib/glific/contacts.ex:642
#: lib/glific/contacts.ex:692
#, elixir-format, elixir-autogen
msgid "Cannot send hsm message to contact, invalid BSP status."
msgstr ""

#: lib/glific/contacts.ex:645
#, elixir-format, elixir-autogen
msgid "Cannot send hsm message to contact, not opted in."
msgstr ""

#: lib/glific/jobs/chatbase/chatbase_worker.ex:115
#, elixir-format
msgid "Chatbase returned an unexpected result"
msgstr ""

#: lib/glific/contacts.ex:639
#: lib/glific/contacts.ex:668
#, elixir-format, elixir-autogen
msgid "Contact status is not valid."
msgstr ""

#: lib/glific/flows/router.ex:262
#, elixir-format, elixir-autogen
msgid "Could not find category for: %{body}"
msgstr ""

#: lib/glific/partners/invoice.ex:309
#, elixir-format, elixir-autogen
msgid "Could not find invoice for %{invoice_id}"
msgstr ""

#: lib/glific/flows/webhook.ex:134
#, elixir-format, elixir-autogen
msgid "Error in decoding webhook body. Please check the json body in floweditor"
msgstr ""

#: lib/glific/partners/invoice.ex:178
#, elixir-format
msgid "Error occurred while creating invoice: %{error}"
msgstr ""

#: lib/glific/partners/invoice.ex:144
#, elixir-format, elixir-autogen
msgid "Error occurred while finalizing setup invoice: %{error}"
msgstr ""

#: lib/glific/partners/invoice.ex:155
#, elixir-format
msgid "Error occurred while updating prorations: %{error}"
msgstr ""

#: lib/glific/providers/gupshup/contacts.ex:88
#, elixir-format
msgid "Error updating opted-in contacts: %{message}"
msgstr ""

#: lib/glific/providers/gupshup/contacts.ex:101
#, elixir-format
msgid "Error updating opted-in contacts: %{reason}"
msgstr ""

#: lib/glific/providers/gupshup/contacts.ex:97
#, elixir-format
msgid "Error updating opted-in contacts: Invalid BSP API key"
msgstr ""

#: lib/glific_web/resolvers/partners.ex:257
#, elixir-format, elixir-autogen
msgid "Error while fetching the BSP balance"
msgstr ""

#: lib/glific/providers/gupshup/contacts.ex:93
#: lib/glific/providers/gupshup/wallet.ex:22
#, elixir-format, elixir-autogen
msgid "Invalid BSP API key"
msgstr ""

#: lib/glific/partners.ex:430
#: lib/glific/partners.ex:447
#, elixir-format, elixir-autogen
msgid "Invalid BSP provider"
msgstr ""

#: lib/glific/partners/invoice.ex:290
#, elixir-format, elixir-autogen
msgid "Invoice status updated for %{invoice_id}"
msgstr ""

#: lib/glific/partners.ex:423
#: lib/glific/partners.ex:443
#: lib/glific/providers/gupshup/api_client.ex:38
#: lib/glific/providers/gupshup_enterprise/api_client.ex:36
#, elixir-format, elixir-autogen
msgid "No active BSP available"
msgstr ""

#: lib/glific/partners/billing.ex:599
#, elixir-format, elixir-autogen
msgid "Not handling %{return} value"
msgstr ""

#: lib/glific/messages.ex:620
#, elixir-format, elixir-autogen
msgid "Please provide media for media template."
msgstr ""

#: lib/glific/messages.ex:614
#, elixir-format, elixir-autogen
msgid "Please provide the right number of parameters for the template."
msgstr ""

#: lib/glific_web/misc/http_signature.ex:82
#, elixir-format, elixir-autogen
msgid "Signature is in a wrong format or is missing %{schema}"
msgstr ""

#: lib/glific_web/misc/http_signature.ex:61
#, elixir-format, elixir-autogen
msgid "Signature is incorrect"
msgstr ""

#: lib/glific_web/misc/http_signature.ex:55
#, elixir-format, elixir-autogen
msgid "Signature is too old"
msgstr ""

#: lib/glific_web/resolvers/flows.ex:86
#, elixir-format
msgid "Something went wrong."
msgstr ""

#: lib/glific/contacts.ex:672
#, elixir-format, elixir-autogen
msgid "Sorry! 24 hrs window closed. Your message cannot be sent at this time."
msgstr ""

#: lib/glific_web/resolvers/triggers.ex:77
#, elixir-format, elixir-autogen
msgid "Trigger start_at should always be greater than current time"
msgstr ""

#: lib/glific_web/schema/middleware/authorize.ex:24
#, elixir-format, elixir-autogen
msgid "Unauthorized"
msgstr ""

#: lib/glific/flows/node.ex:291
#, elixir-format, elixir-autogen
msgid "Unsupported node type"
msgstr ""

#: lib/glific/flows/flow_context.ex:482
#, elixir-format, elixir-autogen
msgid "We have finished the flow"
msgstr ""

#: lib/glific/partners/invoice.ex:298
#, elixir-format, elixir-autogen
msgid "Error occurred while updating status for %{invoice_id}: %{error}"
msgstr ""

#: lib/glific/contacts.ex:654
#, elixir-autogen, elixir-format
msgid "Cannot send hsm message to contact, organization is in suspended state"
msgstr ""

#: lib/glific_web/resolvers/contacts.ex:17
#: lib/glific_web/resolvers/contacts.ex:27
#, elixir-autogen, elixir-format
msgid "Contact not found or permission denied."
msgstr ""

#: lib/glific/partners/invoice.ex:206
#, elixir-autogen, elixir-format
msgid "Could not create invoice"
msgstr ""

#: lib/glific_web/resolvers/users.ex:102
#, elixir-autogen, elixir-format
msgid "Does not have access to the user"
msgstr ""

#: lib/glific/flows/webhook.ex:172
#, elixir-autogen, elixir-format
msgid "Error in encoding webhook body. Please check the json body in floweditor"
msgstr ""

#: lib/glific_web/resolvers/partners.ex:240
#, elixir-autogen, elixir-format
msgid "Error while fetching Quality Rating details"
msgstr ""

#: lib/glific/flows.ex:747
#: lib/glific/flows.ex:779
#, elixir-autogen, elixir-format
msgid "Flow is not active"
msgstr ""

#: lib/glific/flows.ex:720
#: lib/glific/flows.ex:737
#: lib/glific/flows.ex:766
#, elixir-autogen, elixir-format
msgid "Flow not found"
msgstr ""

#: lib/glific_web/resolvers/groups.ex:19
#, elixir-autogen, elixir-format
msgid "Group not found or permission denied."
msgstr ""

#: lib/glific/contacts.ex:995
#, elixir-autogen, elixir-format
msgid "Invalid event type"
msgstr ""

#: lib/glific/providers/gupshup/contacts.ex:85
#, elixir-autogen, elixir-format
msgid "Message: %{message}"
msgstr ""

#: lib/glific_web/resolvers/profiles.ex:22
#, elixir-autogen, elixir-format
msgid "Profile not found or permission denied."
msgstr ""

#: lib/glific/providers/gupshup/contacts.ex:96
#, elixir-autogen, elixir-format
msgid "Reason: %{reason}"
msgstr ""

#: lib/glific_web/resolvers/wa_group.ex:21
#, elixir-autogen, elixir-format
msgid "WAGroup not found or permission denied."
msgstr ""<|MERGE_RESOLUTION|>--- conflicted
+++ resolved
@@ -93,11 +93,8 @@
 msgid "must be equal to %{number}"
 msgstr ""
 
-<<<<<<< HEAD
 #: lib/glific_web/schema.ex:280
-=======
-#: lib/glific_web/schema.ex:270
->>>>>>> 33f7b494
+
 #, elixir-format, elixir-autogen
 msgid "Auth Credentials mismatch"
 msgstr ""
