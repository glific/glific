## This is a PO Template file.
##
## `msgid`s here are often extracted from source code.
## Add new translations manually only if they're dynamic
## translations that can't be statically extracted.
##
## Run `mix gettext.extract` to bring this file up to
## date. Leave `msgstr`s empty as changing them here has no
## effect: edit them in PO (`.po`) files instead.
## From Ecto.Changeset.cast/4
msgid "can't be blank"
msgstr ""

## From Ecto.Changeset.unique_constraint/3
msgid "has already been taken"
msgstr ""

## From Ecto.Changeset.put_change/3
msgid "is invalid"
msgstr ""

## From Ecto.Changeset.validate_acceptance/3
msgid "must be accepted"
msgstr ""

## From Ecto.Changeset.validate_format/3
msgid "has invalid format"
msgstr ""

## From Ecto.Changeset.validate_subset/3
msgid "has an invalid entry"
msgstr ""

## From Ecto.Changeset.validate_exclusion/3
msgid "is reserved"
msgstr ""

## From Ecto.Changeset.validate_confirmation/3
msgid "does not match confirmation"
msgstr ""

## From Ecto.Changeset.no_assoc_constraint/3
msgid "is still associated with this entry"
msgstr ""

msgid "are still associated with this entry"
msgstr ""

## From Ecto.Changeset.validate_length/3
msgid "should be %{count} character(s)"
msgid_plural "should be %{count} character(s)"
msgstr[0] ""
msgstr[1] ""

msgid "should have %{count} item(s)"
msgid_plural "should have %{count} item(s)"
msgstr[0] ""
msgstr[1] ""

msgid "should be at least %{count} character(s)"
msgid_plural "should be at least %{count} character(s)"
msgstr[0] ""
msgstr[1] ""

msgid "should have at least %{count} item(s)"
msgid_plural "should have at least %{count} item(s)"
msgstr[0] ""
msgstr[1] ""

msgid "should be at most %{count} character(s)"
msgid_plural "should be at most %{count} character(s)"
msgstr[0] ""
msgstr[1] ""

msgid "should have at most %{count} item(s)"
msgid_plural "should have at most %{count} item(s)"
msgstr[0] ""
msgstr[1] ""

## From Ecto.Changeset.validate_number/3
msgid "must be less than %{number}"
msgstr ""

msgid "must be greater than %{number}"
msgstr ""

msgid "must be less than or equal to %{number}"
msgstr ""

msgid "must be greater than or equal to %{number}"
msgstr ""

msgid "must be equal to %{number}"
msgstr ""

<<<<<<< HEAD
#: lib/glific_web/schema.ex:285
=======
#: lib/glific_web/schema.ex:283
>>>>>>> d361af5f
#, elixir-format, elixir-autogen
msgid "Auth Credentials mismatch"
msgstr ""

#: lib/glific/contacts.ex:642
#: lib/glific/contacts.ex:692
#, elixir-format, elixir-autogen
msgid "Cannot send hsm message to contact, invalid BSP status."
msgstr ""

#: lib/glific/contacts.ex:645
#, elixir-format, elixir-autogen
msgid "Cannot send hsm message to contact, not opted in."
msgstr ""

#: lib/glific/contacts.ex:639
#: lib/glific/contacts.ex:668
#, elixir-format, elixir-autogen
msgid "Contact status is not valid."
msgstr ""

#: lib/glific/flows/router.ex:267
#, elixir-format, elixir-autogen
msgid "Could not find category for: %{body}"
msgstr ""

#: lib/glific/partners/invoice.ex:309
#, elixir-format, elixir-autogen
msgid "Could not find invoice for %{invoice_id}"
msgstr ""

#: lib/glific/flows/webhook.ex:150
#, elixir-format, elixir-autogen
msgid "Error in decoding webhook body. Please check the json body in floweditor"
msgstr ""

#: lib/glific/partners/invoice.ex:178
#, elixir-format
msgid "Error occurred while creating invoice: %{error}"
msgstr ""

#: lib/glific/partners/invoice.ex:144
#, elixir-format, elixir-autogen
msgid "Error occurred while finalizing setup invoice: %{error}"
msgstr ""

#: lib/glific/partners/invoice.ex:155
#, elixir-format
msgid "Error occurred while updating prorations: %{error}"
msgstr ""

#: lib/glific/providers/gupshup/contacts.ex:88
#, elixir-format
msgid "Error updating opted-in contacts: %{message}"
msgstr ""

#: lib/glific/providers/gupshup/contacts.ex:101
#, elixir-format
msgid "Error updating opted-in contacts: %{reason}"
msgstr ""

#: lib/glific/providers/gupshup/contacts.ex:97
#, elixir-format
msgid "Error updating opted-in contacts: Invalid BSP API key"
msgstr ""

#: lib/glific_web/resolvers/partners.ex:257
#, elixir-format, elixir-autogen
msgid "Error while fetching the BSP balance"
msgstr ""

#: lib/glific/partners.ex:501
#: lib/glific/partners.ex:518
#, elixir-format, elixir-autogen
msgid "Invalid BSP provider"
msgstr ""

#: lib/glific/partners/invoice.ex:290
#, elixir-format, elixir-autogen
msgid "Invoice status updated for %{invoice_id}"
msgstr ""

#: lib/glific/partners.ex:497
#: lib/glific/partners.ex:514
#: lib/glific/providers/gupshup/api_client.ex:36
#: lib/glific/providers/gupshup_enterprise/api_client.ex:36
#, elixir-format, elixir-autogen
msgid "No active BSP available"
msgstr ""

#: lib/glific/partners/billing.ex:599
#, elixir-format, elixir-autogen
msgid "Not handling %{return} value"
msgstr ""

#: lib/glific/messages.ex:620
#, elixir-format, elixir-autogen
msgid "Please provide media for media template."
msgstr ""

#: lib/glific/messages.ex:614
#, elixir-format, elixir-autogen
msgid "Please provide the right number of parameters for the template."
msgstr ""

#: lib/glific_web/misc/http_signature.ex:82
#, elixir-format, elixir-autogen
msgid "Signature is in a wrong format or is missing %{schema}"
msgstr ""

#: lib/glific_web/misc/http_signature.ex:61
#, elixir-format, elixir-autogen
msgid "Signature is incorrect"
msgstr ""

#: lib/glific_web/misc/http_signature.ex:55
#, elixir-format, elixir-autogen
msgid "Signature is too old"
msgstr ""

#: lib/glific_web/resolvers/flows.ex:86
#, elixir-format
msgid "Something went wrong."
msgstr ""

#: lib/glific/contacts.ex:672
#, elixir-format, elixir-autogen
msgid "Sorry! 24 hrs window closed. Your message cannot be sent at this time."
msgstr ""

#: lib/glific_web/resolvers/triggers.ex:77
#, elixir-format, elixir-autogen
msgid "Trigger start_at should always be greater than current time"
msgstr ""

#: lib/glific_web/schema/middleware/authorize.ex:24
#, elixir-format, elixir-autogen
msgid "Unauthorized"
msgstr ""

#: lib/glific/flows/node.ex:291
#, elixir-format, elixir-autogen
msgid "Unsupported node type"
msgstr ""

#: lib/glific/flows/flow_context.ex:498
#, elixir-format, elixir-autogen
msgid "We have finished the flow"
msgstr ""

#: lib/glific/partners/invoice.ex:298
#, elixir-format, elixir-autogen
msgid "Error occurred while updating status for %{invoice_id}: %{error}"
msgstr ""

#: lib/glific/contacts.ex:654
#, elixir-autogen, elixir-format
msgid "Cannot send hsm message to contact, organization is in suspended state"
msgstr ""

#: lib/glific_web/resolvers/contacts.ex:17
#: lib/glific_web/resolvers/contacts.ex:27
#, elixir-autogen, elixir-format
msgid "Contact not found or permission denied."
msgstr ""

#: lib/glific/partners/invoice.ex:206
#, elixir-autogen, elixir-format
msgid "Could not create invoice"
msgstr ""

#: lib/glific_web/resolvers/users.ex:102
#, elixir-autogen, elixir-format
msgid "Does not have access to the user"
msgstr ""

#: lib/glific/flows/webhook.ex:188
#, elixir-autogen, elixir-format
msgid "Error in encoding webhook body. Please check the json body in floweditor"
msgstr ""

#: lib/glific_web/resolvers/partners.ex:240
#, elixir-autogen, elixir-format
msgid "Error while fetching Quality Rating details"
msgstr ""

#: lib/glific/flows.ex:753
#: lib/glific/flows.ex:785
#, elixir-autogen, elixir-format
msgid "Flow is not active"
msgstr ""

#: lib/glific/flows.ex:726
#: lib/glific/flows.ex:743
#: lib/glific/flows.ex:772
#, elixir-autogen, elixir-format
msgid "Flow not found"
msgstr ""

#: lib/glific_web/resolvers/groups.ex:19
#, elixir-autogen, elixir-format
msgid "Group not found or permission denied."
msgstr ""

#: lib/glific/contacts.ex:1004
#, elixir-autogen, elixir-format
msgid "Invalid event type"
msgstr ""

#: lib/glific_web/resolvers/profiles.ex:22
#, elixir-autogen, elixir-format
msgid "Profile not found or permission denied."
msgstr ""

#: lib/glific_web/resolvers/wa_group.ex:21
#, elixir-autogen, elixir-format
msgid "WAGroup not found or permission denied."
msgstr ""

#: lib/glific/flows/flow_context.ex:765
#, elixir-autogen, elixir-format
msgid "Cannot start an empty flow"
msgstr ""<|MERGE_RESOLUTION|>--- conflicted
+++ resolved
@@ -93,11 +93,7 @@
 msgid "must be equal to %{number}"
 msgstr ""
 
-<<<<<<< HEAD
-#: lib/glific_web/schema.ex:285
-=======
 #: lib/glific_web/schema.ex:283
->>>>>>> d361af5f
 #, elixir-format, elixir-autogen
 msgid "Auth Credentials mismatch"
 msgstr ""
