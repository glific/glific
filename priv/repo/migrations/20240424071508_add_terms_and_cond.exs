--- conflicted
+++ resolved
@@ -30,25 +30,15 @@
         default: false,
         comment: "Flag indicating if the applicant have confirmed the registration via email"
 
-<<<<<<< HEAD
-      add :ip_address, :string,
-        comment: "IP address of the submitter"
-=======
       add :ip_address, :string, comment: "IP address of the submitter"
->>>>>>> 4a60d2e6
 
       add :terms_agreed, :boolean,
         default: false,
         comment: "Flag indicating if the user agreed or disagreed with the T&C"
 
       add :support_staff_account, :boolean,
-<<<<<<< HEAD
-      default: true,
-      comment: "Flag indicating if user agrees to create a support staff account"
-=======
         default: true,
         comment: "Flag indicating if user agrees to create a support staff account"
->>>>>>> 4a60d2e6
 
       add :organization_id, references(:organizations, on_delete: :delete_all),
         null: false,
