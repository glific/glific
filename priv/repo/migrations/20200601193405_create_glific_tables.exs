defmodule Glific.Repo.Migrations.GlificTables do
  @moduledoc """
  To simplify things, lets create the bulk of the tables in one migration file for v0.1.
  This gives new developers a good view of the schema in one place.
  """

  use Ecto.Migration

  def change do
    languages()

    tags()

    session_messages()

    contacts()

    message_media()

    messages()

    messages_tags()

<<<<<<< HEAD
    contacts_tags()
=======
    bsps()

    organizations()
>>>>>>> df145be5
  end

  @doc """
  Since Language is such an important part of the communication, lets give language its
  own table. This allows us to optimize and switch languages relatively quickly
  """
  def languages do
    create table(:languages) do
      # The language label, typically the full name, like English (US) or Hindi
      add :label, :string, null: false

      # An optional description
      add :description, :string, null: true

      # The locale name of the language dialect, e.g. en_US, or hi_IN
      add :locale, :string, null: false

      # Is this language being currently used in the sysem
      add :is_active, :boolean, default: true

      timestamps()
    end

    create unique_index(:languages, [:label, :locale])
  end

  @doc """
  Multiple entities within the system like to be tagged. For e.g. Messages and Message Templates
  can be either manually tagged or automatically tagged.
  """
  def tags do
    create table(:tags) do
      # The tag label
      add :label, :string, null: false

      # An optional description
      add :description, :string, null: true

      # Is this value being currently used
      add :is_active, :boolean, default: true

      # Is this a predefined system object?
      add :is_reserved, :boolean, default: false

      # foreign key to  option_value:value column with the option_group.name being "language"
      add :language_id, references(:languages, on_delete: :restrict), null: false

      # All child tags point to the parent tag, this allows us a to organize tags as needed
      add :parent_id, references(:tags, on_delete: :nilify_all), null: true

      timestamps()
    end

    create unique_index(:tags, [:label, :language_id])
  end

  @doc """
  Store a set of predefined messages that the organization communicates to its users
  on a regular basis.

  Handle multiple versions of the message for different languages. We will also need to think
  about incorporating short codes for session messages for easier retrieval by end user
  """
  def session_messages do
    create table(:session_messages) do
      # The message label
      add :label, :string, null: false

      # The body of the message
      add :body, :text, null: false

      # Is this a predefined system object?
      add :is_reserved, :boolean, default: false

      # Is this value being currently used
      add :is_active, :boolean, default: true

      # Is this the original root message
      add :is_source, :boolean, default: false

      # Is this translation machine-generated
      add :is_translated, :boolean, default: false

      # Messages are in a specific language
      add :language_id, references(:languages, on_delete: :restrict), null: false

      # All child messages point to the root message, so we can propagate changes downstream
      add :parent_id, references(:session_messages, on_delete: :nilify_all), null: true

      timestamps()
    end

    create unique_index(:session_messages, [:label, :language_id])
  end

  @doc """
  Minimal set of information to store for a Contact to record its interaction
  at a high level. Typically messaging apps dont have detailed information, and if
  they do, we'll redirect those requests to a future version of the CRMPlatform
  """
  def contacts do
    create table(:contacts) do
      # Contact Name
      add :name, :string, null: false

      # Contact Phone (this is the primary point of identification)
      # We will treat this as a whats app ID as well
      add :phone, :string, null: false

      # whatsapp status
      # the current options are: processing, valid, invalid, failed
      add :wa_status, :contact_status_enum, null: false, default: "valid"

      # Is this contact active (for some definition of active)
      add :is_active, :boolean, default: true

      # this is our status, based on what the BSP tell us
      # the current options are: valid or invalid
      add :status, :contact_status_enum, null: false, default: "valid"
      add :optin_time, :timestamptz
      add :optout_time, :timestamptz

      timestamps()
    end

    create unique_index(:contacts, :phone)
  end

  @doc """
  Information for all media messages sent and/or received by the system
  """
  def message_media do
    create table(:message_media) do
      # url to be sent to BSP
      add :url, :text, null: false

      # source url
      add :source_url, :text, null: false

      # thumbnail url
      add :thumbnail, :text

      # media caption
      add :caption, :text

      # whats app message id
      add :wa_media_id, :string

      timestamps()
    end
  end

  @doc """
  Message structure for all messages send and/or received by the system
  """
  def messages do
    create table(:messages) do
      # The body of the message
      add :body, :text

      # Options are: text, audio, video, image, contact, location, file
      add :type, :message_types_enum

      # Options are: inbound, outbound
      add :flow, :message_flow_enum

      # whats app message id
      add :wa_message_id, :string, null: true

      # options: sent, delivered, read
      add :wa_status, :message_status_enum

      # sender id
      add :sender_id, references(:contacts, on_delete: :delete_all), null: false

      # recipient id
      add :recipient_id, references(:contacts, on_delete: :delete_all), null: false

      # message media ids
      add :media_id, references(:message_media, on_delete: :delete_all), null: true

      timestamps()
    end

    create index(:messages, [:sender_id])
    create index(:messages, [:recipient_id])
    create index(:messages, [:media_id])
  end

  @doc """
  The join table between contacts and tags
  """
  def contacts_tags do
    create table(:contacts_tags) do
      add :contact_id, references(:contacts, on_delete: :delete_all), null: false
      add :tag_id, references(:tags, on_delete: :delete_all), null: false
    end

    create unique_index(:contacts_tags, [:contact_id, :tag_id])
  end

  @doc """
  The join table between messages and tags
  """
  def messages_tags do
    create table(:messages_tags) do
      add :message_id, references(:messages, on_delete: :delete_all), null: false
      add :tag_id, references(:tags, on_delete: :delete_all), null: false
    end

    create unique_index(:messages_tags, [:message_id, :tag_id])
  end

  @doc """
  Information of all the Business Service Providers (APIs) responsible for the communications.
  """
  def bsps do
    create table(:bsps) do
      # The name of BSP
      add :name, :string, null: false
      # The url of BSP
      add :url, :string, null: false
      # The api end point for BSP
      add :api_end_point, :string, null: false

      timestamps()
    end

    create unique_index(:bsps, [:name, :url, :api_end_point])
  end

  @doc """
  All the organizations which are using this platform.
  """
  def organizations do
    create table(:organizations) do
      add :name, :string, null: false
      add :contact_name, :string, null: false
      add :email, :string, null: false
      add :bsp, :string
      add :bsp_id, references(:bsps, on_delete: :nothing), null: false
      add :bsp_key, :string, null: false
      add :wa_number, :string, null: false

      timestamps()
    end

    create unique_index(:organizations, :wa_number)
    create unique_index(:organizations, :email)
  end
end<|MERGE_RESOLUTION|>--- conflicted
+++ resolved
@@ -21,13 +21,11 @@
 
     messages_tags()
 
-<<<<<<< HEAD
     contacts_tags()
-=======
+
     bsps()
 
     organizations()
->>>>>>> df145be5
   end
 
   @doc """
