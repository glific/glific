--- conflicted
+++ resolved
@@ -397,7 +397,32 @@
     create unique_index(:contacts_groups, [:contact_id, :group_id])
   end
 
-<<<<<<< HEAD
+  def users do
+    create table(:users) do
+      add :phone, :string, null: false
+      add :password_hash, :string
+
+      add :name, :string
+      add :roles, {:array, :string}, default: ["none"]
+
+      timestamps(type: :utc_datetime)
+    end
+
+    create unique_index(:users, [:phone])
+  end
+
+  @doc """
+  The join table between users and groups
+  """
+  def users_groups do
+    create table(:users_groups) do
+      add :user_id, references(:users, on_delete: :delete_all), null: false
+      add :group_id, references(:groups, on_delete: :delete_all), null: false
+    end
+
+    create unique_index(:users_groups, [:user_id, :group_id])
+  end
+
   @doc """
   The question table. Since all questions are of the same type, we wont
   split it for now. At some point i assume we will
@@ -495,31 +520,5 @@
 
       timestamps(type: :utc_datetime)
     end
-=======
-  def users do
-    create table(:users) do
-      add :phone, :string, null: false
-      add :password_hash, :string
-
-      add :name, :string
-      add :roles, {:array, :string}, default: ["none"]
-
-      timestamps(type: :utc_datetime)
-    end
-
-    create unique_index(:users, [:phone])
-  end
-
-  @doc """
-  The join table between users and groups
-  """
-  def users_groups do
-    create table(:users_groups) do
-      add :user_id, references(:users, on_delete: :delete_all), null: false
-      add :group_id, references(:groups, on_delete: :delete_all), null: false
-    end
-
-    create unique_index(:users_groups, [:user_id, :group_id])
->>>>>>> f4560f19
   end
 end