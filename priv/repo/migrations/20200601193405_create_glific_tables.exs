defmodule Glific.Repo.Migrations.GlificCore do
  @moduledoc """
  To simplify things, lets create the bulk of the tables in one migration file for v0.1.
  This gives new developers a good view of the schema in one place.
  """

  use Ecto.Migration

  def change do
    providers()

    languages()

    organizations()

    tags()

    contacts()

    messages_media()

    session_templates()

    users()

    messages()

    messages_tags()

    contacts_tags()

    groups()

    contacts_groups()

    users_groups()

    saved_searches()

    locations()

    flows()

    flow_revisions()

    flow_contexts()

    flow_counts()
  end

  @doc """
  Since Language is such an important part of the communication, lets give language its
  own table. This allows us to optimize and switch languages relatively quickly
  """
  def languages do
    create table(:languages) do
      # The language label, typically the full name, like English (US) or Hindi
      add :label, :string, null: false

      # The language label in its default locale, e.g: हिंदी
      add :label_locale, :string, null: false

      # An optional description
      add :description, :string, null: true

      # The locale name of the language dialect, e.g. en_US, or hi
      add :locale, :string, null: false

      # Is this language being currently used in the sysem
      add :is_active, :boolean, default: true

      timestamps(type: :utc_datetime)
    end

    create unique_index(:languages, [:label, :locale])
  end

  @doc """
  All the organizations which are using this platform.
  """
  def organizations do
    create table(:organizations) do
      add :name, :string, null: false
      add :shortcode, :string, null: false

      add :email, :string, null: false

      add :provider_id, references(:providers, on_delete: :nothing), null: false
      add :provider_key, :string, null: false

      # WhatsApp Business API Phone (this is the primary point of identification)
      # We will not link this to a contact
      add :provider_phone, :string, null: false

      # organization default language
      add :default_language_id, references(:languages, on_delete: :restrict), null: false

      # contact id of organization that can send messages out. We cannot make this a foreign
      # key due to cyclic nature. Hence definied as just an id
      # it will be null on creation and added when we add an organization
      add :contact_id, :integer

      # jsonb object of out_of_office data which is a bit convoluted to represent as columns
      add :out_of_office, :jsonb

      # organization can be
      add :is_active, :boolean, default: true

      timestamps(type: :utc_datetime)
    end

    create unique_index(:organizations, :shortcode)
    create unique_index(:organizations, :provider_phone)
    create unique_index(:organizations, :email)
    create unique_index(:organizations, :contact_id)
  end

  @doc """
  Multiple entities within the system like to be tagged. For e.g. Messages and Message Templates
  can be either manually tagged or automatically tagged.
  """
  def tags do
    create table(:tags) do
      # The tag label
      add :label, :string, null: false

      add :shortcode, :string, null: false

      # An optional description
      add :description, :string, null: true

      # Is this value being currently used
      add :is_active, :boolean, default: true

      # Is this a predefined system object?
      add :is_reserved, :boolean, default: false

      add :ancestors, {:array, :bigint}

      # Does this tag potentially have a value associated with it
      # If so, this value will be stored in the join tables. This is applicable only
      # for Numeric and Keyword message tags for now, but also include contact tags to
      # keep them in sync
      add :is_value, :boolean, default: false

      # keywords assosiacted with tags.
      add :keywords, {:array, :string}

      # define a color code for tags
<<<<<<< HEAD
      add :color_code, :string
=======
      add :color_code, :string, default: "#0C976D"
>>>>>>> 8d3ae8a8

      # foreign key to language
      add :language_id, references(:languages, on_delete: :restrict), null: false

      # All child tags point to the parent tag, this allows us a to organize tags as needed
      add :parent_id, references(:tags, on_delete: :nilify_all), null: true

      # foreign key to organization restricting scope of this table to this organization only
      add :organization_id, references(:organizations, on_delete: :delete_all), null: false

      timestamps(type: :utc_datetime)
    end

    create unique_index(:tags, [:shortcode, :language_id, :organization_id])
    create index(:tags, :organization_id)
  end

  @doc """
  Store a set of predefined messages that the organization communicates to its users
  on a regular basis.


  Handle multiple versions of the message for different languages. We will also need to think
  about incorporating short codes for session templates for easier retrieval by end user
  """
  def session_templates do
    create table(:session_templates) do
      # The template uuid, primarly needed for flow editor
      add :uuid, :uuid, null: false

      # The message label
      add :label, :string, null: false

      # The body of the message
      add :body, :text, null: false

      # Options are: text, audio, video, image, contact, location, file
      add :type, :message_type_enum

      # Is this a predefined system object?
      add :is_reserved, :boolean, default: false

      # Is this value being currently used
      add :is_active, :boolean, default: true

      # Is this the original root message
      add :is_source, :boolean, default: false

      # The message shortcode
      add :shortcode, :string, null: true

      # Field to check hsm message type
      add :is_hsm, :boolean, default: false

      # Number of parameters in hsm message
      add :number_parameters, :integer, null: true

      # Messages are in a specific language
      add :language_id, references(:languages, on_delete: :restrict), null: false

      # All child messages point to the root message, so we can propagate changes downstream
      add :parent_id, references(:session_templates, on_delete: :nilify_all), null: true

      # message media ids
      add :message_media_id, references(:messages_media, on_delete: :delete_all), null: true

      # foreign key to organization restricting scope of this table to this organization only
      add :organization_id, references(:organizations, on_delete: :delete_all), null: false

      timestamps(type: :utc_datetime)
    end

    create unique_index(:session_templates, [:label, :language_id, :organization_id])
    create unique_index(:session_templates, [:shortcode, :language_id, :organization_id])
    create index(:session_templates, :organization_id)
    create unique_index(:session_templates, :uuid)
  end

  @doc """
  Minimal set of information to store for a Contact to record its interaction
  at a high level. Typically messaging apps dont have detailed information, and if
  they do, we'll redirect those requests to a future version of the CRMPlatform
  """
  def contacts do
    create table(:contacts) do
      # Contact Name
      add :name, :string

      # Contact Phone (this is the primary point of identification)
      # We will treat this as a whats app ID as well
      add :phone, :string, null: false

      # whatsapp status
      # the current options are: processing, valid, invalid, failed
      add :provider_status, :contact_provider_status_enum, null: false, default: "none"

      # Is this contact active (for some definition of active)
      add :is_active, :boolean, default: true

      # this is our status, based on what the Provider tell us
      # the current options are: valid or invalid
      add :status, :contact_status_enum, null: false, default: "valid"

      # contact language for templates and other communications
      add :language_id, references(:languages, on_delete: :restrict), null: false

      # the times when we recorded either an optin or an optout
      # at some point, we will need to create an events table for this and track all changes
      add :optin_time, :utc_datetime
      add :optout_time, :utc_datetime

      # this is primarily used as a a cache to avoid querying the message table. We need this
      # to ensure we can send a valid session message to the user (< 24 hour window)
      add :last_message_at, :utc_datetime

      # store the settings of the user as a map (which is a jsonb object in psql)
      # preferences is one field in the settings (for now). The NGO can use this field to target
      # the user with messages based on their preferences. The user can select one or
      # more options from the preferenes list. All settings are checkboxes or multi-select.
      # at some point, merge this with fields, when we have type information
      add :settings, :map, default: %{}

      # store the NGO generated fields for the user also as a map
      # Each user can have multiple fields, we store the name as key
      add :fields, :map, default: %{}

      # foreign key to organization restricting scope of this table to this organization only
      add :organization_id, references(:organizations, on_delete: :delete_all), null: false

      timestamps(type: :utc_datetime)
    end

    create index(:contacts, [:name, :organization_id])
    create unique_index(:contacts, [:phone, :organization_id])
    create index(:contacts, :organization_id)
  end

  @doc """
  Information for all media messages sent and/or received by the system
  """
  def messages_media do
    create table(:messages_media) do
      # url to be sent to BSP
      add :url, :text, null: false

      # source url
      add :source_url, :text, null: false

      # thumbnail url
      add :thumbnail, :text

      # media caption
      add :caption, :text

      # whats app message id
      add :provider_media_id, :string

      timestamps(type: :utc_datetime)
    end
  end

  @doc """
  Message structure for all messages send and/or received by the system
  """
  def messages do
    create table(:messages) do
      # Message uuid, primarly needed for flow editor
      add :uuid, :uuid, null: true

      # The body of the message
      add :body, :text

      # Options are: text, audio, video, image, contact, location, file
      add :type, :message_type_enum

      # Field to check hsm message type
      add :is_hsm, :boolean, default: false

      # Options are: inbound, outbound
      add :flow, :message_flow_enum

      # this is our status, It will tell us that
      # message got created but could not send because contact has optout
      add :status, :message_status_enum, null: false, default: "enqueued"

      # whats app message id
      add :provider_message_id, :string, null: true

      # options: sent, delivered, read
      add :provider_status, :message_status_enum

      # options: sent, delivered, read
      add :errors, :map

      # message number for a contact
      add :message_number, :bigint

      # sender id
      add :sender_id, references(:contacts, on_delete: :delete_all), null: false

      # receiver id
      add :receiver_id, references(:contacts, on_delete: :delete_all), null: false

      # contact id - this is either sender_id or receiver_id, but lets us know quickly
      # in queries who the beneficiary is. We otherwise need to check the :flow field to
      # use either the sender or receiver
      # this is a preliminary optimization to make the code cleaner
      add :contact_id, references(:contacts, on_delete: :delete_all), null: false

      # user id - this will be null for automated messages and messages received
      add :user_id, references(:users, on_delete: :nilify_all), null: true

      # message media ids
      add :media_id, references(:messages_media, on_delete: :delete_all), null: true

      # timestamp when message is scheduled to be sent
      add :send_at, :utc_datetime, null: true

      # timestamp when message was sent from queue worker
      add :sent_at, :utc_datetime

      # foreign key to organization restricting scope of this table to this organization only
      add :organization_id, references(:organizations, on_delete: :delete_all), null: false

      timestamps(type: :utc_datetime)
    end

    create index(:messages, [:sender_id])
    create index(:messages, [:receiver_id])
    create index(:messages, [:contact_id])
    create index(:messages, [:user_id])
    create index(:messages, :organization_id)
  end

  @doc """
  The join table between contacts and tags
  """
  def contacts_tags do
    create table(:contacts_tags) do
      add :contact_id, references(:contacts, on_delete: :delete_all), null: false
      add :tag_id, references(:tags, on_delete: :delete_all), null: false

      # the value of the tag if applicable
      add :value, :string
    end

    create unique_index(:contacts_tags, [:contact_id, :tag_id])
  end

  @doc """
  The join table between messages and tags
  """
  def messages_tags do
    create table(:messages_tags) do
      add :message_id, references(:messages, on_delete: :delete_all), null: false
      add :tag_id, references(:tags, on_delete: :delete_all), null: false

      # the value of the tag if applicable
      add :value, :string
    end

    create unique_index(:messages_tags, [:message_id, :tag_id])
  end

  @doc """
  Information of all the Business Service Providers (APIs) responsible for the communications.
  """
  def providers do
    create table(:providers) do
      # The name of Provider
      add :name, :string, null: false

      # The url of Provider
      add :url, :string, null: false

      # The api end point for Provider
      add :api_end_point, :string, null: false

      timestamps(type: :utc_datetime)
    end

    create unique_index(:providers, :name)
  end

  @doc """
  All the system and user defined searches
  """
  def saved_searches() do
    create table(:saved_searches) do
      add :label, :string, null: false

      # the search arguments, stored as is in a jsonb blob
      add :args, :map

      # The shortcode to display in UI
      add :shortcode, :string, null: true

      # Is this a predefined system object?
      add :is_reserved, :boolean, default: false

      # foreign key to organization restricting scope of this table to this organization only
      add :organization_id, references(:organizations, on_delete: :delete_all), null: false

      timestamps(type: :utc_datetime)
    end

    create unique_index(:saved_searches, [:shortcode, :organization_id])
    create index(:saved_searches, :organization_id)
  end

  @doc """
  Groups for users and contacts
  """
  def groups do
    create table(:groups) do
      # Label of the group
      add :label, :string, null: false

      # Description of the group
      add :description, :string, null: true

      # visibility of conversations to the other groups
      add :is_restricted, :boolean, default: false

      # foreign key to organization restricting scope of this table to this organization only
      add :organization_id, references(:organizations, on_delete: :delete_all), null: false

      timestamps(type: :utc_datetime)
    end

    create unique_index(:groups, [:label, :organization_id])
    create index(:groups, :organization_id)
  end

  @doc """
  The join table between contacts and groups
  """
  def contacts_groups do
    create table(:contacts_groups) do
      add :contact_id, references(:contacts, on_delete: :delete_all), null: false
      add :group_id, references(:groups, on_delete: :delete_all), null: false
    end

    create unique_index(:contacts_groups, [:contact_id, :group_id])
  end

  def users do
    create table(:users) do
      add :phone, :string, null: false
      add :password_hash, :string

      add :name, :string
      add :roles, {:array, :string}, default: ["none"]

      add :contact_id, references(:contacts, on_delete: :nilify_all), null: false

      # foreign key to organization restricting scope of this table to this organization only
      add :organization_id, references(:organizations, on_delete: :delete_all), null: false

      timestamps(type: :utc_datetime)
    end

    create unique_index(:users, [:phone, :organization_id])
    create unique_index(:users, :contact_id)
    create index(:users, :organization_id)
  end

  @doc """
  The join table between users and groups
  """
  def users_groups do
    create table(:users_groups) do
      add :user_id, references(:users, on_delete: :delete_all), null: false
      add :group_id, references(:groups, on_delete: :delete_all), null: false
    end

    create unique_index(:users_groups, [:user_id, :group_id])
  end

  @doc """
  Contact's current location storage.
  """
  def locations do
    create table(:locations) do
      # contact id of the sender
      add :contact_id, references(:contacts, on_delete: :delete_all), null: false

      # reference to the incoming message
      add :message_id, references(:messages, on_delete: :delete_all), null: false

      # location longitude
      add :longitude, :float, null: false

      # location latitude
      add :latitude, :float, null: false

      timestamps(type: :utc_datetime)
    end
  end

  @doc """
  Organization flow storage
  """
  def flows do
    create table(:flows) do
      add :name, :string, null: false
      add :shortcode, :string, null: false
      add :uuid, :uuid, null: false

      add :version_number, :string, default: "13.1.0"
      add :flow_type, :flow_type_enum, null: false, default: "message"

      # Enable ignore keywords while in the flow
      add :ignore_keywords, :boolean, default: false

      # List of keywords to trigger the flow
      add :keywords, {:array, :string}, default: []

      # foreign key to organization restricting scope of this table to this organization only
      add :organization_id, references(:organizations, on_delete: :delete_all), null: false

      timestamps(type: :utc_datetime)
    end

    create unique_index(:flows, [:name, :organization_id])
    create unique_index(:flows, [:shortcode, :organization_id])
    create unique_index(:flows, :uuid)
    create index(:flows, :organization_id)
  end

  @doc """
  Revisions for a flow
  """
  def flow_revisions do
    create table(:flow_revisions) do
      add :definition, :map
      add :flow_id, references(:flows, on_delete: :delete_all), null: false
      add :revision_number, :integer, default: 0

      # Status of flow revision draft or done
      add :status, :string, default: "draft"

      timestamps(type: :utc_datetime)
    end
  end

  @doc """
  The Context that a contact is in with respect to a flow
  """
  def flow_contexts do
    create table(:flow_contexts) do
      add :node_uuid, :uuid, null: true
      add :flow_uuid, :uuid, null: false
      add :contact_id, references(:contacts, on_delete: :delete_all), null: false
      add :flow_id, references(:flows, on_delete: :delete_all), null: false

      add :results, :map, default: %{}

      add :parent_id, references(:flow_contexts, on_delete: :nilify_all), null: true

      add :wakeup_at, :utc_datetime, null: true, default: nil
      add :completed_at, :utc_datetime, null: true, default: nil

      # Add list of recent messages for both inbound and outbound
      # for outbound we store the uuid
      add :recent_inbound, :jsonb, default: "[]"
      add :recent_outbound, :jsonb, default: "[]"

      timestamps(type: :utc_datetime)
    end

    create index(:flow_contexts, :flow_uuid)
    create index(:flow_contexts, [:flow_id, :contact_id])
  end

  @doc """
  Keep track of the number of times we pass through either a node or an exit
  to display to the staff via the floweditor interface.
  """
  def flow_counts do
    create table(:flow_counts) do
      add :uuid, :uuid, null: false

      add :destination_uuid, :uuid, null: true

      add :flow_id, references(:flows, on_delete: :delete_all), null: false

      add :flow_uuid, :uuid, null: false

      # Options are: node, exit
      add :type, :string

      add :count, :integer, default: 1

      add :recent_messages, {:array, :map}, default: []

      timestamps(type: :utc_datetime)
    end

    create unique_index(:flow_counts, [:uuid, :flow_id, :type])
  end
end<|MERGE_RESOLUTION|>--- conflicted
+++ resolved
@@ -147,11 +147,7 @@
       add :keywords, {:array, :string}
 
       # define a color code for tags
-<<<<<<< HEAD
       add :color_code, :string
-=======
-      add :color_code, :string, default: "#0C976D"
->>>>>>> 8d3ae8a8
 
       # foreign key to language
       add :language_id, references(:languages, on_delete: :restrict), null: false
