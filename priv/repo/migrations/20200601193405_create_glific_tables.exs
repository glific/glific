--- conflicted
+++ resolved
@@ -27,13 +27,11 @@
 
     organizations()
 
-<<<<<<< HEAD
     groups()
 
     contacts_groups()
-=======
+
     saved_searches()
->>>>>>> ba3a9979
   end
 
   @doc """
@@ -336,7 +334,23 @@
   end
 
   @doc """
-<<<<<<< HEAD
+    All the system and user defined searches
+  """
+
+  def saved_searches() do
+    create table(:saved_searches) do
+      add :label, :string, null: false
+      add :args, :map
+      # Is this a predefined system object?
+      add :is_reserved, :boolean, default: false
+
+      timestamps(type: :utc_datetime)
+    end
+
+    create unique_index(:saved_searches, :label)
+  end
+
+  @doc """
   Groups for users and contacts
   """
   def groups do
@@ -345,22 +359,10 @@
       add :label, :string, null: false
       # visibility of conversations with to the other groups
       add :is_restricted, :boolean, default: false
-=======
-    All the system and user defined searches
-  """
-
-  def saved_searches() do
-    create table(:saved_searches) do
-      add :label, :string, null: false
-      add :args, :map
-      # Is this a predefined system object?
-      add :is_reserved, :boolean, default: false
->>>>>>> ba3a9979
-
-      timestamps(type: :utc_datetime)
-    end
-
-<<<<<<< HEAD
+
+      timestamps(type: :utc_datetime)
+    end
+
     create unique_index(:groups, :label)
   end
 
@@ -374,8 +376,5 @@
     end
 
     create unique_index(:contacts_groups, [:contact_id, :group_id])
-=======
-    create unique_index(:saved_searches, :label)
->>>>>>> ba3a9979
   end
 end