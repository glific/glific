--- conflicted
+++ resolved
@@ -52,29 +52,16 @@
 
       add :flow, :message_flow_enum, comment: "Whether an inbound or an outbound message"
 
-<<<<<<< HEAD
-        # foreign key to organization restricting scope of this table to this organization only
-        add :organization_id, references(:organizations, on_delete: :delete_all), null: false
-        # add :contact_id, references(:contacts, on_delete: :delete_all), null: false
-=======
       add :status, :message_status_enum,
         null: false,
         default: "enqueued",
         comment: "Delivery status of the message"
->>>>>>> 753012a2
 
       add :bsp_status, :message_status_enum,
         null: false,
         comment:
           "Whatsapp connection status; current options are : processing, valid, invalid & failed"
 
-<<<<<<< HEAD
-      create unique_index(:wa_managed_phones, :organization_id)
-      create unique_index(:wa_managed_phones, :phone)
-      # create unique_index(:wa_managed_phones, :contact_id)
-
-    end
-=======
       add :bsp_id, :string, comment: "Message ID from provider"
 
       add :errors, :map, comment: "Options : Sent, Delivered or Read"
@@ -92,7 +79,6 @@
       add :media_id, references(:messages_media, on_delete: :delete_all),
         null: true,
         comment: "Message media ID"
->>>>>>> 753012a2
 
       add :send_at, :utc_datetime,
         null: true,
@@ -109,11 +95,11 @@
         null: false,
         comment: "Unique organization ID"
 
-      timestamps(type: :utc_datetime_usec)
       add :context_id, :text, comment: "ID of the message context"
       add :context_message_id, references(:wa_messages, on_delete: :delete_all)
 
       add :message_broadcast_id, references(:message_broadcasts, on_delete: :delete_all)
+      timestamps(type: :utc_datetime_usec)
     end
   end
 
