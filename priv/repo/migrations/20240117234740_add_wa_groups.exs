--- conflicted
+++ resolved
@@ -62,11 +62,7 @@
         comment:
           "Whatsapp connection status; current options are : processing, valid, invalid & failed"
 
-<<<<<<< HEAD
-      add :bsp_message_id, :text, comment: "message id from provider"
-=======
       add :bsp_id, :string, comment: "Message ID from provider"
->>>>>>> fc08e1ee
 
       add :errors, :map, comment: "Options : Sent, Delivered or Read"
       add :message_number, :bigint, comment: "Messaging number for a WhatsApp group"
@@ -100,13 +96,8 @@
         comment: "Unique organization ID"
 
       timestamps(type: :utc_datetime_usec)
-<<<<<<< HEAD
-      add :context_id, :text, null: true, comment: "id of the message context"
-      add :context_message_id, references(:wa_messages, on_delete: :delete_all), null: false
-=======
       add :context_id, :text, comment: "ID of the message context"
       add :context_message_id, references(:wa_messages, on_delete: :delete_all)
->>>>>>> fc08e1ee
 
       add :message_broadcast_id, references(:message_broadcasts, on_delete: :delete_all)
     end
