# Script for populating the database. You can run it as:
#
#     mix run priv/repo/seeds_prod.exs
#
# Inside the script, you can read and write to any of your
# repositories directly:
#
#     Glific.Repo.insert!(%Glific.SomeSchema{})
#
# We recommend using the bang functions (`insert!`, `update!`
# and so on) as they will fail if something goes wrong.

alias Glific.{
  Contacts.Contact,
  Flows.Flow,
  Flows.FlowRevision,
  Partners.Organization,
  Partners.Provider,
  Repo,
  Searches.SavedSearch,
  Settings.Language,
  Tags.Tag,
  Templates.SessionTemplate,
  Users
}

# seed languages
hi = Repo.insert!(%Language{label: "Hindi", label_locale: "हिंदी", locale: "hi"})

en_us =
  Repo.insert!(%Language{
    label: "English (United States)",
    label_locale: "English",
    locale: "en_US"
  })

# seed tags
message_tags_mt = Repo.insert!(%Tag{label: "Messages", language: en_us})
message_tags_ct = Repo.insert!(%Tag{label: "Contacts", language: en_us})

tags = [
  # Intent of message
  %{label: "Compliment", language_id: en_us.id, parent_id: message_tags_mt.id},
  %{
    label: "Good Bye",
    language_id: en_us.id,
    parent_id: message_tags_mt.id,
    keywords: ["bye", "byebye", "goodbye", "goodnight", "goodnite"]
  },
  %{
    label: "Greeting",
    language_id: en_us.id,
    parent_id: message_tags_mt.id,
    keywords: ["hello", "goodmorning", "hi", "hey"]
  },
  %{
    label: "Thank You",
    language_id: en_us.id,
    parent_id: message_tags_mt.id,
    keywords: ["thanks", "thankyou", "awesome", "great"]
  },

  # Status of Message
  %{label: "Critical", language_id: en_us.id, parent_id: message_tags_mt.id},
  %{label: "Important", language_id: en_us.id, parent_id: message_tags_mt.id},
  %{label: "New Contact", language_id: en_us.id, parent_id: message_tags_mt.id},
  %{label: "Not Replied", language_id: en_us.id, parent_id: message_tags_mt.id},
  %{label: "Spam", language_id: en_us.id, parent_id: message_tags_mt.id},
  %{label: "Unread", language_id: en_us.id, parent_id: message_tags_mt.id},

  # Status of outbound Message
  %{label: "Not Responded", language_id: en_us.id, parent_id: message_tags_mt.id},

  # Languages
  %{
    label: "Language",
    language_id: en_us.id,
    parent_id: message_tags_mt.id,
    keywords: ["hindi", "english", "हिंदी", "अंग्रेज़ी"]
  },

  # Optout
  %{
    label: "Optout",
    language_id: en_us.id,
    parent_id: message_tags_mt.id,
    keywords: ["stop", "unsubscribe", "halt", "सदस्यता समाप्त"]
  },

  # Help
  %{
    label: "Help",
    language_id: en_us.id,
    parent_id: message_tags_mt.id,
    keywords: ["help", "मदद"]
  },

  # Tags with Value
  %{label: "Numeric", language_id: en_us.id, parent_id: message_tags_mt.id, is_value: true},

  # Tags for Sequence automation
  %{
    label: "Sequence",
    language_id: en_us.id,
    parent_id: message_tags_mt.id,
    is_value: true,
    keywords: ["start", "prev", "next", "menu"]
  },

  # Type of Contact
  %{label: "Child", language_id: en_us.id, parent_id: message_tags_ct.id},
  %{label: "Parent", language_id: en_us.id, parent_id: message_tags_ct.id},
  %{label: "Participant", language_id: en_us.id, parent_id: message_tags_ct.id},
  %{label: "User", language_id: en_us.id, parent_id: message_tags_ct.id}
]

inserted_time = DateTime.utc_now() |> DateTime.truncate(:second)

tag_entries =
  for tag_entry <- tags do
    Map.put(tag_entry, :is_reserved, true)
    |> Map.put(:inserted_at, inserted_time)
    |> Map.put(:updated_at, inserted_time)
  end

# seed multiple tags
Repo.insert_all(Tag, tag_entries)

# seed provider
provider =
  Repo.insert!(%Provider{
    name: "gupshup",
    url: "test_url_1",
    api_end_point: "test"
  })

# seed sender contact for organization
sender =
  Repo.insert!(%Contact{
    phone: "917834811114",
    name: "Glific Admin",
    language_id: en_us.id,
    last_message_at: DateTime.utc_now() |> DateTime.truncate(:second)
  })

# seed organizatin
Repo.insert!(%Organization{
  name: "Glific",
  display_name: "Glific",
  contact_name: "Glific Admin",
  contact_id: sender.id,
  email: "glific@glific.io",
  provider_id: provider.id,
  provider_key: "random",
  provider_number: Integer.to_string(Enum.random(123_456_789..9_876_543_210)),
  default_language_id: hi.id
})

password = "secret1234"

Users.create_user(%{
  name: "Glific Admin",
  phone: "917834811114",
  password: password,
  confirm_password: password,
  roles: ["admin"]
})

# seed session templates
Repo.insert!(%SessionTemplate{
  label: "New Contact",
  body: """
  Welcome to Glific. Glific helps facilitate two way conversations. We are here to help.
  Before we start, can you please answer a few questions to set you up on our system.
  """,
  type: :text,
  shortcode: "new contact",
  is_reserved: true,
  language_id: en_us.id,
  uuid: "5d7346d5-347c-4eca-b422-f05b07c41820"
})

Repo.insert!(%SessionTemplate{
  label: "New Contact",
  body: """
  ग्लिफ़िक में आपका स्वागत है
  """,
  type: :text,
  shortcode: "new contact",
  is_reserved: true,
  language_id: hi.id,
  uuid: "38c74fcc-f586-4aef-a367-70a7c4c72a1d"
})

Repo.insert!(%SessionTemplate{
  label: "Goodbye",
  body: "Goodbye",
  type: :text,
  shortcode: "bye",
  is_reserved: true,
  language_id: en_us.id,
  uuid: "bb190315-ce63-4e9a-88de-2e7da691f118"
})

Repo.insert!(%SessionTemplate{
  label: "Help",
  body: """
  Thank you for reaching out. Is this what you're looking for-
  Send 1. to see the menu,
  Send 2. to know more about Glific,
  Send 3. to know the benefits of WA for business,
  Send 4. if you'd like to be onboarded to Glific
  """,
  type: :text,
  shortcode: "help",
  is_reserved: true,
  language_id: en_us.id,
  uuid: "2f1c9eee-cb81-4624-8d18-9b21ff0bb2e6"
})

Repo.insert!(%SessionTemplate{
  label: "Help",
  body: """
  हमे संपर्क करने के लिए धन्यवाद। क्या इसमें कुछ आपकी मदद कर सकता है-
  मेनू देखने के लिए 1. भेजें,
  ग्लिफ़िक के बारे में अधिक जानने के लिए 2. भेजें,
  व्यापार के लिए व्हाट्सएप के लाभों को जानने के लिए 3. भेजें,
  ग्लिफ़िक का उपयोग करने के लिए 4. भेजें
  """,
  type: :text,
  shortcode: "help",
  is_reserved: true,
  language_id: hi.id,
  uuid: "ea83bdcd-a940-49c2-b9cb-1194f75fffd9"
})

Repo.insert!(%SessionTemplate{
  label: "Language",
  body: """
  Your language is currently set at {{1}}

  Do you want to change the language you want to receive messages in?

  हिंदी में संदेश प्राप्त करने के लिए 1 टाइप करें
  To continue to receive messages in English, type 2
  """,
  type: :text,
  shortcode: "language",
  is_reserved: true,
  language_id: en_us.id,
  uuid: "942cb24b-5c78-4c7f-a3f9-1b4d1ba63118",
  number_parameters: 1
})

Repo.insert!(%SessionTemplate{
  label: "Language",
  body: """
  आपकी भाषा वर्तमान में सेट हैा {{1}}

  आप जिस भाषा में संदेश प्राप्त करना चाहते हैं उसे बदल सकते हैं।क्या आप उस भाषा को बदलना चाहते हैं जिसमें आप संदेश प्राप्त करना चाहते हैं?

  हिंदी में संदेश प्राप्त करने के लिए 1 टाइप करें
  To receive messages in English, type 2
  """,
  type: :text,
  shortcode: "language",
  is_reserved: true,
  language_id: hi.id,
  uuid: "af0caab8-796d-4591-bd7f-7aed57e1ce81",
  number_parameters: 1
})

Repo.insert!(%SessionTemplate{
  label: "Optout",
  body: """
  Your subscription is ended now.

  Type subscribe to start receiving messages again.
  """,
  type: :text,
  shortcode: "optout",
  is_reserved: true,
  language_id: en_us.id,
  uuid: "754eebd8-67b6-4fdc-bf0a-a81a0bf16f8c"
})

Repo.insert!(%SessionTemplate{
  label: "Optout",
  body: """
  अब आपकी सदस्यता समाप्त हो गई है।

  फिर से संदेश प्राप्त करने के लिए सदस्यता टाइप करें।
  """,
  type: :text,
  shortcode: "optout",
  is_reserved: true,
  language_id: hi.id,
  uuid: "d36c2204-fc6f-4301-b3ef-a3aedfd10215"
})

Repo.insert!(%SessionTemplate{
  label: "Preferences",
  body: """
  What type of activity do you prefer
  1. Poetry
  2. Writing
  3. Story
  4. Video
  5. Done
  6. Reset my preferences
  """,
  type: :text,
  shortcode: "preference",
  is_reserved: true,
  language_id: en_us.id,
  uuid: "a9834b33-583d-471b-aa50-bdf0a4c8c34b"
})

<<<<<<< HEAD
Repo.insert!(%SessionTemplate{
  label: "Verification OTP",
  type: :text,
  shortcode: "verification",
  is_reserved: true,
  language_id: en_us.id,
  body: "Your verification OTP is: ",
  uuid: "51277490-bddf-4a7b-b65c-ceb40561a864"
})

=======
>>>>>>> 38159a24
# seed hsm templates
Repo.insert!(%SessionTemplate{
  label: "HSM1",
  type: :text,
  shortcode: "hsm",
  is_hsm: true,
  number_parameters: 0,
  language_id: en_us.id,
  body:
    "I'm sorry that I wasn't able to respond to your concerns yesterday but I’m happy to assist you now. If you’d like to continue this discussion, please reply with ‘yes’",

  uuid: "9381b1b9-1b9b-45a6-81f4-f91306959619"
})

Repo.insert!(%SessionTemplate{
  label: "HSM2",
  type: :text,
  shortcode: "hsm",
  is_hsm: true,
  number_parameters: 2,
  language_id: en_us.id,
  body: "You have received a new update about {{1}}. Please click on {{2}} to know more.",
  uuid: "8f614010-a48e-4d97-88cd-3a577471f60c"
})

Repo.insert!(%SessionTemplate{
  label: "HSM3",
  type: :text,
  shortcode: "hsm",
  is_hsm: true,
  number_parameters: 3,
  language_id: en_us.id,
  body: "Your {{1}} number {{2}} has been {{3}}.",
  uuid: "c39f98e7-9b32-4554-a5b2-2bcc9a297053"
})

Repo.insert!(%SessionTemplate{
  label: "HSM4",
  type: :text,
  shortcode: "hsm",
  is_hsm: true,
  number_parameters: 2,
  language_id: en_us.id,
  body: "{{1}} is currently unavailable due to {{2}}.",
  uuid: "70ddb61b-ee8d-400e-8190-0c9df4642774"
})

Repo.insert!(%SessionTemplate{
  label: "HSM5",
  type: :text,
  shortcode: "hsm",
  is_hsm: true,
  number_parameters: 2,
  language_id: en_us.id,
  body: "Please provide feedback for {{1}} by clicking on {{2}}.",
  uuid: "fe9cad7b-2324-4526-a810-2ccf03b1cbd1"
})

Repo.insert!(%SessionTemplate{
  label: "HSM6",
  type: :text,
  shortcode: "hsm",
  is_hsm: true,
  number_parameters: 3,
  language_id: en_us.id,
  body: "Your {{1}} is pending. Please {{2}} by clicking on {{3}}.",
  uuid: "bb498fb8-e37d-4d4f-bc8a-b97d1a02e60d"
})

Repo.insert!(%SessionTemplate{
  label: "HSM7",
  type: :text,
  shortcode: "hsm",
  is_hsm: true,
  number_parameters: 2,
  language_id: en_us.id,
  body: "This is to remind you that {{1}} is due by {{2}}.",
  uuid: "b5f0d185-999f-411a-97bd-2f0876e5b831"
})

Repo.insert!(%SessionTemplate{
  label: "HSM8",
  type: :text,
  shortcode: "hsm",
  is_hsm: true,
  number_parameters: 2,
  language_id: en_us.id,
  body: "You have earned {{1}} points at {{2}}.",
  uuid: "72b380e8-add3-4981-a454-287d349763b2"
})

Repo.insert!(%SessionTemplate{
  label: "HSM9",
  type: :text,
  shortcode: "hsm",
  is_hsm: true,
  number_parameters: 2,
  language_id: en_us.id,
  body: "The status of {{1}} has been updated to {{2}}.",
  uuid: "f8bded9a-7f4b-46b9-b009-3efc6bd67904"
})

Repo.insert!(%SessionTemplate{
  label: "HSM10",
  type: :text,
  shortcode: "hsm",
  is_hsm: true,
  number_parameters: 2,
  language_id: en_us.id,
  body: "You have redeemed {{1}} points on {{2}}.",
  uuid: "0c863528-427c-4345-8bb1-2c4ec29506ea"
})

Repo.insert!(%SessionTemplate{
  label: "HSM11",
  type: :text,
  shortcode: "hsm",
  is_hsm: true,
  number_parameters: 2,
  language_id: en_us.id,
  body: "Your {{1}} points will expire on {{2}}.",
  uuid: "8ac4ecda-851e-4f1f-aa29-ca5366bf7a2a"
})

Repo.insert!(%SessionTemplate{
  label: "HSM12",
  type: :text,
  shortcode: "hsm",
  is_hsm: true,
  number_parameters: 2,
  language_id: en_us.id,
  body: "Your {{1}} is due by {{2}}. Please {{3}}.",
  uuid: "6c194aa2-f77f-4f9a-8a83-1a63e39c49e2"
})

Repo.insert!(%SessionTemplate{
  label: "HSM13",
  type: :text,
  shortcode: "hsm",
  is_hsm: true,
  number_parameters: 2,
  language_id: en_us.id,
  body: "Your {{1}} is pending. Please {{2}} by clicking on {{3}}.",
  uuid: "a2a643d6-c805-4ccd-896e-c74c7da2e08e"
})

Repo.insert!(%SessionTemplate{
  label: "HSM14",
  type: :text,
  shortcode: "otp_verification",
  is_hsm: true,
  number_parameters: 3,
  language_id: en_us.id,
  body: "Your OTP for {{1}} is {{2}}. This is valid for {{3}}.",

  uuid: "e55f2c10-541c-470b-a5ff-9249ae82bc95"
})

# Template for hsm with media
# Removing new line from end of heredoc
Repo.insert!(%SessionTemplate{
  label: "HSM15",
  type: :document,
  shortcode: "hsm",
  is_hsm: true,
  number_parameters: 2,
  language_id: en_us.id,
  body: """
  Hello {{1}},

  Here is your personalized {{2}} welcome kit.\
  """,
  uuid: "e89b3d89-c7c0-4c87-bf04-f70c51ade5a5"
})

# Template for hsm with button
Repo.insert!(%SessionTemplate{
  label: "HSM16",
  type: :text,
  shortcode: "hsm",
  is_hsm: true,
  number_parameters: 3,
  language_id: en_us.id,
  body:
    "Download your {{1}} ticket from the link given below. | [Visit Website,https://www.gupshup.io/developer/{{1}}]",

  uuid: "ae35ef89-ea4b-4b04-979d-04e7538f52dc"
})

# Seed saved searches
{:ok, unread} = Repo.fetch_by(Tag, %{label: "Unread"})

Repo.insert!(%SavedSearch{
  label: "All unread conversations",
  args: %{includeTags: [to_string(unread.id)]},
  is_reserved: true
})

{:ok, not_replied} = Repo.fetch_by(Tag, %{label: "Not Replied"})

Repo.insert!(%SavedSearch{
  label: "Conversations read but not replied",
  args: %{includeTags: [to_string(not_replied.id)]}
})

{:ok, optout} = Repo.fetch_by(Tag, %{label: "Optout"})

Repo.insert!(%SavedSearch{
  label: "Conversations where the contact has opted out",
  args: %{includeTags: [to_string(optout.id)]}
})

help_flow =
  Repo.insert!(%Flow{
    name: "Help Workflow",
    shortcode: "help",
    version_number: "13.1.0",
    uuid: "3fa22108-f464-41e5-81d9-d8a298854429",
    language_id: en_us.id
  })

help_flow_definition =
  File.read!("assets/flows/help.json")
  |> Jason.decode!()

help_flow_definition =
  Map.merge(help_flow_definition, %{
    "name" => help_flow.name,
    "uuid" => help_flow.uuid
  })

Repo.insert!(%FlowRevision{
  definition: help_flow_definition,
  flow_id: help_flow.id
})

language_flow =
  Repo.insert!(%Flow{
    name: "Language Workflow",
    shortcode: "language",
    version_number: "13.1.0",
    uuid: "f5f0c89e-d5f6-4610-babf-ca0f12cbfcbf",
    language_id: en_us.id
  })

language_flow_definition =
  File.read!("assets/flows/language.json")
  |> Jason.decode!()

language_flow_definition =
  Map.merge(language_flow_definition, %{
    "name" => language_flow.name,
    "uuid" => language_flow.uuid
  })

Repo.insert!(%FlowRevision{
  definition: language_flow_definition,
  flow_id: language_flow.id
})

preferences_flow =
  Repo.insert!(%Flow{
    name: "Preferences Workflow",
    shortcode: "preference",
    version_number: "13.1.0",
    uuid: "63397051-789d-418d-9388-2ef7eb1268bb",
    language_id: en_us.id
  })

preferences_flow_definition =
  File.read!("assets/flows/preference.json")
  |> Jason.decode!()

preferences_flow_definition =
  Map.merge(preferences_flow_definition, %{
    "name" => preferences_flow.name,
    "uuid" => preferences_flow.uuid
  })

Repo.insert!(%FlowRevision{
  definition: preferences_flow_definition,
  flow_id: preferences_flow.id
})

new_contact_flow =
  Repo.insert!(%Flow{
    name: "New_Contact Workflow",
    shortcode: "new contact",
    version_number: "13.1.0",
    uuid: "973a24ea-dd2e-4d19-a427-83b0620161b0",
    language_id: en_us.id
  })

new_contact_flow_definition =
  File.read!("assets/flows/new_contact.json")
  |> Jason.decode!()

new_contact_flow_definition =
  Map.merge(new_contact_flow_definition, %{
    "name" => new_contact_flow.name,
    "uuid" => new_contact_flow.uuid
  })

Repo.insert!(%FlowRevision{
  definition: new_contact_flow_definition,
  flow_id: new_contact_flow.id
})

registration_flow =
  Repo.insert!(%Flow{
        name: "Registration Workflow",
        shortcode: "registration",
        version_number: "13.1.0",
        uuid: "5e086708-37b2-4b20-80c2-bdc0f213c3c6",
        language_id: en_us.id
               })

registration_flow_definition =
  File.read!("assets/flows/registration.json")
  |> Jason.decode!()

registration_flow_definition =
  Map.merge(registration_flow_definition, %{
        "name" => registration_flow.name,
        "uuid" => registration_flow.uuid
            })

Repo.insert!(%FlowRevision{
      definition: registration_flow_definition,
      flow_id: registration_flow.id
             })<|MERGE_RESOLUTION|>--- conflicted
+++ resolved
@@ -316,19 +316,6 @@
   uuid: "a9834b33-583d-471b-aa50-bdf0a4c8c34b"
 })
 
-<<<<<<< HEAD
-Repo.insert!(%SessionTemplate{
-  label: "Verification OTP",
-  type: :text,
-  shortcode: "verification",
-  is_reserved: true,
-  language_id: en_us.id,
-  body: "Your verification OTP is: ",
-  uuid: "51277490-bddf-4a7b-b65c-ceb40561a864"
-})
-
-=======
->>>>>>> 38159a24
 # seed hsm templates
 Repo.insert!(%SessionTemplate{
   label: "HSM1",
