# Script for populating the database. You can run it as:
#
#     mix run priv/repo/seeds_prod.exs
#
# Inside the script, you can read and write to any of your
# repositories directly:
#
#     Glific.Repo.insert!(%Glific.SomeSchema{})
#
# We recommend using the bang functions (`insert!`, `update!`
# and so on) as they will fail if something goes wrong.

alias Glific.{
  Contacts.Contact,
  Flows.Flow,
  Flows.FlowRevision,
  Partners.Organization,
  Partners.Provider,
  Repo,
  Searches.SavedSearch,
  Settings.Language,
  Tags.Tag,
  Templates.SessionTemplate,
  Users
}

# seed languages
hi = Repo.insert!(%Language{label: "Hindi", label_locale: "हिंदी", locale: "hi"})

en_us =
  Repo.insert!(%Language{
    label: "English (United States)",
    label_locale: "English",
    locale: "en_US"
  })

# seed tags
message_tags_mt = Repo.insert!(%Tag{label: "Messages", language: en_us})
message_tags_ct = Repo.insert!(%Tag{label: "Contacts", language: en_us})

tags = [
  # Intent of message
  %{label: "Compliment", language_id: en_us.id, parent_id: message_tags_mt.id},
  %{
    label: "Good Bye",
    language_id: en_us.id,
    parent_id: message_tags_mt.id,
    keywords: ["bye", "byebye", "goodbye", "goodnight", "goodnite"]
  },
  %{
    label: "Greeting",
    language_id: en_us.id,
    parent_id: message_tags_mt.id,
    keywords: ["hello", "goodmorning", "hi", "hey"]
  },
  %{
    label: "Thank You",
    language_id: en_us.id,
    parent_id: message_tags_mt.id,
    keywords: ["thanks", "thankyou", "awesome", "great"]
  },

  # Status of Message
  %{label: "Critical", language_id: en_us.id, parent_id: message_tags_mt.id},
  %{label: "Important", language_id: en_us.id, parent_id: message_tags_mt.id},
  %{label: "New Contact", language_id: en_us.id, parent_id: message_tags_mt.id},
  %{label: "Not Replied", language_id: en_us.id, parent_id: message_tags_mt.id},
  %{label: "Spam", language_id: en_us.id, parent_id: message_tags_mt.id},
  %{label: "Unread", language_id: en_us.id, parent_id: message_tags_mt.id},

  # Status of outbound Message
  %{label: "Not Responded", language_id: en_us.id, parent_id: message_tags_mt.id},

  # Languages
  %{
    label: "Language",
    language_id: en_us.id,
    parent_id: message_tags_mt.id,
    keywords: ["hindi", "english", "हिंदी", "अंग्रेज़ी"]
  },

  # Optout
  %{
    label: "Optout",
    language_id: en_us.id,
    parent_id: message_tags_mt.id,
    keywords: ["stop", "unsubscribe", "halt", "सदस्यता समाप्त"]
  },

  # Help
  %{
    label: "Help",
    language_id: en_us.id,
    parent_id: message_tags_mt.id,
    keywords: ["help", "मदद"]
  },

  # Tags with Value
  %{label: "Numeric", language_id: en_us.id, parent_id: message_tags_mt.id, is_value: true},

  # Tags for Sequence automation
  %{
    label: "Sequence",
    language_id: en_us.id,
    parent_id: message_tags_mt.id,
    is_value: true,
    keywords: ["start", "prev", "next", "menu"]
  },

  # Type of Contact
  %{label: "Child", language_id: en_us.id, parent_id: message_tags_ct.id},
  %{label: "Parent", language_id: en_us.id, parent_id: message_tags_ct.id},
  %{label: "Participant", language_id: en_us.id, parent_id: message_tags_ct.id},
  %{label: "Staff", language_id: en_us.id, parent_id: message_tags_ct.id}
]

inserted_time = DateTime.utc_now() |> DateTime.truncate(:second)

tag_entries =
  for tag_entry <- tags do
    Map.put(tag_entry, :is_reserved, true)
    |> Map.put(:inserted_at, inserted_time)
    |> Map.put(:updated_at, inserted_time)
  end

# seed multiple tags
Repo.insert_all(Tag, tag_entries)

# seed provider
provider =
  Repo.insert!(%Provider{
    name: "gupshup",
    url: "test_url_1",
    api_end_point: "test"
  })

# seed sender contact for organization
sender =
  Repo.insert!(%Contact{
    phone: "917834811114",
    name: "Glific Admin",
    language_id: en_us.id,
    last_message_at: DateTime.utc_now() |> DateTime.truncate(:second)
  })

# seed organizatin
Repo.insert!(%Organization{
  name: "Glific",
  display_name: "Glific",
  contact_name: "Glific Admin",
  contact_id: sender.id,
  email: "glific@glific.io",
  provider_id: provider.id,
  provider_key: "random",
  provider_number: Integer.to_string(Enum.random(123_456_789..9_876_543_210)),
  default_language_id: hi.id
})

password = "secret1234"

Users.create_user(%{
  name: "Glific Admin",
  phone: "917834811114",
  password: password,
  confirm_password: password,
  roles: ["admin"]
})

# seed session templates
Repo.insert!(%SessionTemplate{
  label: "New Contact",
  body: """
  Welcome to Glific. Glific helps facilitate two way conversations. We are here to help.
  Before we start, can you please answer a few questions to set you up on our system.
  """,
  type: :text,
  shortcode: "new contact",
  is_reserved: true,
  language_id: en_us.id,
  uuid: "5d7346d5-347c-4eca-b422-f05b07c41820"
})

Repo.insert!(%SessionTemplate{
  label: "New Contact",
  body: """
  ग्लिफ़िक में आपका स्वागत है
  """,
  type: :text,
  shortcode: "new contact",
  is_reserved: true,
  language_id: hi.id,
  uuid: "38c74fcc-f586-4aef-a367-70a7c4c72a1d"
})

Repo.insert!(%SessionTemplate{
  label: "Goodbye",
  body: "Goodbye",
  type: :text,
  shortcode: "bye",
  is_reserved: true,
  language_id: en_us.id,
  uuid: "bb190315-ce63-4e9a-88de-2e7da691f118"
})

Repo.insert!(%SessionTemplate{
  label: "Help",
  body: """
  Thank you for reaching out. Is this what you're looking for-
  Send 1. to see the menu,
  Send 2. to know more about Glific,
  Send 3. to know the benefits of WA for business,
  Send 4. if you'd like to be onboarded to Glific
  """,
  type: :text,
  shortcode: "help",
  is_reserved: true,
  language_id: en_us.id,
  uuid: "2f1c9eee-cb81-4624-8d18-9b21ff0bb2e6"
})

Repo.insert!(%SessionTemplate{
  label: "Help",
  body: """
  हमे संपर्क करने के लिए धन्यवाद। क्या इसमें कुछ आपकी मदद कर सकता है-
  मेनू देखने के लिए 1. भेजें,
  ग्लिफ़िक के बारे में अधिक जानने के लिए 2. भेजें,
  व्यापार के लिए व्हाट्सएप के लाभों को जानने के लिए 3. भेजें,
  ग्लिफ़िक का उपयोग करने के लिए 4. भेजें
  """,
  type: :text,
  shortcode: "help",
  is_reserved: true,
  language_id: hi.id,
  uuid: "ea83bdcd-a940-49c2-b9cb-1194f75fffd9"
})

Repo.insert!(%SessionTemplate{
  label: "Language",
  body: """
  Your language is currently set at {{1}}

  Do you want to change the language you want to receive messages in?

  हिंदी में संदेश प्राप्त करने के लिए 1 टाइप करें
  To continue to receive messages in English, type 2
  """,
  type: :text,
  shortcode: "language",
  is_reserved: true,
  language_id: en_us.id,
  uuid: "942cb24b-5c78-4c7f-a3f9-1b4d1ba63118",
  number_parameters: 1
})

Repo.insert!(%SessionTemplate{
  label: "Language",
  body: """
  आपकी भाषा वर्तमान में सेट हैा {{1}}

  आप जिस भाषा में संदेश प्राप्त करना चाहते हैं उसे बदल सकते हैं।क्या आप उस भाषा को बदलना चाहते हैं जिसमें आप संदेश प्राप्त करना चाहते हैं?

  हिंदी में संदेश प्राप्त करने के लिए 1 टाइप करें
  To receive messages in English, type 2
  """,
  type: :text,
  shortcode: "language",
  is_reserved: true,
  language_id: hi.id,
  uuid: "af0caab8-796d-4591-bd7f-7aed57e1ce81",
  number_parameters: 1
})

Repo.insert!(%SessionTemplate{
  label: "Optout",
  body: """
  Your subscription is ended now.

  Type subscribe to start receiving messages again.
  """,
  type: :text,
  shortcode: "optout",
  is_reserved: true,
  language_id: en_us.id,
  uuid: "754eebd8-67b6-4fdc-bf0a-a81a0bf16f8c"
})

Repo.insert!(%SessionTemplate{
  label: "Optout",
  body: """
  अब आपकी सदस्यता समाप्त हो गई है।

  फिर से संदेश प्राप्त करने के लिए सदस्यता टाइप करें।
  """,
  type: :text,
  shortcode: "optout",
  is_reserved: true,
  language_id: hi.id,
  uuid: "d36c2204-fc6f-4301-b3ef-a3aedfd10215"
})

Repo.insert!(%SessionTemplate{
  label: "Preferences",
  body: """
  What type of activity do you prefer
  1. Poetry
  2. Writing
  3. Story
  4. Video
  5. Done
  6. Reset my preferences
  """,
  type: :text,
  shortcode: "preference",
  is_reserved: true,
  language_id: en_us.id,
  uuid: "a9834b33-583d-471b-aa50-bdf0a4c8c34b"
})

# seed hsm templates
Repo.insert!(%SessionTemplate{
  label: "HSM1",
  type: :text,
  shortcode: "hsm",
  is_hsm: true,
  number_parameters: 0,
  language_id: en_us.id,
  body:
    "I'm sorry that I wasn't able to respond to your concerns yesterday but I’m happy to assist you now. If you’d like to continue this discussion, please reply with ‘yes’",
  uuid: "9381b1b9-1b9b-45a6-81f4-f91306959619"
})

Repo.insert!(%SessionTemplate{
  label: "HSM2",
  type: :text,
  shortcode: "hsm",
  is_hsm: true,
  number_parameters: 2,
  language_id: en_us.id,
  body: "You have received a new update about {{1}}. Please click on {{2}} to know more.",
  uuid: "8f614010-a48e-4d97-88cd-3a577471f60c"
})

Repo.insert!(%SessionTemplate{
  label: "HSM3",
  type: :text,
  shortcode: "hsm",
  is_hsm: true,
  number_parameters: 3,
  language_id: en_us.id,
  body: "Your {{1}} number {{2}} has been {{3}}.",
  uuid: "c39f98e7-9b32-4554-a5b2-2bcc9a297053"
})

Repo.insert!(%SessionTemplate{
  label: "HSM4",
  type: :text,
  shortcode: "hsm",
  is_hsm: true,
  number_parameters: 2,
  language_id: en_us.id,
  body: "{{1}} is currently unavailable due to {{2}}.",
  uuid: "70ddb61b-ee8d-400e-8190-0c9df4642774"
})

Repo.insert!(%SessionTemplate{
  label: "HSM5",
  type: :text,
  shortcode: "hsm",
  is_hsm: true,
  number_parameters: 2,
  language_id: en_us.id,
  body: "Please provide feedback for {{1}} by clicking on {{2}}.",
  uuid: "fe9cad7b-2324-4526-a810-2ccf03b1cbd1"
})

Repo.insert!(%SessionTemplate{
  label: "HSM6",
  type: :text,
  shortcode: "hsm",
  is_hsm: true,
  number_parameters: 3,
  language_id: en_us.id,
  body: "Your {{1}} is pending. Please {{2}} by clicking on {{3}}.",
  uuid: "bb498fb8-e37d-4d4f-bc8a-b97d1a02e60d"
})

Repo.insert!(%SessionTemplate{
  label: "HSM7",
  type: :text,
  shortcode: "hsm",
  is_hsm: true,
  number_parameters: 2,
  language_id: en_us.id,
  body: "This is to remind you that {{1}} is due by {{2}}.",
  uuid: "b5f0d185-999f-411a-97bd-2f0876e5b831"
})

Repo.insert!(%SessionTemplate{
  label: "HSM8",
  type: :text,
  shortcode: "hsm",
  is_hsm: true,
  number_parameters: 2,
  language_id: en_us.id,
  body: "You have earned {{1}} points at {{2}}.",
  uuid: "72b380e8-add3-4981-a454-287d349763b2"
})

Repo.insert!(%SessionTemplate{
  label: "HSM9",
  type: :text,
  shortcode: "hsm",
  is_hsm: true,
  number_parameters: 2,
  language_id: en_us.id,
  body: "The status of {{1}} has been updated to {{2}}.",
  uuid: "f8bded9a-7f4b-46b9-b009-3efc6bd67904"
})

Repo.insert!(%SessionTemplate{
  label: "HSM10",
  type: :text,
  shortcode: "hsm",
  is_hsm: true,
  number_parameters: 2,
  language_id: en_us.id,
  body: "You have redeemed {{1}} points on {{2}}.",
  uuid: "0c863528-427c-4345-8bb1-2c4ec29506ea"
})

Repo.insert!(%SessionTemplate{
  label: "HSM11",
  type: :text,
  shortcode: "hsm",
  is_hsm: true,
  number_parameters: 2,
  language_id: en_us.id,
  body: "Your {{1}} points will expire on {{2}}.",
  uuid: "8ac4ecda-851e-4f1f-aa29-ca5366bf7a2a"
})

Repo.insert!(%SessionTemplate{
  label: "HSM12",
  type: :text,
  shortcode: "hsm",
  is_hsm: true,
  number_parameters: 2,
  language_id: en_us.id,
  body: "Your {{1}} is due by {{2}}. Please {{3}}.",
  uuid: "6c194aa2-f77f-4f9a-8a83-1a63e39c49e2"
})

Repo.insert!(%SessionTemplate{
  label: "HSM13",
  type: :text,
  shortcode: "hsm",
  is_hsm: true,
  number_parameters: 2,
  language_id: en_us.id,
  body: "Your {{1}} is pending. Please {{2}} by clicking on {{3}}.",
  uuid: "a2a643d6-c805-4ccd-896e-c74c7da2e08e"
})

Repo.insert!(%SessionTemplate{
  label: "HSM14",
  type: :text,
  shortcode: "otp_verification",
  is_hsm: true,
  number_parameters: 3,
  language_id: en_us.id,
  body: "Your OTP for {{1}} is {{2}}. This is valid for {{3}}.",
  uuid: "e55f2c10-541c-470b-a5ff-9249ae82bc95"
})

# Template for hsm with media
# Removing new line from end of heredoc
Repo.insert!(%SessionTemplate{
  label: "HSM15",
  type: :document,
  shortcode: "hsm",
  is_hsm: true,
  number_parameters: 2,
  language_id: en_us.id,
  body: """
  Hello {{1}},

  Here is your personalized {{2}} welcome kit.\
  """,
  uuid: "e89b3d89-c7c0-4c87-bf04-f70c51ade5a5"
})

# Template for hsm with button
Repo.insert!(%SessionTemplate{
  label: "HSM16",
  type: :text,
  shortcode: "hsm",
  is_hsm: true,
  number_parameters: 3,
  language_id: en_us.id,
  body:
    "Download your {{1}} ticket from the link given below. | [Visit Website,https://www.gupshup.io/developer/{{1}}]",
  uuid: "ae35ef89-ea4b-4b04-979d-04e7538f52dc"
})

# Seed saved searches
{:ok, unread} = Repo.fetch_by(Tag, %{label: "Unread"})

Repo.insert!(%SavedSearch{
  label: "All unread conversations",
  args: %{
    filter: %{includeTags: [to_string(unread.id)]},
    contactOpts: %{limit: 10},
    messageOpts: %{limit: 5},
    term: ""
  },
  is_reserved: true
})

{:ok, not_replied} = Repo.fetch_by(Tag, %{label: "Not Replied"})

Repo.insert!(%SavedSearch{
  label: "Conversations read but not replied",
  args: %{
    filter: %{includeTags: [to_string(not_replied.id)]},
    contactOpts: %{limit: 10},
    messageOpts: %{limit: 5},
    term: ""
  }
})

{:ok, not_responded} = Repo.fetch_by(Tag, %{label: "Not Responded"})

Repo.insert!(%SavedSearch{
  label: "Conversations read but not responded",
  args: %{
    filter: %{includeTags: [to_string(not_responded.id)]},
    contactOpts: %{limit: 10},
    messageOpts: %{limit: 5},
    term: ""
  }
})

{:ok, optout} = Repo.fetch_by(Tag, %{label: "Optout"})

Repo.insert!(%SavedSearch{
  label: "Conversations where the contact has opted out",
  args: %{
    filter: %{includeTags: [to_string(optout.id)]},
    contactOpts: %{limit: 10},
    messageOpts: %{limit: 5},
    term: ""
  }
})

help_flow =
  Repo.insert!(%Flow{
    name: "Help Workflow",
    shortcode: "help",
    version_number: "13.1.0",
    uuid: "3fa22108-f464-41e5-81d9-d8a298854429"
  })

help_flow_definition =
  File.read!("assets/flows/help.json")
  |> Jason.decode!()

help_flow_definition =
  Map.merge(help_flow_definition, %{
    "name" => help_flow.name,
    "uuid" => help_flow.uuid
  })

Repo.insert!(%FlowRevision{
  definition: help_flow_definition,
  flow_id: help_flow.id
})

language_flow =
  Repo.insert!(%Flow{
    name: "Language Workflow",
    shortcode: "language",
    version_number: "13.1.0",
    uuid: "f5f0c89e-d5f6-4610-babf-ca0f12cbfcbf"
  })

language_flow_definition =
  File.read!("assets/flows/language.json")
  |> Jason.decode!()

language_flow_definition =
  Map.merge(language_flow_definition, %{
    "name" => language_flow.name,
    "uuid" => language_flow.uuid
  })

Repo.insert!(%FlowRevision{
  definition: language_flow_definition,
  flow_id: language_flow.id
})

preferences_flow =
  Repo.insert!(%Flow{
    name: "Preferences Workflow",
    shortcode: "preference",
    version_number: "13.1.0",
    uuid: "63397051-789d-418d-9388-2ef7eb1268bb"
  })

preferences_flow_definition =
  File.read!("assets/flows/preference.json")
  |> Jason.decode!()

preferences_flow_definition =
  Map.merge(preferences_flow_definition, %{
    "name" => preferences_flow.name,
    "uuid" => preferences_flow.uuid
  })

Repo.insert!(%FlowRevision{
  definition: preferences_flow_definition,
  flow_id: preferences_flow.id
})

new_contact_flow =
  Repo.insert!(%Flow{
    name: "New_Contact Workflow",
    shortcode: "new contact",
    version_number: "13.1.0",
    uuid: "973a24ea-dd2e-4d19-a427-83b0620161b0"
  })

new_contact_flow_definition =
  File.read!("assets/flows/new_contact.json")
  |> Jason.decode!()

new_contact_flow_definition =
  Map.merge(new_contact_flow_definition, %{
    "name" => new_contact_flow.name,
    "uuid" => new_contact_flow.uuid
  })

Repo.insert!(%FlowRevision{
  definition: new_contact_flow_definition,
  flow_id: new_contact_flow.id
})

registration_flow =
  Repo.insert!(%Flow{
<<<<<<< HEAD
        name: "Registration Workflow",
        shortcode: "registration",
        version_number: "13.1.0",
        uuid: "5e086708-37b2-4b20-80c2-bdc0f213c3c6"
               })
=======
    name: "Registration Workflow",
    shortcode: "registration",
    version_number: "13.1.0",
    uuid: "5e086708-37b2-4b20-80c2-bdc0f213c3c6",
    language_id: en_us.id
  })
>>>>>>> 5caecf77

registration_flow_definition =
  File.read!("assets/flows/registration.json")
  |> Jason.decode!()

registration_flow_definition =
  Map.merge(registration_flow_definition, %{
    "name" => registration_flow.name,
    "uuid" => registration_flow.uuid
  })

Repo.insert!(%FlowRevision{
  definition: registration_flow_definition,
  flow_id: registration_flow.id
})<|MERGE_RESOLUTION|>--- conflicted
+++ resolved
@@ -646,20 +646,11 @@
 
 registration_flow =
   Repo.insert!(%Flow{
-<<<<<<< HEAD
-        name: "Registration Workflow",
-        shortcode: "registration",
-        version_number: "13.1.0",
-        uuid: "5e086708-37b2-4b20-80c2-bdc0f213c3c6"
-               })
-=======
     name: "Registration Workflow",
     shortcode: "registration",
     version_number: "13.1.0",
-    uuid: "5e086708-37b2-4b20-80c2-bdc0f213c3c6",
-    language_id: en_us.id
-  })
->>>>>>> 5caecf77
+    uuid: "5e086708-37b2-4b20-80c2-bdc0f213c3c6"
+  })
 
 registration_flow_definition =
   File.read!("assets/flows/registration.json")
