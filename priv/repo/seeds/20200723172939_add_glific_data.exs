--- conflicted
+++ resolved
@@ -732,132 +732,6 @@
       organization_id: organization.id
     })
   end
-<<<<<<< HEAD
-
-  defp add_flow_tags(organization, en_us, flow_tag) do
-    flow_activity_tag =
-      Repo.insert!(%Tag{
-        label: "Activities",
-        shortcode: "activities",
-        description: "Marking message received for an activity",
-        is_reserved: false,
-        language_id: en_us.id,
-        parent_id: flow_tag.id,
-        organization_id: organization.id
-      })
-
-    feedback_tag =
-      Repo.insert!(%Tag{
-        label: "Feedback",
-        shortcode: "feedback",
-        description: "Marking message received for the feedback flow",
-        is_reserved: false,
-        language_id: en_us.id,
-        parent_id: flow_tag.id,
-        organization_id: organization.id
-      })
-
-    registration_tag =
-      Repo.insert!(%Tag{
-        label: "Registration",
-        shortcode: "registration",
-        description: "Marking message received for the registration flow",
-        is_reserved: false,
-        language_id: en_us.id,
-        parent_id: flow_tag.id,
-        organization_id: organization.id
-      })
-
-    {:ok, language_tag} =
-      Repo.fetch_by(Tag, %{shortcode: "language", organization_id: organization.id})
-
-    flow_tags = [
-      %{
-        label: "Poetry",
-        shortcode: "poetry",
-        description: "Marking message received for the activity: poetry",
-        parent_id: flow_activity_tag.id
-      },
-      %{
-        label: "Visual Arts",
-        shortcode: "visualarts",
-        description: "Marking message received for the activity: visual arts",
-        parent_id: flow_activity_tag.id
-      },
-      %{
-        label: "Theatre",
-        shortcode: "theatre",
-        description: "Marking message received for the activity: theatre",
-        parent_id: flow_activity_tag.id
-      },
-      %{
-        label: "Understood",
-        shortcode: "understood",
-        description: "Marking message received for the feedback flow: understood",
-        parent_id: feedback_tag.id
-      },
-      %{
-        label: "Not Understood",
-        shortcode: "notunderstood",
-        description: "Marking message received for the feedback flow: not understood",
-        parent_id: feedback_tag.id
-      },
-      %{
-        label: "Age Group less than 10",
-        shortcode: "agegrouplessthan10",
-        description: "Marking message received for the registration flow: age group less than 10",
-        parent_id: registration_tag.id
-      },
-      %{
-        label: "Age Group 11 to 14",
-        shortcode: "agegroup11to14",
-        description: "Marking message received for the registration flow: age group 11 to 14",
-        parent_id: registration_tag.id
-      },
-      %{
-        label: "Age Group 15 to 18",
-        shortcode: "agegroup15to18",
-        description: "Marking message received for the registration flow: Age Group 15 to 18",
-        parent_id: registration_tag.id
-      },
-      %{
-        label: "Age Group 19 or above",
-        shortcode: "agegroup19orabove",
-        description: "Marking message received for the registration flow: age group 19 or above",
-        parent_id: registration_tag.id
-      },
-      %{
-        label: "Hindi",
-        shortcode: "hindi",
-        description: "Marking message received for the language flow: Hindi",
-        parent_id: language_tag.id
-      },
-      %{
-        label: "English",
-        shortcode: "english",
-        description: "Marking message received for the language flow: English",
-        parent_id: language_tag.id
-      }
-    ]
-
-    utc_now = DateTime.utc_now() |> DateTime.truncate(:second)
-
-    flow_tags =
-      Enum.map(
-        flow_tags,
-        fn tag ->
-          tag
-          |> Map.put(:organization_id, organization.id)
-          |> Map.put(:language_id, en_us.id)
-          |> Map.put(:is_reserved, false)
-          |> Map.put(:inserted_at, utc_now)
-          |> Map.put(:updated_at, utc_now)
-        end
-      )
-
-    # seed multiple tags
-    Repo.insert_all(Tag, flow_tags)
-  end
 
   defp bigquery_jobs(organization) do
 
@@ -879,6 +753,4 @@
       updated_at: utc_now
     })
   end
-=======
->>>>>>> 2d2d8305
 end