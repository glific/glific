--- conflicted
+++ resolved
@@ -122,10 +122,6 @@
   defp add_credentials(gupshup, glifproxy) do
     Partners.active_organizations([])
     |> Enum.each(fn {org_id, _name} ->
-<<<<<<< HEAD
-=======
-
->>>>>>> a3cbe788
       Glific.Repo.put_organization_id(org_id)
 
       query =
