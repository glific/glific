--- conflicted
+++ resolved
@@ -83,7 +83,7 @@
     })
   end
 
-<<<<<<< HEAD
+
   def insert_biqquery_credentials(nil = _bigquery, _organization_id), do: nil
 
   def insert_biqquery_credentials(bigquery, organization_id) do
@@ -100,7 +100,6 @@
         project_email: Keyword.get(bigquery, :project_email),
         dataset_id: Keyword.get(bigquery, :dataset_id),
         service_account: Keyword.get(bigquery, :service_account)
-=======
   def insert_gcs_credentials(nil = _gcs, _organization_id), do: nil
 
   def insert_gcs_credentials(gcs, organization_id) do
@@ -113,27 +112,19 @@
       keys: %{},
       secrets: %{
         email: Keyword.get(gcs, :email)
->>>>>>> 19bb58d9
       }
     })
   end
 
-<<<<<<< HEAD
-=======
   # Start adding the crednetials
->>>>>>> 19bb58d9
   def execute do
     secrets = get_secrets()
     update_gupshup_credentials(Keyword.get(secrets, :gupshup), 1)
-
     insert_dialogflow_credentials(Keyword.get(secrets, :dialogflow), 1)
     insert_goth_credentials(Keyword.get(secrets, :goth), 1)
     insert_chatbase_credentials(Keyword.get(secrets, :chatbase), 1)
-<<<<<<< HEAD
     insert_biqquery_credentials(Keyword.get(secrets, :bigquery), 1)
-=======
     insert_gcs_credentials(Keyword.get(secrets, :gcs), 1)
->>>>>>> 19bb58d9
   end
 end
 
