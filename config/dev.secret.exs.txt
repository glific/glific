import Config

config :glific,
  app_base_url: "http://glific.test:3000/"

config :appsignal, :config,
  active: true,
  name: "Glific",
  push_api_key: "43f5072e-e98e-47d9-a0bd-0f07f4318e37"

<<<<<<< HEAD
# The below is just to enable easy and quick loading during development
# you can also use the UI to enter the values
config :glific, :secrets,
  gupshup: [api_key: "YOUR API KEY", app_name: "YOUR APP NAME"],
  dialogflow: [
    url: "https://dialogflow.clients6.google.com",
    project_id: "newagent-wtro",
    project_email: "dialogflow-pnfavu@newagent-wtro.iam.gserviceaccount.com"
  ]
  # goth: [
  #   json: File.read!("config/.dialogflow.credentials.json")
  # ],
  # chatbase: [
  #   api_key: "5a6d4891-c9c9-4820-aa05-ca84096095f5",
  # ]
=======
# when we make dialogflow specific to each oranizations, we'll need to index
# the credentials with the organization id or organization shortcode
default_goth_json = """
{
"project_id": "DEFAULT PROJECT ID",
"private_key_id": "DEFAULT API KEY",
"private_key": "DEFAULT PRIVATE KEY"
}
"""
config :goth, json: default_goth_json, disabled: false

config :glific, Glific.Vault,
  ciphers: [
    default: {Cloak.Ciphers.AES.GCM, tag: "AES.GCM.V1", key: Base.decode64!("BliS4zyqMG065ZrRJ8BhhruZFXnpV+eYAQBRqzusnSY=")}
]
>>>>>>> 382a41f2
<|MERGE_RESOLUTION|>--- conflicted
+++ resolved
@@ -8,7 +8,6 @@
   name: "Glific",
   push_api_key: "43f5072e-e98e-47d9-a0bd-0f07f4318e37"
 
-<<<<<<< HEAD
 # The below is just to enable easy and quick loading during development
 # you can also use the UI to enter the values
 config :glific, :secrets,
@@ -24,20 +23,8 @@
   # chatbase: [
   #   api_key: "5a6d4891-c9c9-4820-aa05-ca84096095f5",
   # ]
-=======
-# when we make dialogflow specific to each oranizations, we'll need to index
-# the credentials with the organization id or organization shortcode
-default_goth_json = """
-{
-"project_id": "DEFAULT PROJECT ID",
-"private_key_id": "DEFAULT API KEY",
-"private_key": "DEFAULT PRIVATE KEY"
-}
-"""
-config :goth, json: default_goth_json, disabled: false
 
 config :glific, Glific.Vault,
   ciphers: [
     default: {Cloak.Ciphers.AES.GCM, tag: "AES.GCM.V1", key: Base.decode64!("BliS4zyqMG065ZrRJ8BhhruZFXnpV+eYAQBRqzusnSY=")}
-]
->>>>>>> 382a41f2
+]