--- conflicted
+++ resolved
@@ -121,10 +121,6 @@
 config :glific,
   appsignal_sampling_rate: env!("APPSIGNAL_SAMPLING_RATE", :integer, 10)
 
-<<<<<<< HEAD
-config :glific, :kaapi_endpoint, env!("KAAPI_ENDPOINT", :string, "This is not a secret")
-=======
 config :glific, Glific.ThirdParty.Kaapi.ApiClient,
   kaapi_endpoint: env!("KAAPI_ENDPOINT", :string, "This is not a secret"),
-  kaapi_api_key: env!("KAAPI_API_KEY", :string, "This is not a secret")
->>>>>>> 06da8c50
+  kaapi_api_key: env!("KAAPI_API_KEY", :string, "This is not a secret")