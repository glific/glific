--- conflicted
+++ resolved
@@ -56,12 +56,4 @@
 
 config :stripity_stripe,
   api_key: env!("STRIPE_API_KEY", :string!),
-<<<<<<< HEAD
-  signing_secret: env!("STRIPE_SIGNING_SECRET", :string!)
-
-## We will move this to organization credetials.
-config :glific,
-  navanatech_token: env!("NAVANATECH_TOKEN", :string!)
-=======
-  signing_secret: env!("STRIPE_SIGNING_SECRET", :string!)
->>>>>>> c2f3f9e9
+  signing_secret: env!("STRIPE_SIGNING_SECRET", :string!)