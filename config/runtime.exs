--- conflicted
+++ resolved
@@ -10,7 +10,6 @@
 ssl_port = env!("SSL_PORT", :integer, 443)
 http_port = env!("HTTP_PORT", :integer, 4000)
 
-<<<<<<< HEAD
 ssl_opts =
   if Mix.env() != :test,
     do: [
@@ -18,9 +17,8 @@
       verify: :verify_peer
     ],
     else: false
-=======
+
 primary_url = env!("DATABASE_URL", :string!)
->>>>>>> b5a2111a
 
 config :glific, Glific.Repo,
   url: primary_url,
