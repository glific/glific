# In this file, we load all configuration and secrets from environment variables.
# Added few checks for debug.
# This file is now used for all releases

import Config
import Dotenvy

source(["config/.env", "config/.env.#{config_env()}"])

ssl_port = env!("SSL_PORT", :integer, 443)
http_port = env!("HTTP_PORT", :integer, 4000)

config :glific, Glific.Repo,
  url: env!("DATABASE_URL", :string!),
  pool_size: env!("POOL_SIZE", :integer, 20),
  show_sensitive_data_on_connection_error: true,
  prepare: :named,
  parameters: [plan_cache_mode: "force_custom_plan"]

check_origin = [env!("REQUEST_ORIGIN", :string!), env!("REQUEST_ORIGIN_WILDCARD", :string!)]

# Glific endpoint configs
config :glific, GlificWeb.Endpoint,
  server: true,
  http: [:inet6, port: http_port],
  check_origin: check_origin,
  secret_key_base: env!("SECRET_KEY_BASE", :string!),
  url: [host: env!("BASE_URL", :string!)],
  render_errors: [view: GlificWeb.ErrorView, accepts: ~w(html json), layout: false],
  pubsub_server: Glific.PubSub,
  live_view: [signing_salt: env!("SIGNING_SALT", :string!)]

config :glific,
  auth_username: env!("AUTH_USERNAME", :string!),
  auth_password: env!("AUTH_PASSWORD", :string!)

config :glific, :max_rate_limit_request, env!("MAX_RATE_LIMIT_REQUEST", :integer, 180)

# AppSignal configs
config :appsignal, :config,
  otp_app: :glific,
  name: "Glific",
  hostname: env!("APPSIGNAL_HOSTNAME", :string),
  active: env!("APPSIGNAL_ACTIVE", :boolean, false),
  revision: Application.spec(:glific, :vsn) |> to_string(),
  push_api_key: env!("APPSIGNAL_PUSH_API_KEY", :string!),
  ecto_repos: [],
  ignore_namespaces: ["gupshup_webhooks", "gupshup_enterprise_webhooks", "flow_editor_controller"],
  instrument_oban: false

config :glific, Glific.Vault,
  ciphers: [
    default:
      {Cloak.Ciphers.AES.GCM, tag: "AES.GCM.V3", key: Base.decode64!(env!("CIPHER_KEY", :string))},
    old_key:
      {Cloak.Ciphers.AES.GCM,
       tag: "AES.GCM.V2", key: Base.decode64!(env!("OLD_CIPHER_KEY", :string))}
  ]

config :stripity_stripe,
  api_key: env!("STRIPE_API_KEY", :string!),
  signing_secret: env!("STRIPE_SIGNING_SECRET", :string!)

config :glific, Glific.Communications.Mailer,
  region: env!("SES_REGION", :string!, "This is not a region"),
  access_key: env!("SES_KEY", :string!, "This is not a key"),
  secret: env!("SES_SECRET", :string!, "This is not a secret")

config :glific,
  google_captcha_secret_key: env!("RECAPTCHA_SECRET_KEY", :string!, "This is not a secret")

config :glific,
  gcs_file_count: env!("GCS_FILE_COUNT", :integer, 5),
  broadcast_contact_count: env!("BROADCAST_CONTACT_COUNT", :integer, 100)

config :glific,
  open_ai: env!("OPEN_AI_KEY", :string!, "This is not a secret")

config :glific,
  google_translate: env!("GOOGLE_TRANSLATE_KEY", :string!, "This is not a secret")

config :glific,
  notion_secret: env!("NOTION_SECRET", :string!, "This is not a secret")

config :glific,
  gigalixir_username: env!("GIGALIXIR_USERNAME", :string!, "This is not a secret")

config :glific,
  gigalixir_api_key: env!("GIGALIXIR_API_KEY", :string!, "This is not a secret")

config :glific,
  gigalixir_app_name: env!("GIGALIXIR_APP_NAME", :string!, "This is not a secret")

config :glific,
  bhasini_user_id: env!("BHASINI_USER_ID", :string!, "This is not a secret")

config :glific,
  bhasini_ulca_api_key: env!("BHASINI_ULCA_API_KEY", :string!, "This is not a secret")

config :glific,
  google_maps_api_key: env!("GOOGLE_MAPS_API_KEY", :string!, "This is not a secret")

config :glific,
<<<<<<< HEAD
  open_ai_filesearch_proj: env!("OPEN_AI_FILESEARCH_PROJECT", :string!, "This is not a secret")
=======
  ERP_API_KEY: env!("ERP_API_KEY", :string!, "This is not the ERP API key"),
  ERP_SECRET: env!("ERP_SECRET", :string!, "This is not the ERP secret")
>>>>>>> de59b3bb
<|MERGE_RESOLUTION|>--- conflicted
+++ resolved
@@ -101,9 +101,8 @@
   google_maps_api_key: env!("GOOGLE_MAPS_API_KEY", :string!, "This is not a secret")
 
 config :glific,
-<<<<<<< HEAD
-  open_ai_filesearch_proj: env!("OPEN_AI_FILESEARCH_PROJECT", :string!, "This is not a secret")
-=======
   ERP_API_KEY: env!("ERP_API_KEY", :string!, "This is not the ERP API key"),
   ERP_SECRET: env!("ERP_SECRET", :string!, "This is not the ERP secret")
->>>>>>> de59b3bb
+
+config :glific,
+  open_ai_filesearch_proj: env!("OPEN_AI_FILESEARCH_PROJECT", :string!, "This is not a secret")