# This file is responsible for configuring your application
# and its dependencies with the aid of the Mix.Config module.
#
# This configuration file is loaded before any dependency and
# is restricted to this project.

# General application configuration
use Mix.Config

config :glific,
  ecto_repos: [Glific.Repo],
  provider: Glific.Providers.Gupshup,
  provider_id: "gupshup-provider-23",
  provider_limit: 10

# Configures the endpoint
config :glific, GlificWeb.Endpoint,
  url: [host: "localhost"],
  secret_key_base: "IN3UOAXU/FC6yPcBcC/iHg85F52QYPvjSiDkRdoydEobrrL+aNhat5I5+WA4IW0e",
  render_errors: [view: GlificWeb.ErrorView, accepts: ~w(html json), layout: false],
  pubsub_server: Glific.PubSub,
  live_view: [signing_salt: "Xz6dQndd"]

# Configures Elixir's Logger
config :logger, :console,
  format: "$time $metadata[$level] $message\n",
  metadata: [:request_id]

# Use Jason for JSON parsing in Phoenix
config :phoenix, :json_library, Jason

# Configure to use UTC timestamp in tables
config :glific,
       Glific.Repo,
       migration_timestamps: [type: :utc_datetime]

config :glific, Oban,
  repo: Glific.Repo,
  prune: {:maxlen, 10_000},
  queues: [default: 10, gupshup: 10, webhook: 10]

<<<<<<< HEAD
config :tesla, adapter: Tesla.Adapter.Hackney
=======
config :glific, :pow,
  user: Glific.Users.User,
  repo: Glific.Repo

>>>>>>> 127cbe21
# Import environment specific config. This must remain at the bottom
# of this file so it overrides the configuration defined above.
import_config "#{Mix.env()}.exs"<|MERGE_RESOLUTION|>--- conflicted
+++ resolved
@@ -39,14 +39,12 @@
   prune: {:maxlen, 10_000},
   queues: [default: 10, gupshup: 10, webhook: 10]
 
-<<<<<<< HEAD
+
 config :tesla, adapter: Tesla.Adapter.Hackney
-=======
 config :glific, :pow,
   user: Glific.Users.User,
   repo: Glific.Repo
 
->>>>>>> 127cbe21
 # Import environment specific config. This must remain at the bottom
 # of this file so it overrides the configuration defined above.
 import_config "#{Mix.env()}.exs"