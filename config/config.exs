# This file is responsible for configuring your application
# and its dependencies with the aid of the Mix.Config module.
#
# This configuration file is loaded before any dependency and
# is restricted to this project.

# General application configuration
use Mix.Config

config :glific,
  ecto_repos: [Glific.Repo],
  provider: Glific.Providers.Gupshup.Message,
  provider_worker: Glific.Providers.Gupshup.Worker,
<<<<<<< HEAD
  # provider_worker: Glific.Providers.Glifproxy.Worker,
=======
>>>>>>> 1d1370f8
  provider_id: "gupshup-provider-23",
  provider_limit: 10

# Configures the endpoint
config :glific, GlificWeb.Endpoint,
  url: [host: "localhost"],
  secret_key_base: "IN3UOAXU/FC6yPcBcC/iHg85F52QYPvjSiDkRdoydEobrrL+aNhat5I5+WA4IW0e",
  render_errors: [view: GlificWeb.ErrorView, accepts: ~w(html json), layout: false],
  pubsub_server: Glific.PubSub,
  live_view: [signing_salt: "Xz6dQndd"]

# Configures Elixir's Logger
config :logger, :console,
  format: "$time $metadata[$level] $message\n",
  metadata: [:request_id]

# Use Jason for JSON parsing in Phoenix
config :phoenix, :json_library, Jason

# Configure to use UTC timestamp in tables
config :glific,
       Glific.Repo,
       migration_timestamps: [type: :utc_datetime]

config :glific, Oban,
  repo: Glific.Repo,
  prune: {:maxlen, 10_000},
  queues: [default: 10, gupshup: 10, glifproxy: 10, webhook: 10]

config :tesla, adapter: Tesla.Adapter.Hackney

config :glific, :pow,
  user: Glific.Users.User,
  repo: Glific.Repo

config :passwordless_auth,
  sms_adapter: Glific.Providers.Gupshup,
  # seconds; optional (defaults to 30 if not provided)
  garbage_collector_frequency: 30,
  # optional (defaults to 5 if not provided)
  num_attempts_before_timeout: 5,
  # seconds; optional (defaults to 60 if not provided)
  rate_limit_timeout_length: 60,
  # seconds, optional (defaults to 300 if not provided)
  verification_code_ttl: 300

# Sentry configuration

# configure sentry's logger
config :logger,
  backends: [:console, Sentry.LoggerBackend]

config :sentry,
  dsn: "https://4ae43f4bc3c14881aace7956eb4a0b64@o412613.ingest.sentry.io/5290153",
  environment_name: Mix.env(),
  enable_source_code_context: true,
  root_source_code_path: File.cwd!(),
  tags: %{
    env: "dev"
  },
  included_environments: [:prod]

# phil columns to seed production data
config :phil_columns,
  ensure_all_started: ~w(timex)a

# Import environment specific config. This must remain at the bottom
# of this file so it overrides the configuration defined above.
import_config "#{Mix.env()}.exs"<|MERGE_RESOLUTION|>--- conflicted
+++ resolved
@@ -11,10 +11,6 @@
   ecto_repos: [Glific.Repo],
   provider: Glific.Providers.Gupshup.Message,
   provider_worker: Glific.Providers.Gupshup.Worker,
-<<<<<<< HEAD
-  # provider_worker: Glific.Providers.Glifproxy.Worker,
-=======
->>>>>>> 1d1370f8
   provider_id: "gupshup-provider-23",
   provider_limit: 10
 
