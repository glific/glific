--- conflicted
+++ resolved
@@ -38,13 +38,8 @@
 config :glific, Oban,
   repo: Glific.Repo,
   prune: {:maxlen, 10_000},
-  queues: [default: 10, gupshup: 10, webhook: 10]
-<<<<<<< HEAD
-  # queues: nil
-=======
-
-# queues: nil
->>>>>>> 53f1402a
+  # queues: [default: 10, gupshup: 10, webhook: 10]
+  queues: nil
 
 config :tesla, adapter: Tesla.Adapter.Hackney
 
