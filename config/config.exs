--- conflicted
+++ resolved
@@ -41,15 +41,10 @@
 # Configure Oban, its queues and crontab entries
 config :glific, Oban,
   repo: Glific.Repo,
-<<<<<<< HEAD
-  prune: {:maxlen, 10_000},
   queues: [default: 10, gupshup: 10, glifproxy: 10, webhook: 10, crontab: 10],
   crontab: [
     {"*/5 * * * *", Glific.Jobs.MinuteWorker, args: %{job: :fun_with_flags}}
   ]
-=======
-  queues: [default: 10, gupshup: 10, glifproxy: 10, webhook: 10]
->>>>>>> cc279858
 
 config :tesla, adapter: Tesla.Adapter.Hackney
 
