--- conflicted
+++ resolved
@@ -11,12 +11,9 @@
   database: "glific_test#{System.get_env("MIX_TEST_PARTITION")}",
   hostname: "localhost",
   pool: Ecto.Adapters.SQL.Sandbox,
-<<<<<<< HEAD
   pool_size: 20
-=======
   prepare: :named,
   parameters: [plan_cache_mode: "force_custom_plan"]
->>>>>>> afd5d255
 
 # We don't run a server during test. If one is required,
 # you can enable the server option below.
