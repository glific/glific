--- conflicted
+++ resolved
@@ -23,7 +23,6 @@
 
 config :glific, Oban, crontab: false, queues: false, prune: :disabled
 
-<<<<<<< HEAD
 config :glific,
   provider: Glific.Providers.Gupshup,
   provider_id: "gupshup-provider-23",
@@ -34,6 +33,5 @@
 config :phoenix, :json_library, Jason
 
 import_config "test.secret.exs"
-=======
-config :pow, Pow.Ecto.Schema.Password, iterations: 1
->>>>>>> 127cbe21
+
+config :pow, Pow.Ecto.Schema.Password, iterations: 1