--- conflicted
+++ resolved
@@ -144,11 +144,7 @@
         })
         |> Messages.create_message()
 
-<<<<<<< HEAD
-      # this gets the session_uuid set by the trigger
-=======
       # we do this to get the session_uuid which is computed by a trigger
->>>>>>> b2e13aaa
       message = Messages.get_message!(message.id)
 
       assert [message] ==
