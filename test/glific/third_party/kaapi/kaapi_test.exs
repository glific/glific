defmodule Glific.ThirdParty.Kaapi.ApiClienTest do
  use GlificWeb.ConnCase
  import Tesla.Mock
  alias Glific.ThirdParty.Kaapi.ApiClient

  @params %{
    organization_id: 1,
    user_name: "glific",
    organization_name: "GLific_org",
    project_name: "Glific"
  }

  @org_kaapi_api_key "sk_3fa22108-f464-41e5-81d9-d8a298854430"

  test "onboard_to_kaapi/1 returns {:ok, %{api_key: key}} on 200 with api_key" do
    mock(fn
      %Tesla.Env{method: :post} ->
        %Tesla.Env{
          status: 200,
          body: %{api_key: "ApiKey XoxxxxabcDefGhfKSDrs"}
        }
    end)

    assert {:ok, %{api_key: key}} = ApiClient.onboard_to_kaapi(@params)
    assert key == "ApiKey XoxxxxabcDefGhfKSDrs"
  end

  test "returns {:error, msg} when API returns body with error field" do
    mock(fn
      %Tesla.Env{method: :post} ->
        %Tesla.Env{
          status: 422,
          body: %{error: "API key already exists for this user and project."}
        }
    end)

    assert {:error, "API key already exists for this user and project."} =
             ApiClient.onboard_to_kaapi(@params)
  end

  test "returns {:error, msg} when API returns error status code (400+)" do
    mock(fn
      %Tesla.Env{method: :post} ->
        %Tesla.Env{
          status: 400,
          body: %{error: "Bad request"}
        }
    end)

    assert {:error, "Bad request"} = ApiClient.onboard_to_kaapi(@params)
  end

  test "returns {:error, body} when API returns status code > 299" do
    mock(fn
      %Tesla.Env{method: :post} ->
        %Tesla.Env{
          status: 307,
          body: %{message: "Redirected"}
        }
    end)

    assert {:error, %{message: "Redirected"}} = ApiClient.onboard_to_kaapi(@params)
  end

  test "returns {:error, msg} when API returns error status code without error field" do
    mock(fn
      %Tesla.Env{method: :post} ->
        %Tesla.Env{
          status: 404,
<<<<<<< HEAD
          body: %{message: "Not found"}
        }
    end)

    assert {:error, %{message: "Not found"}} = ApiClient.onboard_to_kaapi(@params)
=======
          body: "Not Found"
        }
    end)

    assert {:error, %{status: 404, body: "Not Found"}} = ApiClient.onboard_to_kaapi(@params)
>>>>>>> adef3d77
  end

  test "returns {:error, msg} when API transport fails" do
    mock(fn
      %Tesla.Env{method: :post} ->
        {:error, :timeout}
    end)

    assert {:error, :timeout} = ApiClient.onboard_to_kaapi(@params)
  end

  describe "create_assistant/2" do
    test "successfully creates assistant in kaapi" do
      params = %{
        name: "Assistant-f11ead89",
        instructions: "this is a story telling assistant that tells story",
        id: "asst_123",
        model: "gpt-4o",
        temperature: 1.0
      }

      mock(fn
        %Tesla.Env{method: :post} ->
          %Tesla.Env{
            status: 200,
            body: %{
              error: nil,
              data: %{
                id: 86,
                name: "Assistant-f78f4392",
                instructions: "you are a helpful asssitant",
                organization_id: 1,
                project_id: 1,
                assistant_id: "asst_5TtScw1DwabcDBjvrvY",
                vector_store_ids: [],
                temperature: 0.1,
                model: "gpt-4o",
                is_deleted: false,
                deleted_at: nil
              },
              metadata: nil,
              success: true
            }
          }
      end)

      assert {:ok, resp} = ApiClient.create_assistant(params, @org_kaapi_api_key)
      assert resp.data.name == "Assistant-f78f4392"
      assert resp.data.assistant_id == "asst_5TtScw1DwabcDBjvrvY"
    end

    test "returns error if Kaapi fails" do
      params = %{
        name: "Repeated-Assistant-f11ead89",
        instructions: "this is a story telling assistant that tells story",
        id: "asst_123",
        model: "gpt-4o",
        temperature: 1.0
      }

      mock(fn
        %Tesla.Env{method: :post} ->
          %Tesla.Env{
            status: 409,
            body: %{
              error: "Assistant already exists",
              data: %{},
              metadata: nil,
              success: true
            }
          }
      end)

      assert {:error, resp} = ApiClient.create_assistant(params, @org_kaapi_api_key)
      assert resp == "Assistant already exists"
    end
  end

  describe "update_assistant/3" do
    test "successfully updates assistant in kaapi" do
      mock(fn
        %Tesla.Env{
          method: :patch
        } ->
          %Tesla.Env{
            status: 200,
            body: %{
              error: nil,
              data: %{
                id: 86,
                name: "Assistant-f78f4392",
                instructions: "you are a helpful asssitant",
                organization_id: 1,
                project_id: 1,
                assistant_id: "asst_5TtScw1DwabcDBjvrvY",
                vector_store_ids: ["vs_1"],
                temperature: 0.1,
                model: "gpt-4o",
                is_deleted: false,
                deleted_at: nil
              },
              metadata: nil,
              success: true
            }
          }
      end)

      params = %{
        name: "Updated Assistant",
        model: "gpt-4o",
        instructions: "new instructions",
        temperature: 0.7,
        tool_resources: %{file_search: %{vector_store_ids: ["vs_1"]}}
      }

      assert {:ok, resp} =
               ApiClient.update_assistant("asst_5TtScw1DwabcDBjvrvY", params, @org_kaapi_api_key)

      assert resp.data.assistant_id == "asst_5TtScw1DwabcDBjvrvY"
      assert resp.data.vector_store_ids == ["vs_1"]
    end

    test "update assistant with invalid id" do
      params = %{
        name: "Updated Assistant",
        model: "gpt-4o",
        instructions: "new instructions",
        temperature: 0.7,
        tool_resources: %{file_search: %{vector_store_ids: ["vs_1"]}}
      }

      mock(fn %Tesla.Env{method: :patch} ->
        %Tesla.Env{status: 404, body: %{error: "Not Found", data: %{}}}
      end)

      assert {:error, res} = ApiClient.update_assistant("invalid_id", params, @org_kaapi_api_key)
      assert res == "Not Found"
    end
  end

  describe "delete_assistant/1" do
    test "successfully updates assistant in kaapi" do
      mock(fn %Tesla.Env{method: :delete} ->
        %Tesla.Env{
          status: 200,
          body: %{error: nil, data: "Deleted", metadata: nil, success: true}
        }
      end)

      assert {:ok, resp} =
               ApiClient.delete_assistant("asst_5TtScw1DwabcDBjvrvY", @org_kaapi_api_key)

      assert resp.data == "Deleted"
    end

    test "update assistant with invalid id" do
      mock(fn %Tesla.Env{method: :delete} ->
        %Tesla.Env{status: 404, body: %{error: "Not Found", data: %{}}}
      end)

      assert {:error, res} = ApiClient.delete_assistant("invalid_id", @org_kaapi_api_key)
      assert res == "Not Found"
    end
  end
end<|MERGE_RESOLUTION|>--- conflicted
+++ resolved
@@ -67,19 +67,11 @@
       %Tesla.Env{method: :post} ->
         %Tesla.Env{
           status: 404,
-<<<<<<< HEAD
           body: %{message: "Not found"}
         }
     end)
 
-    assert {:error, %{message: "Not found"}} = ApiClient.onboard_to_kaapi(@params)
-=======
-          body: "Not Found"
-        }
-    end)
-
     assert {:error, %{status: 404, body: "Not Found"}} = ApiClient.onboard_to_kaapi(@params)
->>>>>>> adef3d77
   end
 
   test "returns {:error, msg} when API transport fails" do
