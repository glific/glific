defmodule Glific.CommunicationsTest do
  use Glific.DataCase, async: true
  use Oban.Testing, repo: Glific.Repo

  alias Faker.Phone
  alias Glific.Messages

  describe "communications" do
    alias Glific.Communications

    test "fetch default provider" do
      Application.put_env(:glific, :provider, nil)
      assert Glific.Providers.Gupshup == Communications.effective_provider()
    end

    test "fetch provider from config" do
      Application.put_env(:glific, :provider, Glific.Providers.Gupshup)
      assert Glific.Providers.Gupshup == Communications.effective_provider()
    end
  end

  describe "gupshup_messages" do
    alias Glific.Communications.Message, as: Communications
    alias Glific.Providers.Gupshup.Worker, as: Worker

    setup do
      Tesla.Mock.mock(fn
        %{method: :post} ->
          %Tesla.Env{
            status: 200,
            body:
              Jason.encode!(%{
                "status" => "submitted",
                "messageId" => Faker.String.base64(36)
              })
          }
      end)

      :ok
    end

    @sender_attrs %{
      name: "some sender",
      optin_time: ~U[2010-04-17 14:00:00Z],
      phone: "12345671",
      last_message_at: DateTime.utc_now()
    }

    @receiver_attrs %{
      name: "some receiver",
      optin_time: ~U[2010-04-17 14:00:00Z],
      phone: "101013131",
      last_message_at: DateTime.utc_now()
    }

    @valid_attrs %{
      body: "some body",
      flow: :outbound,
      type: :text
    }

    @valid_media_attrs %{
      caption: "some caption",
      source_url: "some source_url",
      thumbnail: "some thumbnail",
      url: "some url",
      provider_media_id: "some provider_media_id"
    }

    defp foreign_key_constraint do
      {:ok, sender} = Glific.Contacts.create_contact(@sender_attrs)
      {:ok, receiver} = Glific.Contacts.create_contact(@receiver_attrs)
      %{sender_id: sender.id, receiver_id: receiver.id}
    end

    defp message_fixture(attrs \\ %{}) do
      valid_attrs = Map.merge(foreign_key_constraint(), @valid_attrs)

      {:ok, message} =
        valid_attrs
        |> Map.merge(attrs)
        |> Messages.create_message()

      message
      |> Glific.Repo.preload([:receiver, :sender, :media])
    end

    defp message_media_fixture(attrs \\ %{}) do
      {:ok, message_media} =
        attrs
        |> Enum.into(@valid_media_attrs)
        |> Messages.create_message_media()

      message_media
    end

    test "send message should update the provider message id" do
      message = message_fixture()
      Communications.send_message(message)
      assert_enqueued(worker: Worker)
      Oban.drain_queue(:gupshup)
      message = Messages.get_message!(message.id)
      assert message.provider_message_id != nil
      assert message.sent_at != nil
      assert message.provider_status == :enqueued
      assert message.flow == :outbound
    end

    test "if response status code is not 200 handle the error response " do
      Tesla.Mock.mock(fn
        %{method: :post} ->
          %Tesla.Env{
            status: 400,
            body: "Error"
          }
      end)

      message = message_fixture()
      Communications.send_message(message)
      assert_enqueued(worker: Worker)
      Oban.drain_queue(:gupshup)
      message = Messages.get_message!(message.id)
      assert message.provider_message_id == nil
      assert message.provider_status == :error
      assert message.flow == :outbound
      assert message.sent_at == nil
    end

    test "send media message should update the provider message id" do
      message_media = message_media_fixture()

      # image message
      message = message_fixture(%{type: :image, media_id: message_media.id})
      Communications.send_message(message)
      assert_enqueued(worker: Worker)
      Oban.drain_queue(:gupshup)
      message = Messages.get_message!(message.id)
      assert message.provider_message_id != nil
      assert message.provider_status == :enqueued
      assert message.flow == :outbound
      assert message.sent_at != nil

      # audio message
      {:ok, message} =
        Messages.update_message(message, %{type: :audio, media_id: message_media.id})

      message = Glific.Repo.preload(message, [:receiver, :sender, :media])
      Communications.send_message(message)
      assert_enqueued(worker: Worker)
      Oban.drain_queue(:gupshup)
      message = Messages.get_message!(message.id)
      assert message.provider_message_id != nil
      assert message.provider_status == :enqueued
      assert message.flow == :outbound

      # video message
      {:ok, message} =
        Messages.update_message(message, %{type: :video, media_id: message_media.id})

      message = Glific.Repo.preload(message, [:receiver, :sender, :media])
      Communications.send_message(message)
      assert_enqueued(worker: Worker)
      Oban.drain_queue(:gupshup)
      message = Messages.get_message!(message.id)
      assert message.provider_message_id != nil
      assert message.provider_status == :enqueued
      assert message.flow == :outbound

      # document message
      {:ok, message} =
        Messages.update_message(message, %{type: :document, media_id: message_media.id})

      message = Glific.Repo.preload(message, [:receiver, :sender, :media])
      Communications.send_message(message)
      assert_enqueued(worker: Worker)
      Oban.drain_queue(:gupshup)
      message = Messages.get_message!(message.id)
      assert message.provider_message_id != nil
      assert message.provider_status == :enqueued
      assert message.flow == :outbound
    end

<<<<<<< HEAD
    test "sending message to contact having invalid status will return error" do
      {:ok, receiver} =
        @receiver_attrs
        |> Map.merge(%{status: :invalid, phone: Phone.EnUs.phone()})
        |> Glific.Contacts.create_contact()

      message = message_fixture(%{receiver_id: receiver.id})
      assert {:error, _msg} = Communications.send_message(message)
    end

    test "sending message to contact having invalid provider status will return error" do
      {:ok, receiver} =
        @receiver_attrs
        |> Map.merge(%{provider_status: :invalid, phone: Phone.EnUs.phone()})
        |> Glific.Contacts.create_contact()

      message = message_fixture(%{receiver_id: receiver.id})
      assert {:error, _msg} = Communications.send_message(message)
    end

    test "sending message if last received message is more then 24 hours returns error" do
      {:ok, receiver} =
        @receiver_attrs
        |> Map.merge(%{
          phone: Phone.EnUs.phone(),
          last_message_at: Timex.shift(DateTime.utc_now(), days: -2)
        })
        |> Glific.Contacts.create_contact()

      message = message_fixture(%{receiver_id: receiver.id})
      assert {:error, _msg} = Communications.send_message(message)
=======
    test "update_provider_status/2 will update the message status based on provider message ID" do
      message =
        message_fixture(%{
          provider_message_id: Faker.String.base64(36),
          provider_status: :enqueued
        })

      Communications.update_provider_status(message.provider_message_id, :read)
      message = Messages.get_message!(message.id)
      assert message.provider_status == :read
>>>>>>> fc2d20c9
    end
  end
end<|MERGE_RESOLUTION|>--- conflicted
+++ resolved
@@ -180,7 +180,6 @@
       assert message.flow == :outbound
     end
 
-<<<<<<< HEAD
     test "sending message to contact having invalid status will return error" do
       {:ok, receiver} =
         @receiver_attrs
@@ -212,7 +211,7 @@
 
       message = message_fixture(%{receiver_id: receiver.id})
       assert {:error, _msg} = Communications.send_message(message)
-=======
+
     test "update_provider_status/2 will update the message status based on provider message ID" do
       message =
         message_fixture(%{
@@ -223,7 +222,6 @@
       Communications.update_provider_status(message.provider_message_id, :read)
       message = Messages.get_message!(message.id)
       assert message.provider_status == :read
->>>>>>> fc2d20c9
     end
   end
 end