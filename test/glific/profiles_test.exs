defmodule Glific.ProfilesTest do
  use Glific.DataCase, async: true

  alias Glific.{
    Contacts,
    Contacts.Contact,
    Fixtures,
    Profiles,
    Profiles.Profile,
    Repo
  }

  describe "profiles" do
    import Glific.Fixtures

    @invalid_attrs %{name: nil, type: 1}

    @valid_attrs %{
      "name" => "profile 1",
      "type" => "pro"
    }

    @valid_attrs_1 %{
      "name" => "profile 2",
      "contact_id" => 2
    }
    test "get_profile!/1 returns the profile with given id" do
      profile = profile_fixture()
      assert Profiles.get_profile!(profile.id) == profile
    end

    test "list_contacts/1 with multiple profiles filtered" do
      _p1 = profile_fixture(@valid_attrs)
      _p2 = profile_fixture(@valid_attrs_1)

      # fliter by name
      [profile | _] = Profiles.list_profiles(%{filter: %{name: "profile 1"}})
      assert profile.name == "profile 1"

      # If no filter is given it will return all the profile
      profile2 = Profiles.list_profiles(%{})
      assert Enum.count(profile2) == 3

      # filter by contact_id
      profile3 = Profiles.list_profiles(%{filter: %{contact_id: 1}})
      assert Enum.count(profile3) == 1
    end

    test "create_profile/1 with valid data creates a profile" do
      valid_attrs = %{
        name: "some name",
        type: "some type",
        contact_id: 1,
        language_id: 1,
        organization_id: 1,
        fields: %{name: "max"}
      }

      assert {:ok, profile} = Profiles.create_profile(valid_attrs)

      assert profile.name == "some name"
<<<<<<< HEAD
      assert profile.profile_type == "some type"
=======
      assert profile.type == "some type"
>>>>>>> 61433f5f
      assert profile.fields.name == "max"
    end

    test "create_profile/1 with invalid data returns error changeset" do
      assert {:error, %Ecto.Changeset{}} = Profiles.create_profile(@invalid_attrs)
    end

    test "update_profile/2 with valid data updates the profile" do
      profile = profile_fixture()
      update_attrs = %{name: "some updated name", type: "some updated type"}

      assert {:ok, profile} = Profiles.update_profile(profile, update_attrs)
      assert profile.name == "some updated name"
      assert profile.type == "some updated type"
    end

    test "update_profile/2 with invalid data returns error changeset" do
      profile = profile_fixture()
      assert {:error, %Ecto.Changeset{}} = Profiles.update_profile(profile, @invalid_attrs)
      assert profile == Profiles.get_profile!(profile.id)
    end

    test "delete_profile/1 deletes the profile" do
      profile = profile_fixture()
      assert {:ok, %Profile{}} = Profiles.delete_profile(profile)
      assert_raise Ecto.NoResultsError, fn -> Profiles.get_profile!(profile.id) end
    end

    test "get_indexed_profile/1 returns all indexed profile for a contact", attrs do
      {:ok, contact} =
        Repo.fetch_by(Contact, %{name: "NGO Main Account", organization_id: attrs.organization_id})

      profiles = Profiles.get_indexed_profile(contact)
      count_1 = Enum.count(profiles)

      params = %{
        "name" => "Profile 2",
        "type" => "student",
        "contact_id" => contact.id
      }

      Fixtures.profile_fixture(params)

      profiles_2 = Profiles.get_indexed_profile(contact)
      count_2 = Enum.count(profiles_2)
      assert count_2 > count_1
    end

    test "switch_profile/2 switches contact's active profile based on index", attrs do
      {:ok, contact} =
        Repo.fetch_by(Contact, %{name: "NGO Main Account", organization_id: attrs.organization_id})

      assert is_nil(contact.active_profile_id) == true

      updated_contact =
        Profiles.switch_profile(contact, "1")
        |> Repo.preload([:active_profile, :profiles])

      assert is_nil(updated_contact.active_profile_id) == false

      # updating with wrong index
      updated_contact =
        Profiles.switch_profile(contact, "some index")
        |> Repo.preload([:active_profile, :profiles])

      assert is_nil(updated_contact.active_profile_id) == true
    end

    test "switch_profile/2 switches contact's active and sync contact fields", attrs do
      {:ok, contact} =
        Repo.fetch_by(Contact, %{name: "NGO Main Account", organization_id: attrs.organization_id})

      # Creating a new profile and switching to second profile
      params = %{
        "name" => "Profile 2",
        "type" => "student",
        "contact_id" => contact.id
      }

      new_profile = Fixtures.profile_fixture(params)

      updated_contact =
        Contacts.get_contact!(contact.id)
        |> Profiles.switch_profile("2")
        |> Profiles.switch_profile("1")
        |> Repo.preload([:active_profile])

      assert updated_contact.active_profile_id == new_profile.id
      assert updated_contact.active_profile.name == "Profile 2"
    end
  end
end<|MERGE_RESOLUTION|>--- conflicted
+++ resolved
@@ -59,11 +59,7 @@
       assert {:ok, profile} = Profiles.create_profile(valid_attrs)
 
       assert profile.name == "some name"
-<<<<<<< HEAD
       assert profile.profile_type == "some type"
-=======
-      assert profile.type == "some type"
->>>>>>> 61433f5f
       assert profile.fields.name == "max"
     end
 
