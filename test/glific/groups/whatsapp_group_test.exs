--- conflicted
+++ resolved
@@ -73,7 +73,6 @@
     assert group.bsp_id == "120363218884368889@g.us"
   end
 
-<<<<<<< HEAD
   test "setting maytapi webhook endpoint, success", attrs do
     Tesla.Mock.mock(fn
       %{method: :post} ->
@@ -111,7 +110,7 @@
                id: attrs.organization_id,
                shortcode: "maytapi"
              })
-=======
+             
   test "fetch_wa_groups/1 fetch groups for empty group label", attrs do
     Tesla.Mock.mock(fn _env ->
       %Tesla.Env{
@@ -133,6 +132,5 @@
 
     # group with an empty name is not created
     assert is_nil(Repo.get_by(WAGroup, label: ""))
->>>>>>> 6cbe9770
   end
 end