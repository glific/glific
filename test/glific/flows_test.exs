--- conflicted
+++ resolved
@@ -344,15 +344,8 @@
 
     test "start_contact_flow/2 will setup the flow for a contact", attrs do
       [flow | _tail] = Flows.list_flows(%{filter: attrs})
-
-<<<<<<< HEAD
-      ## Just to refresh the cache which may come because of other test cases.
-      {:ok, flow} = Flows.update_flow(flow, %{is_active: true})
-
-=======
-      # ensuring the flow is not inactive
+      # Refreshing the cache which might be updated in other test cases.
       assert {:ok, %Flow{} = flow} = Flows.update_flow(flow, %{is_active: true})
->>>>>>> 86a73667
       contact = Fixtures.contact_fixture(attrs)
 
       {:ok, flow} = Flows.start_contact_flow(flow, contact)
