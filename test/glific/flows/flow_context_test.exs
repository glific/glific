--- conflicted
+++ resolved
@@ -208,7 +208,6 @@
     assert is_nil(flow_context.node_uuid)
     assert not is_nil(flow_context.completed_at)
   end
-<<<<<<< HEAD
 
   test "wakeup_one/1 will process all the context for the contact", %{organization_id: organization_id} = _attrs do
     flow = Flow.get_loaded_flow(organization_id, "published", %{keyword: "help"})
@@ -223,7 +222,4 @@
     assert flow_context.wakeup_at == nil
     assert flow_context.wait_for_time == false
   end
-
-=======
->>>>>>> 52574dbb
 end