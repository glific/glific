--- conflicted
+++ resolved
@@ -588,10 +588,6 @@
              CommonWebhook.webhook("send_wa_group_poll", fields)
   end
 
-<<<<<<< HEAD
-  @tag :skip
-=======
->>>>>>> 7afc281a
   test "successfully creates a certificate" do
     Tesla.Mock.mock(fn
       %Tesla.Env{
