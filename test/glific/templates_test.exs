--- conflicted
+++ resolved
@@ -294,11 +294,7 @@
                   "languageCode" => "en_US",
                   "languagePolicy" => "deterministic",
                   "master" => true,
-<<<<<<< HEAD
-                  "meta" => "{\"example\" =>\"Your train ticket no. [1234]\"}",
-=======
                   "meta" => "{\"example\":\"Your train ticket no. [1234]\"}",
->>>>>>> 97232c2c
                   "modifiedOn" => 1_595_904_220_495,
                   "status" => "PENDING",
                   "templateType" => "TEXT",
@@ -406,11 +402,7 @@
                   "languageCode" => "en_US",
                   "languagePolicy" => "deterministic",
                   "master" => true,
-<<<<<<< HEAD
-                  "meta" => "{\"example\" =>\"Your train ticket no. [1234]\"}",
-=======
                   "meta" => "{\"example\":\"Your train ticket no. [1234]\"}",
->>>>>>> 97232c2c
                   "modifiedOn" => 1_595_904_220_495,
                   "status" => "PENDING",
                   "templateType" => "TEXT",
@@ -463,11 +455,7 @@
                   "languageCode" => "en_US",
                   "languagePolicy" => "deterministic",
                   "master" => true,
-<<<<<<< HEAD
-                  "meta" => "{\"example\" =>\"Your train ticket no. [1234]\"}",
-=======
                   "meta" => "{\"example\":\"Your train ticket no. [1234]\"}",
->>>>>>> 97232c2c
                   "modifiedOn" => 1_595_904_220_495,
                   "status" => "APPROVED",
                   "templateType" => "TEXT",
@@ -539,11 +527,7 @@
                     "languageCode" => "en_US",
                     "languagePolicy" => "deterministic",
                     "master" => false,
-<<<<<<< HEAD
-                    "meta" => "{\"example\" =>\"Your train ticket no. [1234]\"}",
-=======
                     "meta" => "{\"example\":\"Your train ticket no. [1234]\"}",
->>>>>>> 97232c2c
                     "modifiedOn" => 1_595_904_220_466,
                     "status" => "SANDBOX_REQUESTED",
                     "templateType" => "TEXT",
