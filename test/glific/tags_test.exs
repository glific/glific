--- conflicted
+++ resolved
@@ -77,17 +77,11 @@
       assert Tags.get_tag!(tag.id) == tag
     end
 
-<<<<<<< HEAD
     test "create_tag/1 with valid data creates a tag", %{organization_id: organization_id} do
       language = Repo.fetch_by(Language, %{label: "Hindi"}) |> elem(1)
 
       attrs = Map.merge(@valid_attrs, %{language_id: language.id, organization_id: organization_id})
-=======
-    test "create_tag/1 with valid data creates a tag" do
-      [pre_defind_tag | _tail] = Tags.list_tags()
-      language = Repo.fetch_by(Language, %{label: "Hindi"}) |> elem(1)
-      attrs = Map.merge(@valid_attrs, %{language_id: language.id, organization_id: pre_defind_tag.organization_id})
->>>>>>> b0e6adfb
+
       assert {:ok, %Tag{} = tag} = Tags.create_tag(attrs)
       assert tag.description == "some fixed description"
       assert tag.is_active == true
@@ -181,13 +175,10 @@
     test "keywords can be added to tags", %{organization_id: organization_id} do
       language = Repo.fetch_by(Language, %{label: "Hindi"}) |> elem(1)
       keywords = ["Hello", "hi", "hola", "namaste", "good morning"]
-<<<<<<< HEAD
+
       attrs = Map.merge(@valid_attrs, %{language_id: language.id, keywords: keywords, organization_id: organization_id})
       assert {:ok, %Tag{} = tag} = Tags.create_tag(attrs)
-=======
-      attrs = Map.merge(@valid_attrs, %{language_id: language.id, keywords: keywords})
-      assert tag = tag_fixture(attrs)
->>>>>>> b0e6adfb
+
       assert tag.keywords == ["hello", "hi", "hola", "namaste", "good morning"]
     end
 
