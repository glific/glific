--- conflicted
+++ resolved
@@ -654,19 +654,6 @@
 
   @doc false
   @spec billing_fixture(map()) :: Billing.t()
-<<<<<<< HEAD
-  def billing_fixture(organization_id) do
-    attrs = %{
-      organization_id: organization_id,
-      name: "Billing name",
-      email: "Billing person email",
-      currency: "inr",
-      stripe_subscription_id: "Stripe subscription id",
-      is_delinquent: false
-    }
-
-    {:ok, billing} = Billing.create_billing(attrs)
-=======
   def billing_fixture(attrs) do
     valid_attrs = %{
       name: "some name",
@@ -681,7 +668,6 @@
       |> Map.put(:organization_id, attrs.organization_id)
       |> Billing.create_billing()
 
->>>>>>> 0f862be3
     billing
   end
 end