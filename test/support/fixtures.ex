defmodule Glific.Fixtures do
  @moduledoc """
  A module for defining fixtures that can be used in tests.
  This module can be used with a list of fixtures to apply as parameter:
      use Glific.Fixtures, [:user]
  """
  alias Faker.{
    DateTime,
    Name,
    Phone
  }

  alias Glific.{
    Contacts,
    Messages,
    Settings,
    Tags
  }

  def contact_fixture(attrs \\ %{}) do
    valid_attrs = %{
      name: Name.name(),
      optin_time: DateTime.backward(1),
      optout_time: DateTime.backward(1),
      phone: Phone.EnUs.phone(),
      status: :valid,
      wa_status: :invalid
    }

    {:ok, contact} =
      attrs
      |> Enum.into(valid_attrs)
      |> Contacts.create_contact()

    contact
  end

  def message_fixture(attrs \\ %{}) do
<<<<<<< HEAD
    sender = contact_fixture()
    recipient = contact_fixture()

=======
>>>>>>> df145be5
    valid_attrs = %{
      body: Faker.Lorem.sentence(),
      flow: :inbound,
      type: :text,
      wa_message_id: Faker.String.base64(10),
      wa_status: :enqueued,
      sender_id: sender.id,
      recipient_id: recipient.id
    }

    {:ok, message} =
      attrs
      |> Enum.into(valid_attrs)
      |> Messages.create_message()

    message
  end

  def language_fixture(attrs \\ %{}) do
    valid_attrs = %{
      label: Faker.Lorem.word(),
      locale: Faker.Lorem.word(),
      is_active: true
    }

    {:ok, language} =
      attrs
      |> Enum.into(valid_attrs)
      |> Settings.language_upsert()

    language
  end

  def tag_fixture(attrs \\ %{}) do
    valid_attrs = %{
      label: "some label",
      description: "some description",
      locale: "en_US",
      is_active: true,
      is_reserved: true
    }

    language = language_fixture()

    {:ok, tag} =
      attrs
      |> Map.put(:language_id, language.id)
      |> Enum.into(valid_attrs)
      |> Tags.create_tag()

    tag
  end

  def message_tag_fixture(attrs \\ %{}) do
    valid_attrs = %{
      message_id: message_fixture().id,
      tag_id: tag_fixture().id
    }

    {:ok, message_tag} =
      attrs
      |> Enum.into(valid_attrs)
      |> Tags.create_message_tag()

    message_tag
  end

  def contact_tag_fixture(attrs \\ %{}) do
    valid_attrs = %{
      contact_id: contact_fixture().id,
      tag_id: tag_fixture().id
    }

    {:ok, contact_tag} =
      attrs
      |> Enum.into(valid_attrs)
      |> Tags.create_contact_tag()

    contact_tag
  end
end<|MERGE_RESOLUTION|>--- conflicted
+++ resolved
@@ -36,12 +36,9 @@
   end
 
   def message_fixture(attrs \\ %{}) do
-<<<<<<< HEAD
     sender = contact_fixture()
     recipient = contact_fixture()
 
-=======
->>>>>>> df145be5
     valid_attrs = %{
       body: Faker.Lorem.sentence(),
       flow: :inbound,
