defmodule Glific.Fixtures do
  @moduledoc """
  A module for defining fixtures that can be used in tests.
  """
  alias Faker.{
    DateTime,
    Person,
    Phone
  }

  alias Glific.{
    Contacts,
    Flows,
    Flows.WebhookLog,
    Groups,
    Messages,
    Messages.MessageMedia,
    Notifications,
    Notifications.Notification,
    Partners,
    Partners.Billing,
    Partners.Organization,
    Repo,
    Settings,
    Tags,
    Templates,
    Templates.SessionTemplate,
    Triggers.Trigger,
    Users
  }

  @doc """
  temp function for test to get org id. use sparingly
  """
  @spec get_org_id :: integer
  def get_org_id do
    organization = Organization |> Ecto.Query.first() |> Repo.one(skip_organization_id: true)
    organization.id
  end

  @doc false
  @spec contact_fixture(map()) :: Contacts.Contact.t()
  def contact_fixture(attrs \\ %{}) do
    valid_attrs = %{
      name: Person.name(),
      optin_time: DateTime.backward(1),
      optin_status: true,
      last_message_at: DateTime.backward(0),
      phone: Phone.EnUs.phone(),
      status: :valid,
      bsp_status: :session_and_hsm,
      organization_id: get_org_id(),
      language_id: 1
    }

    {:ok, contact} =
      attrs
      |> Enum.into(valid_attrs)
      |> Contacts.create_contact()

    contact
  end

  @doc false
  @spec message_fixture(map()) :: Messages.Message.t()
  def message_fixture(attrs \\ %{}) do
    sender_id =
      if attrs[:sender_id],
        do: attrs.sender_id,
        else: contact_fixture(attrs).id

    receiver_id =
      if attrs[:receiver_id],
        do: attrs.receiver_id,
        else: contact_fixture(attrs).id

    valid_attrs = %{
      body: Faker.Lorem.sentence(),
      flow: :inbound,
      type: :text,
      bsp_message_id: Faker.String.base64(10),
      bsp_status: :enqueued,
      sender_id: sender_id,
      receiver_id: receiver_id,
      contact_id: receiver_id,
      organization_id: get_org_id()
    }

    {:ok, message} =
      attrs
      |> Enum.into(valid_attrs)
      |> Messages.create_message()

    message
  end

  @doc false
  @spec language_fixture(map()) :: Settings.Language.t()
  def language_fixture(attrs \\ %{}) do
    valid_attrs = %{
      label: Faker.Lorem.word(),
      label_locale: Faker.Lorem.word(),
      locale: Faker.Lorem.word(),
      is_active: true
    }

    {:ok, language} =
      attrs
      |> Enum.into(valid_attrs)
      |> Settings.language_upsert()

    language
  end

  @doc false
  @spec organization_fixture(map()) :: Organization.t()
  def organization_fixture(attrs \\ %{}) do
    contact =
      if Map.get(attrs, :contact_id),
        do: Contacts.get_contact!(attrs.contact_id),
        else: contact_fixture()

    valid_attrs = %{
      name: "Fixture Organization",
      shortcode: "fixture_org_shortcode",
      email: "replace@idk.org",
      last_communication_at: DateTime.backward(0),
      # lets just hope its there :)
      bsp_id: 1,
      # lets just hope its there :)
      default_language_id: 1,
      contact_id: contact.id,
      active_language_ids: [1],
      out_of_office: %{
        enabled: true,
        start_time: elem(Time.new(9, 0, 0), 1),
        end_time: elem(Time.new(20, 0, 0), 1),
        enabled_days: [
          %{enabled: true, id: 1},
          %{enabled: true, id: 2},
          %{enabled: true, id: 3},
          %{enabled: true, id: 4},
          %{enabled: true, id: 5},
          %{enabled: false, id: 6},
          %{enabled: false, id: 7}
        ]
      }
    }

    {:ok, organization} =
      attrs
      |> Enum.into(valid_attrs)
      |> Partners.create_organization()

    contact = Map.put(contact, :organization_id, organization.id)

    attrs = %{
      organization_id: organization.id,
      contact_id: contact.id
    }

    _user = user_fixture(attrs)

    Application.put_env(
      :glific,
      String.to_atom("provider_key_#{organization.id}"),
      "This is a fake key"
    )

    Partners.create_credential(%{
      organization_id: organization.id,
      shortcode: "gupshup",
      keys: %{
        url: "test_url",
        api_end_point: "test_api_end_point",
        handler: "Glific.Providers.Gupshup.Message",
        worker: "Glific.Providers.Gupshup.Worker",
        bsp_limit: 60
      },
      secrets: %{
        api_key: "Please enter your key here",
        app_name: "Please enter your App Name here"
      },
      is_active: true
    })

    # ensure we get the triggered values in this refresh
    organization = Partners.get_organization!(organization.id)

    # lets store the organization in the cache
    Partners.fill_cache(organization)

    organization
  end

  @doc false
  @spec tag_fixture(map()) :: Tags.Tag.t()
  def tag_fixture(attrs) do
    valid_attrs = %{
      label: "some label",
      shortcode: "somelabel",
      description: "some fixed description",
      locale: "en",
      is_active: true,
      is_reserved: true
    }

    attrs = Map.merge(valid_attrs, attrs)
    language = language_fixture()

    {:ok, tag} =
      attrs
      |> Map.put_new(:language_id, language.id)
      |> Tags.create_tag()

    tag
  end

  @doc false
  @spec message_tag_fixture(map()) :: Tags.MessageTag.t()
  def message_tag_fixture(attrs) do
    valid_attrs = %{
      message_id: message_fixture(attrs).id,
      tag_id: tag_fixture(attrs).id
    }

    {:ok, message_tag} =
      attrs
      |> Enum.into(valid_attrs)
      |> Tags.create_message_tag()

    message_tag
  end

  @doc false
  @spec contact_tag_fixture(map()) :: Tags.ContactTag.t()
  def contact_tag_fixture(attrs \\ %{}) do
    contact = contact_fixture(attrs)

    valid_attrs = %{
      contact_id: contact.id,
      tag_id: tag_fixture(attrs).id,
      organization_id: contact.organization_id
    }

    {:ok, contact_tag} =
      attrs
      |> Enum.into(valid_attrs)
      |> Tags.create_contact_tag()

    contact_tag
  end

  @doc false
  @spec session_template_fixture(map()) :: SessionTemplate.t()
  def session_template_fixture(attrs \\ %{}) do
    language = language_fixture()

    valid_attrs = %{
      label: "Default Template Label",
      shortcode: "default_template",
      body: "Default Template",
      type: :text,
      language_id: language.id,
      uuid: Ecto.UUID.generate(),
      organization_id: get_org_id()
    }

    {:ok, session_template} =
      attrs
      |> Enum.into(valid_attrs)
      |> Templates.create_session_template()

    valid_attrs_2 = %{
      label: "Another Template Label",
      shortcode: "another template",
      body: "Another Template",
      type: :text,
      language_id: language.id,
      parent_id: session_template.id,
      uuid: Ecto.UUID.generate(),
      organization_id: get_org_id()
    }

    {:ok, _session_template} =
      valid_attrs_2
      |> Templates.create_session_template()

    session_template
  end

  @doc false
  @spec group_fixture(map()) :: Groups.Group.t()
  def group_fixture(attrs \\ %{}) do
    valid_attrs = %{
      label: "Poetry group",
      description: "default description",
      organization_id: get_org_id()
    }

    {:ok, group} =
      attrs
      |> Enum.into(valid_attrs)
      |> Groups.create_group()

    %{
      label: "Default Group",
      is_restricted: false,
      organization_id: get_org_id()
    }
    |> Groups.create_group()

    %{
      label: "Restricted Group",
      is_restricted: true,
      organization_id: get_org_id()
    }
    |> Groups.create_group()

    group
  end

  @doc false
  @spec contact_group_fixture(map()) :: Groups.ContactGroup.t()
  def contact_group_fixture(attrs) do
    valid_attrs = %{
      contact_id: contact_fixture(attrs).id,
      group_id: group_fixture(attrs).id
    }

    {:ok, contact_group} =
      attrs
      |> Enum.into(valid_attrs)
      |> Groups.create_contact_group()

    contact_group
  end

  @doc false
  @spec contact_user_group_fixture(map()) :: {Groups.ContactGroup.t(), Groups.UserGroup.t()}
  def contact_user_group_fixture(attrs) do
    valid_attrs = %{
      contact_id: contact_fixture(attrs).id,
      group_id: group_fixture(attrs).id
    }

    {:ok, contact_group} =
      attrs
      |> Enum.into(valid_attrs)
      |> Groups.create_contact_group()

    user = user_fixture(attrs)

    valid_attrs = %{
      user_id: user.id,
      group_id: contact_group.group_id
    }

    {:ok, user_group} =
      attrs
      |> Enum.into(valid_attrs)
      |> Groups.create_user_group()

    {contact_group, Map.put(user_group, :user, user)}
  end

  @doc false
  @spec group_contacts_fixture(map()) :: [Groups.ContactGroup.t(), ...]
  def group_contacts_fixture(attrs) do
    attrs = %{filter: attrs, opts: %{order: :asc}}

    group_fixture(attrs)

    [_glific_admin, c1, c2 | _] = Contacts.list_contacts(attrs)
    [g1, g2 | _] = Groups.list_groups(attrs)

    {:ok, cg1} =
      Groups.create_contact_group(%{
        contact_id: c1.id,
        group_id: g1.id,
        organization_id: attrs.filter.organization_id
      })

    {:ok, cg2} =
      Groups.create_contact_group(%{
        contact_id: c2.id,
        group_id: g1.id,
        organization_id: attrs.filter.organization_id
      })

    {:ok, cg3} =
      Groups.create_contact_group(%{
        contact_id: c1.id,
        group_id: g2.id,
        organization_id: attrs.filter.organization_id
      })

    [cg1, cg2, cg3]
  end

  @doc false
  @spec contact_tags_fixture(map()) :: [Tags.ContactTag.t(), ...]
  def contact_tags_fixture(attrs) do
    tag_fixture(attrs)

    attrs = %{filter: attrs, opts: %{order: :asc}}

    [_glific_admin, c1, c2 | _] = Contacts.list_contacts(attrs)
    [t1, t2 | _] = Tags.list_tags(attrs)

    {:ok, ct1} =
      Tags.create_contact_tag(%{
        contact_id: c1.id,
        tag_id: t1.id,
        organization_id: c1.organization_id
      })

    {:ok, ct2} =
      Tags.create_contact_tag(%{
        contact_id: c2.id,
        tag_id: t1.id,
        organization_id: c1.organization_id
      })

    {:ok, ct3} =
      Tags.create_contact_tag(%{
        contact_id: c1.id,
        tag_id: t2.id,
        organization_id: c1.organization_id
      })

    [ct1, ct2, ct3]
  end

  @doc false
  @spec template_tag_fixture(map()) :: Tags.TemplateTag.t()
  def template_tag_fixture(attrs \\ %{}) do
    tag = tag_fixture(attrs)
    template = session_template_fixture(attrs)

    valid_attrs = %{
      template_id: template.id,
      tag_id: tag.id
    }

    {:ok, template_tag} =
      attrs
      |> Enum.into(valid_attrs)
      |> Tags.create_template_tag()

    template_tag
  end

  @doc false
  @spec flow_fixture(map()) :: Flows.Flow.t()
  def flow_fixture(attrs \\ %{}) do
    valid_attrs = %{
      name: "Test Flow",
      keywords: ["test_keyword"],
      flow_type: :message,
      version_number: "13.1.0",
      organization_id: get_org_id()
    }

    {:ok, flow} =
      attrs
      |> Enum.into(valid_attrs)
      |> Flows.create_flow()

    flow
  end

  @doc false
  @spec user_fixture(map()) :: Users.User.t()
  def user_fixture(attrs \\ %{}) do
    phone = Phone.EnUs.phone()

    valid_attrs = %{
      name: "some name",
      contact_id: contact_fixture(%{phone: phone}).id,
      phone: phone,
      password: "secret1234",
      password_confirmation: "secret1234",
      roles: ["admin"],
      language_id: 1,
      # This should be static for all the user fixtures
      organization_id: get_org_id()
    }

    {:ok, user} =
      attrs
      |> Enum.into(valid_attrs)
      |> Users.create_user()

    user
  end

  @doc false
  @spec otp_hsm_fixture() :: SessionTemplate.t()
  def otp_hsm_fixture do
    Tesla.Mock.mock(fn
      %{method: :post} ->
        %Tesla.Env{
          status: 200,
          body:
            Jason.encode!(%{
              "status" => "success",
              "template" => %{
                "elementName" => "common_otp",
                "id" => "16e84186-97fa-454e-ac3b-8c9b94e53b4b",
                "languageCode" => "en_US",
                "status" => "APPROVED"
              }
            })
        }
    end)

    session_template_fixture(%{
      body: "Your OTP for {{1}} is {{2}}. This is valid for {{3}}.",
      shortcode: "common_otp",
      is_hsm: true,
      category: "ALERT_UPDATE",
      example: "Your OTP for [adding Anil as a payee] is [1234]. This is valid for [15 minutes].",
      language_id: organization_fixture().default_language_id
    })
  end

  @doc false
  @spec message_media_fixture(map()) :: MessageMedia.t()
  def message_media_fixture(attrs) do
    {:ok, message_media} =
      %{
        url: Faker.Avatar.image_url(),
        source_url: Faker.Avatar.image_url(),
        thumbnail: Faker.Avatar.image_url(),
        caption: Faker.String.base64(10),
        provider_media_id: Faker.String.base64(10),
        organization_id: attrs.organization_id
      }
      |> Messages.create_message_media()

    message_media
  end

  @doc false
  @spec group_messages_fixture(map()) :: nil
  def group_messages_fixture(attrs) do
    [cg1, _cg2, cg3] = group_contacts_fixture(attrs)

    {:ok, group_1} =
      Repo.fetch_by(Groups.Group, %{id: cg1.group_id, organization_id: attrs.organization_id})

    {:ok, group_2} =
      Repo.fetch_by(Groups.Group, %{id: cg3.group_id, organization_id: attrs.organization_id})

    valid_attrs = %{
      body: "group message",
      flow: :outbound,
      type: :text,
      organization_id: attrs.organization_id
    }

    Messages.create_and_send_message_to_group(valid_attrs, group_1)
    Messages.create_and_send_message_to_group(valid_attrs, group_2)
    nil
  end

  @doc false
  @spec webhook_log_fixture(map()) :: WebhookLog.t()
  def webhook_log_fixture(attrs) do
    valid_attrs = %{
      url: "some url",
      method: "GET",
      request_headers: %{
        "Accept" => "application/json",
        "X-Glific-Signature" => "random signature"
      },
      request_json: %{},
      response_json: %{},
      status_code: 200,
      status: "Success"
    }

    contact = contact_fixture(attrs)
    flow = flow_fixture(Map.merge(attrs, %{keywords: [], name: Person.name()}))

    valid_attrs =
      valid_attrs
      |> Map.merge(attrs)
      |> Map.put(:contact_id, contact.id)
      |> Map.put(:flow_id, flow.id)
      |> Map.put(:organization_id, flow.organization_id)

    {:ok, webhook_log} = WebhookLog.create_webhook_log(valid_attrs)

    webhook_log
  end

  @doc false
  @spec trigger_fixture(map()) :: Trigger.t()
  def trigger_fixture(attrs) do
    valid_attrs = %{
      name: "test trigger",
      end_date: DateTime.forward(5),
      is_active: true,
      is_repeating: false,
      start_date: Timex.shift(Date.utc_today(), days: 1),
      start_time: Time.utc_now()
    }

    [g1 | _] = Groups.list_groups(attrs)
    [f1 | _] = Flows.list_flows(attrs)

    valid_attrs =
      valid_attrs
      |> Map.merge(attrs)
      |> Map.put(:flow_id, f1.id)
      |> Map.put(:group_id, g1.id)
      |> Map.put(:organization_id, attrs.organization_id)

    {:ok, trigger} = Trigger.create_trigger(valid_attrs)

    trigger
  end

  @doc false
  @spec notification_fixture(map()) :: Notification.t()
  def notification_fixture(attrs) do
    [_glific_admin, contact | _] = Contacts.list_contacts(attrs)

    valid_attrs = %{
      category: "Message",
      message: "Cannot send message",
      severity: "Error",
      organization_id: attrs.organization_id,
      entity: %{
        id: contact.id,
        name: contact.name,
        phone: contact.phone,
        bsp_status: contact.bsp_status,
        status: contact.status,
        last_message_at: contact.last_message_at
      }
    }

    valid_attrs =
      valid_attrs
      |> Map.merge(attrs)
      |> Map.put(:organization_id, attrs.organization_id)

    {:ok, notification} = Notifications.create_notification(valid_attrs)

    notification
  end

  @doc false
  @spec billing_fixture(map()) :: Billing.t()
  def billing_fixture(attrs) do
    valid_attrs = %{
      name: "some name",
<<<<<<< HEAD
      stripe_customer_id: "random_id",
=======
      stripe_customer_id: "some customer id",
      stripe_subscription_id: "some subscription id",
>>>>>>> 1312fcd9
      email: "some email",
      currency: "inr"
    }

    {:ok, billing} =
      valid_attrs
      |> Map.merge(attrs)
      |> Map.put(:organization_id, attrs.organization_id)
      |> Billing.create_billing()

    billing
  end
end<|MERGE_RESOLUTION|>--- conflicted
+++ resolved
@@ -658,12 +658,8 @@
   def billing_fixture(attrs) do
     valid_attrs = %{
       name: "some name",
-<<<<<<< HEAD
       stripe_customer_id: "random_id",
-=======
-      stripe_customer_id: "some customer id",
-      stripe_subscription_id: "some subscription id",
->>>>>>> 1312fcd9
+      stripe_subscription_id: "random_subscription_id",
       email: "some email",
       currency: "inr"
     }
