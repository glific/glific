defmodule Glific.WAManagedPhonesFixtures do
  @moduledoc """
  This module defines test helpers for creating
  entities via the `Glific.WAGroup` context.
  """
  alias Glific.Contacts

  @doc """
  Generate a wa_managed_phone.
  """
<<<<<<< HEAD

  alias Glific.{
    Groups.WAGroup,
    Groups.WhatsappGroup,
    WAGroup.WAManagedPhone,
    WAManagedPhones
  }

  @spec wa_managed_phone_fixture(map()) :: WAManagedPhone.t()
  def wa_managed_phone_fixture(attrs) do
=======
  @spec wa_managed_phone_fixture(map()) :: Glific.WAGroup.WAManagedPhone.t()
  def wa_managed_phone_fixture(attrs \\ %{}) do
    {:ok, contact} = Contacts.maybe_create_contact(Map.put(attrs, :phone, "917834811231"))

>>>>>>> 69fd6bd3
    {:ok, wa_managed_phone} =
      attrs
      |> Enum.into(%{
        is_active: true,
        label: "some label",
<<<<<<< HEAD
        phone: "9829627508",
        phone_id: 42_093,
        organization_id: attrs.organization_id,
        provider_id: 1
=======
        phone: "some phone",
        phone_id: 242,
        provider_id: 1,
        contact_id: contact.id
>>>>>>> 69fd6bd3
      })
      |> WAManagedPhones.create_wa_managed_phone()

    wa_managed_phone
  end

  @doc """
  Generate a wa_managed_phone.
  """
  @spec wa_group_fixture(map()) :: WAGroup.t()
  def wa_group_fixture(attrs) do
    {:ok, wa_group} =
      attrs
      |> Enum.into(%{
        label: "some label",
        bsp_id: "120363238104@g.us",
        wa_managed_phone: "9829627508",
        wa_managed_phone_id: attrs.wa_managed_phone_id,
        organization_id: attrs.organization_id
      })
      |> WhatsappGroup.create_wa_group()

    wa_group
  end
end<|MERGE_RESOLUTION|>--- conflicted
+++ resolved
@@ -3,44 +3,31 @@
   This module defines test helpers for creating
   entities via the `Glific.WAGroup` context.
   """
-  alias Glific.Contacts
-
-  @doc """
-  Generate a wa_managed_phone.
-  """
-<<<<<<< HEAD
 
   alias Glific.{
+    Contacts,
     Groups.WAGroup,
     Groups.WhatsappGroup,
     WAGroup.WAManagedPhone,
     WAManagedPhones
   }
 
+  @doc """
+  Generate a wa_managed_phone.
+  """
   @spec wa_managed_phone_fixture(map()) :: WAManagedPhone.t()
   def wa_managed_phone_fixture(attrs) do
-=======
-  @spec wa_managed_phone_fixture(map()) :: Glific.WAGroup.WAManagedPhone.t()
-  def wa_managed_phone_fixture(attrs \\ %{}) do
     {:ok, contact} = Contacts.maybe_create_contact(Map.put(attrs, :phone, "917834811231"))
 
->>>>>>> 69fd6bd3
     {:ok, wa_managed_phone} =
       attrs
       |> Enum.into(%{
         is_active: true,
         label: "some label",
-<<<<<<< HEAD
         phone: "9829627508",
-        phone_id: 42_093,
-        organization_id: attrs.organization_id,
-        provider_id: 1
-=======
-        phone: "some phone",
         phone_id: 242,
         provider_id: 1,
         contact_id: contact.id
->>>>>>> 69fd6bd3
       })
       |> WAManagedPhones.create_wa_managed_phone()
 
@@ -48,7 +35,7 @@
   end
 
   @doc """
-  Generate a wa_managed_phone.
+  Generate a wa_group.
   """
   @spec wa_group_fixture(map()) :: WAGroup.t()
   def wa_group_fixture(attrs) do
