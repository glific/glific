defmodule GlificWeb.Providers.Maytapi.Controllers.MessageControllerTest do
  use GlificWeb.ConnCase

  alias Glific.{
    Groups.WhatsappGroup,
    Messages.Message,
    Partners,
    Repo,
    Seeds.SeedsDev,
    WAManagedPhones
  }

  @message_request_params %{
    "app" => "Glific Mock App",
    "timestamp" => 1_580_227_766_370,
    "version" => 2,
    "type" => "message",
    "payload" => %{
      "id" => "ABEGkYaYVSEEAhAL3SLAWwHKeKrt6s3FKB0c",
      "source" => "919917443994",
      "payload" => %{
        "text" => "Hi"
      },
      "sender" => %{
        "phone" => "919917443994",
        "name" => "Smit",
        "country_code" => "91",
        "dial_code" => "8x98xx21x4"
      }
    }
  }

  @text_message_webhook %{
    "product_id" => "ce2a5bf0-7a8d-4cc3-8202-a645dd5deccb",
    "phone_id" => 1_150,
    "message" => %{
      "type" => "text",
      "text" => "test message",
      "id" => "false_120363027326493365@g.us_3EB037B863B86D2AF69DD8_919642961343@c.us",
      "_serialized" => "false_120363027326493365@g.us_3EB037B863B86D2AF69DD8_919642961343@c.us",
      "fromMe" => false
    },
    "user" => %{
      "id" => "919917443994@c.us",
      "name" => "user_a",
      "phone" => "919917443994"
    },
    "conversation" => "120363213149844251@g.us",
    "conversation_name" => "Default Group name",
    "receiver" => "919917443955",
    "timestamp" => 1_707_216_634,
    "type" => "message",
    "reply" =>
      "https =>//api.maytapi.com/api/5351f38b-c0ae-49c4-9e43-427cb901b0f5/1150/sendMessage",
    "productId" => "ce2a5bf0-7a8d-4cc3-8202-a645dd5deccb",
    "phoneId" => 1_150
  }

  @media_message_webhook %{
    "product_id" => "ce2a5bf0-7a8d-4cc3-8202-a645dd5deccb",
    "phone_id" => 1150,
    "message" => %{
      "type" => "image",
      "url" => "https://cdnydm.com/wh/x7Yr1HQYy_m9RZ_xcJ6dw.jpeg?size=1280x960",
      "mime" => "image/jpeg",
      "filename" =>
        "false_120363027326493365@g.us_0C623FCC2528444570C488FB229F7628_919917443994@c.us.jpeg",
      "caption" => "",
      "id" => "false_120363027326493365@g.us_0C623FCC2528444570C488FB229F7628_919917443994@c.us",
      "_serialized" =>
        "false_120363027326493365@g.us_0C623FCC2528444570C488FB229F7628_919917443994@c.us",
      "fromMe" => false
    },
    "user" => %{
      "id" => "919917443994@c.us",
      "name" => "name_a",
      "phone" => "919917443994"
    },
    "conversation" => "120363213149844251@g.us",
    "conversation_name" => "Tech4Dev Team",
    "receiver" => "919917443955",
    "timestamp" => 1_707_216_553,
    "type" => "message",
    "reply" =>
      "https://api.maytapi.com/api/ce2a5bf0-7a8d-4cc3-8202-a645dd5deccb/1150/sendMessage",
    "productId" => "ce2a5bf0-7a8d-4cc3-8202-a645dd5deccb",
    "phoneId" => 1150
  }

<<<<<<< HEAD
  @text_message_webhook_invalid_group %{
    "product_id" => "ce2a5bf0-7a8d-4cc3-8202-a645dd5deccb",
    "phone_id" => 1_150,
=======
  @text_message_webhook_new_group %{
    "product_id" => "5351f38b-c0ae-49c4-9e43-427cb901b0f7",
    "phone_id" => 42_908,
>>>>>>> 5461ef6a
    "message" => %{
      "type" => "text",
      "text" => "test message",
      "id" => "false_120363027326493365@g.us_3EB037B863B86D2AF69DD8_919642961343@c.us",
      "_serialized" => "false_120363027326493365@g.us_3EB037B863B86D2AF69DD8_919642961343@c.us",
      "fromMe" => false
    },
    "user" => %{
      "id" => "919917443994@c.us",
      "name" => "user_a",
      "phone" => "919917443994"
    },
    "conversation" => "120363027326493365@g.us",
    "conversation_name" => "Group B",
    "receiver" => "919917443955",
    "timestamp" => 1_707_216_634,
    "type" => "message",
    "reply" =>
      "https =>//api.maytapi.com/api/5351f38b-c0ae-49c4-9e43-427cb901b0f5/1150/sendMessage",
    "productId" => "ce2a5bf0-7a8d-4cc3-8202-a645dd5deccb",
    "phoneId" => 1_150
  }

  setup do
    default_provider = SeedsDev.seed_providers()
    organization = SeedsDev.seed_organizations(default_provider)

    Partners.create_credential(%{
      organization_id: organization.id,
      shortcode: "maytapi",
      keys: %{},
      secrets: %{
        "phone" => "917834811114",
        "phone_id" => "42093",
        "product_id" => "3fa22108-f464-41e5-81d9-d8a298854430",
        "token" => "f4f38e00-3a50-4892-99ce-a282fe24d041"
      },
      is_active: true
    })

    Tesla.Mock.mock(fn
      %{
        method: :get,
        url: "https://api.maytapi.com/api/3fa22108-f464-41e5-81d9-d8a298854430/42093/getGroups"
      } ->
        %Tesla.Env{
          status: 200,
          body:
            "{\"count\":79,\"data\":[{\"admins\":[\"917834811115@c.us\"],\"config\":{\"disappear\":false,\"edit\":\"all\",\"send\":\"all\"},\"id\":\"120363213149844251@g.us\",\"name\":\"Default Group name\",\"participants\":[\"917834811116@c.us\",\"917834811115@c.us\",\"917834811114@c.us\"]},{\"admins\":[\"917834811114@c.us\",\"917834811115@c.us\"],\"config\":{\"disappear\":false,\"edit\":\"all\",\"send\":\"all\"},\"id\":\"120363203450035277@g.us\",\"name\":\"Movie Plan\",\"participants\":[\"917834811116@c.us\",\"917834811115@c.us\",\"917834811114@c.us\"]},{\"admins\":[\"917834811114@c.us\"],\"config\":{\"disappear\":false,\"edit\":\"all\",\"send\":\"all\"},\"id\":\"120363218884368888@g.us\",\"name\":\"Developer Group\",\"participants\":[\"917834811114@c.us\"]}],\"limit\":500,\"success\":true,\"total\":79}"
        }

      %{
        method: :get,
        url: "https://api.maytapi.com/api/3fa22108-f464-41e5-81d9-d8a298854430/listPhones"
      } ->
        %Tesla.Env{
          status: 200,
          body:
            "[{\"id\":42093,\"number\":\"917834811114\",\"status\":\"active\",\"type\":\"whatsapp\",\"name\":\"\",\"data\":{},\"multi_device\":true}]"
        }
    end)

    assert :ok == WAManagedPhones.fetch_wa_managed_phones(organization.id)

    assert :ok ==
             WhatsappGroup.list_wa_groups(organization.id)

    SeedsDev.seed_tag()
    SeedsDev.seed_contacts()
    SeedsDev.seed_messages()
    {:ok, %{organization_id: organization.id}}
  end

  describe "handler" do
    test "handler should return nil data", %{conn: conn} do
      conn = post(conn, "/maytapi", @message_request_params)
      assert json_response(conn, 200) == nil
    end
  end

  describe "text" do
    setup do
      message_payload = %{
        "text" => "Inbound Message"
      }

      message_params =
        @message_request_params
        |> put_in(["payload", "type"], "text")
        |> put_in(["payload", "id"], Faker.String.base64(36))
        |> put_in(["payload", "payload"], message_payload)

      %{message_params: message_params}
    end

    test "Incoming text message without phone should raise exception", %{conn: conn} do
      text_msg_webhook = Map.delete(@text_message_webhook, "user")
      assert_raise RuntimeError, fn -> post(conn, "/maytapi", text_msg_webhook) end

      text_msg_webhook = put_in(@text_message_webhook, ["user", "phone"], nil)
      assert_raise RuntimeError, fn -> post(conn, "/maytapi", text_msg_webhook) end

      text_msg_webhook = put_in(@text_message_webhook, ["user", "phone"], "")
      assert_raise RuntimeError, fn -> post(conn, "/maytapi", text_msg_webhook) end
    end

    test "Incoming text message should be stored in the database, new contact", %{conn: conn} do
      conn = post(conn, "/maytapi", @text_message_webhook)
      assert conn.halted

      bsp_message_id = get_in(@text_message_webhook, ["message", "id"])

      {:ok, message} =
        Repo.fetch_by(Message, %{
          bsp_message_id: bsp_message_id,
          organization_id: conn.assigns[:organization_id]
        })

      message = Repo.preload(message, [:receiver, :sender, :media, :contact, :group])

      # Provider message id should be updated
      assert message.bsp_status == :delivered
      assert message.flow == :inbound

      # ensure the message has been received by the mock
      assert_receive :received_message_to_process

      assert message.sender.last_message_at != nil
      assert true == Glific.in_past_time(message.sender.last_message_at, :seconds, 10)

      # Sender should be stored into the db
      assert message.sender.phone ==
               get_in(@text_message_webhook, ["user", "phone"])

      # contact_type and message_type should be updated for wa groups
      assert message.contact.contact_type == "WA"
      assert message.message_type == "WA"
      assert message.group.bsp_id == "120363213149844251@g.us"
    end

    test "Updating the contact_type to WABA+WA due to sender contact already existing", %{
      conn: conn,
      message_params: message_params
    } do
      conn_bak = conn
      # handling a message from gupshup, so that the phone number will be already existing
      # in contacts table.
      conn = post(conn, "/gupshup", message_params)
      assert conn.halted
      bsp_message_id = get_in(message_params, ["payload", "id"])

      {:ok, message} =
        Repo.fetch_by(Message, %{
          bsp_message_id: bsp_message_id,
          organization_id: conn.assigns[:organization_id]
        })

      message = Repo.preload(message, [:receiver, :sender, :media])

      # Provider message id should be updated
      assert message.bsp_status == :delivered
      assert message.flow == :inbound

      # ensure the message has been received by the mock
      assert_receive :received_message_to_process

      assert message.sender.last_message_at != nil
      assert true == Glific.in_past_time(message.sender.last_message_at, :seconds, 10)

      # Sender should be stored into the db
      assert message.sender.phone ==
               get_in(message_params, ["payload", "sender", "phone"])

      # handling text message from maytapi

      text_webhook_params =
        @text_message_webhook
        |> put_in(["user", "phone"], get_in(message_params, ["payload", "sender", "phone"]))

      conn = assign(conn_bak, :organization_id, 1)
      conn = post(conn, "/maytapi", text_webhook_params)

      assert conn.halted

      bsp_message_id = get_in(text_webhook_params, ["message", "id"])

      {:ok, message} =
        Repo.fetch_by(Message, %{
          bsp_message_id: bsp_message_id,
          organization_id: conn.assigns[:organization_id]
        })

      message = Repo.preload(message, [:receiver, :sender, :media, :contact, :group])

      # Provider message id should be updated
      assert message.bsp_status == :delivered
      assert message.flow == :inbound

      # ensure the message has been received by the mock
      assert_receive :received_message_to_process

      assert message.sender.last_message_at != nil
      assert true == Glific.in_past_time(message.sender.last_message_at, :seconds, 10)

      # Sender should be stored into the db
      assert message.sender.phone ==
               get_in(text_webhook_params, ["user", "phone"])

      assert message.contact.contact_type == "WABA+WA"
      assert message.group.bsp_id == "120363213149844251@g.us"
    end

    test "Incoming text message should be stored in the database, but group doesnt exist, so creates group",
         %{
           conn: conn
         } do
      conn = post(conn, "/maytapi", @text_message_webhook_new_group)
      assert conn.halted

      bsp_message_id = get_in(@text_message_webhook_new_group, ["message", "id"])

      {:ok, message} =
        Repo.fetch_by(Message, %{
          bsp_message_id: bsp_message_id,
          organization_id: conn.assigns[:organization_id]
        })

      message = Repo.preload(message, [:receiver, :sender, :media, :contact, :group])

      # Provider message id should be updated
      assert message.bsp_status == :delivered
      assert message.flow == :inbound

      # ensure the message has been received by the mock
      assert_receive :received_message_to_process

      assert message.sender.last_message_at != nil
      assert true == Glific.in_past_time(message.sender.last_message_at, :seconds, 10)

      # Sender should be stored into the db
      assert message.sender.phone ==
               get_in(@text_message_webhook_new_group, ["user", "phone"])

      # contact_type and message_type should be updated for wa groups
      assert message.contact.contact_type == "WA"
      assert message.message_type == "WA"
      assert !is_nil(message.group_id)
      assert message.group.bsp_id == "120363027326493365@g.us"
    end
  end

  describe "media" do
    setup do
      message_payload = %{
        "text" => "Inbound Message"
      }

      message_params =
        @message_request_params
        |> put_in(["payload", "type"], "text")
        |> put_in(["payload", "id"], Faker.String.base64(36))
        |> put_in(["payload", "payload"], message_payload)

      %{message_params: message_params}
    end

    test "Incoming media message without phone should raise exception", %{conn: conn} do
      media_msg_webhook = Map.delete(@media_message_webhook, "user")
      assert_raise RuntimeError, fn -> post(conn, "/maytapi", media_msg_webhook) end

      media_msg_webhook = put_in(@media_message_webhook, ["user", "phone"], nil)
      assert_raise RuntimeError, fn -> post(conn, "/maytapi", media_msg_webhook) end

      media_msg_webhook = put_in(@media_message_webhook, ["user", "phone"], "")
      assert_raise RuntimeError, fn -> post(conn, "/maytapi", media_msg_webhook) end
    end

    test "Incoming media message should be stored in the database, new contact", %{conn: conn} do
      conn = post(conn, "/maytapi", @media_message_webhook)
      assert conn.halted

      bsp_message_id = get_in(@media_message_webhook, ["message", "id"])

      {:ok, message} =
        Repo.fetch_by(Message, %{
          bsp_message_id: bsp_message_id,
          organization_id: conn.assigns[:organization_id]
        })

      message = Repo.preload(message, [:receiver, :sender, :media, :contact, :group])

      # Provider message id should be updated
      assert message.bsp_status == :delivered
      assert message.flow == :inbound

      # ensure the message has been received by the mock
      assert_receive :received_message_to_process

      assert message.sender.last_message_at != nil
      assert true == Glific.in_past_time(message.sender.last_message_at, :seconds, 10)

      # Sender should be stored into the db
      assert message.sender.phone ==
               get_in(@media_message_webhook, ["user", "phone"])

      # contact_type and message_type should be updated for wa groups
      assert message.contact.contact_type == "WA"
      assert message.message_type == "WA"
      assert message.group.bsp_id == "120363213149844251@g.us"
    end

    test "Updating the contact_type to WABA+WA due to sender contact already existing", %{
      conn: conn,
      message_params: message_params
    } do
      conn_bak = conn
      # handling a message from gupshup, so that the phone number will be already existing
      # in contacts table.
      conn = post(conn, "/gupshup", message_params)
      assert conn.halted
      bsp_message_id = get_in(message_params, ["payload", "id"])

      {:ok, message} =
        Repo.fetch_by(Message, %{
          bsp_message_id: bsp_message_id,
          organization_id: conn.assigns[:organization_id]
        })

      message = Repo.preload(message, [:receiver, :sender, :media])

      # Provider message id should be updated
      assert message.bsp_status == :delivered
      assert message.flow == :inbound

      # ensure the message has been received by the mock
      assert_receive :received_message_to_process

      assert message.sender.last_message_at != nil
      assert true == Glific.in_past_time(message.sender.last_message_at, :seconds, 10)

      # Sender should be stored into the db
      assert message.sender.phone ==
               get_in(message_params, ["payload", "sender", "phone"])

      # handling text message from maytapi

      text_webhook_params =
        @media_message_webhook
        |> put_in(["user", "phone"], get_in(message_params, ["payload", "sender", "phone"]))

      conn = assign(conn_bak, :organization_id, 1)
      conn = post(conn, "/maytapi", text_webhook_params)

      assert conn.halted

      bsp_message_id = get_in(text_webhook_params, ["message", "id"])

      {:ok, message} =
        Repo.fetch_by(Message, %{
          bsp_message_id: bsp_message_id,
          organization_id: conn.assigns[:organization_id]
        })

      message = Repo.preload(message, [:receiver, :sender, :media, :contact, :group])

      # Provider message id should be updated
      assert message.bsp_status == :delivered
      assert message.flow == :inbound

      # ensure the message has been received by the mock
      assert_receive :received_message_to_process

      assert message.sender.last_message_at != nil
      assert true == Glific.in_past_time(message.sender.last_message_at, :seconds, 10)

      # Sender should be stored into the db
      assert message.sender.phone ==
               get_in(text_webhook_params, ["user", "phone"])

      assert message.contact.contact_type == "WABA+WA"
      assert message.group.bsp_id == "120363213149844251@g.us"
    end

    test "Incoming media message should be stored in the database, but group doesnt exist", %{
      conn: conn
    } do
      invalid_resp = @media_message_webhook |> Map.put("conversation", "1203632131498442")
      conn = post(conn, "/maytapi", invalid_resp)
      assert conn.halted

      bsp_message_id = get_in(invalid_resp, ["message", "id"])

      {:ok, message} =
        Repo.fetch_by(Message, %{
          bsp_message_id: bsp_message_id,
          organization_id: conn.assigns[:organization_id]
        })

      message = Repo.preload(message, [:receiver, :sender, :media, :contact])

      # Provider message id should be updated
      assert message.bsp_status == :delivered
      assert message.flow == :inbound

      # ensure the message has been received by the mock
      assert_receive :received_message_to_process

      assert message.sender.last_message_at != nil
      assert true == Glific.in_past_time(message.sender.last_message_at, :seconds, 10)

      # Sender should be stored into the db
      assert message.sender.phone ==
               get_in(invalid_resp, ["user", "phone"])

      # contact_type and message_type should be updated for wa groups
      assert message.contact.contact_type == "WA"
      assert message.message_type == "WA"
      assert message.group_id == nil
    end
  end
end<|MERGE_RESOLUTION|>--- conflicted
+++ resolved
@@ -87,15 +87,9 @@
     "phoneId" => 1150
   }
 
-<<<<<<< HEAD
-  @text_message_webhook_invalid_group %{
-    "product_id" => "ce2a5bf0-7a8d-4cc3-8202-a645dd5deccb",
-    "phone_id" => 1_150,
-=======
   @text_message_webhook_new_group %{
     "product_id" => "5351f38b-c0ae-49c4-9e43-427cb901b0f7",
     "phone_id" => 42_908,
->>>>>>> 5461ef6a
     "message" => %{
       "type" => "text",
       "text" => "test message",
