defmodule GlificWeb.Providers.Maytapi.Controllers.MessageControllerTest do
  use GlificWeb.ConnCase

  alias Glific.{
    Groups.WhatsappGroup,
    Messages.Message,
    Partners,
    Repo,
    Seeds.SeedsDev,
    WAGroup.WAMessage,
    WAManagedPhones
  }

  @message_request_params %{
    "app" => "Glific Mock App",
    "timestamp" => 1_580_227_766_370,
    "version" => 2,
    "type" => "message",
    "payload" => %{
      "id" => "ABEGkYaYVSEEAhAL3SLAWwHKeKrt6s3FKB0c",
      "source" => "919917443994",
      "payload" => %{
        "text" => "Hi"
      },
      "sender" => %{
        "phone" => "919917443994",
        "name" => "Smit",
        "country_code" => "91",
        "dial_code" => "8x98xx21x4"
      }
    }
  }

  @text_message_webhook %{
    "product_id" => "ce2a5bf0-7a8d-4cc3-8202-a645dd5deccb",
    "phone_id" => 1_150,
    "message" => %{
      "type" => "text",
      "text" => "test message",
      "id" => "false_120363027326493365@g.us_3EB037B863B86D2AF69DD8_919642961343@c.us",
      "_serialized" => "false_120363027326493365@g.us_3EB037B863B86D2AF69DD8_919642961343@c.us",
      "fromMe" => false
    },
    "user" => %{
      "id" => "919917443994@c.us",
      "name" => "user_a",
      "phone" => "919917443994"
    },
    "conversation" => "120363213149844251@g.us",
    "conversation_name" => "Default Group name",
    "receiver" => "917834811114",
    "timestamp" => 1_707_216_634,
    "type" => "message",
    "reply" =>
      "https =>//api.maytapi.com/api/5351f38b-c0ae-49c4-9e43-427cb901b0f5/1150/sendMessage",
    "productId" => "ce2a5bf0-7a8d-4cc3-8202-a645dd5deccb",
    "phoneId" => 1_150
  }

  @media_message_webhook %{
    "product_id" => "ce2a5bf0-7a8d-4cc3-8202-a645dd5deccb",
    "phone_id" => 1150,
    "message" => %{
      "type" => "image",
      "url" => "https://cdnydm.com/wh/x7Yr1HQYy_m9RZ_xcJ6dw.jpeg?size=1280x960",
      "mime" => "image/jpeg",
      "filename" =>
        "false_120363027326493365@g.us_0C623FCC2528444570C488FB229F7628_919917443994@c.us.jpeg",
      "caption" => "",
      "id" => "false_120363027326493365@g.us_0C623FCC2528444570C488FB229F7628_919917443994@c.us",
      "_serialized" =>
        "false_120363027326493365@g.us_0C623FCC2528444570C488FB229F7628_919917443994@c.us",
      "fromMe" => false
    },
    "user" => %{
      "id" => "919917443994@c.us",
      "name" => "name_a",
      "phone" => "919917443994"
    },
    "conversation" => "120363213149844251@g.us",
    "conversation_name" => "Group C",
    "receiver" => "917834811114",
    "timestamp" => 1_707_216_553,
    "type" => "message",
    "reply" =>
      "https://api.maytapi.com/api/ce2a5bf0-7a8d-4cc3-8202-a645dd5deccb/1150/sendMessage",
    "productId" => "ce2a5bf0-7a8d-4cc3-8202-a645dd5deccb",
    "phoneId" => 1150
  }

  @text_message_webhook_new_group %{
    "product_id" => "5351f38b-c0ae-49c4-9e43-427cb901b0f7",
    "phone_id" => 42_908,
    "message" => %{
      "type" => "text",
      "text" => "test message",
      "id" => "false_120363027326493365@g.us_3EB037B863B86D2AF69DD8_919642961343@c.us",
      "_serialized" => "false_120363027326493365@g.us_3EB037B863B86D2AF69DD8_919642961343@c.us",
      "fromMe" => false
    },
    "user" => %{
      "id" => "919917443994@c.us",
      "name" => "user_a",
      "phone" => "919917443994"
    },
    "conversation" => "120363027326493365@g.us",
    "conversation_name" => "Group B",
    "receiver" => "917834811114",
    "timestamp" => 1_707_216_634,
    "type" => "message",
    "reply" =>
      "https =>//api.maytapi.com/api/5351f38b-c0ae-49c4-9e43-427cb901b0f5/1150/sendMessage",
    "productId" => "ce2a5bf0-7a8d-4cc3-8202-a645dd5deccb",
    "phoneId" => 1_150
  }

  setup do
    default_provider = SeedsDev.seed_providers()
    organization = SeedsDev.seed_organizations(default_provider)

    Partners.create_credential(%{
      organization_id: organization.id,
      shortcode: "maytapi",
      keys: %{},
      secrets: %{
        "phone" => "917834811114",
        "phone_id" => "42093",
        "product_id" => "3fa22108-f464-41e5-81d9-d8a298854430",
        "token" => "f4f38e00-3a50-4892-99ce-a282fe24d041"
      },
      is_active: true
    })

    Tesla.Mock.mock(fn
      %{
        method: :get,
        url: "https://api.maytapi.com/api/3fa22108-f464-41e5-81d9-d8a298854430/42093/getGroups"
      } ->
        %Tesla.Env{
          status: 200,
          body:
            "{\"count\":79,\"data\":[{\"admins\":[\"917834811115@c.us\"],\"config\":{\"disappear\":false,\"edit\":\"all\",\"send\":\"all\"},\"id\":\"120363213149844251@g.us\",\"name\":\"Default Group name\",\"participants\":[\"917834811116@c.us\",\"917834811115@c.us\",\"917834811114@c.us\"]},{\"admins\":[\"917834811114@c.us\",\"917834811115@c.us\"],\"config\":{\"disappear\":false,\"edit\":\"all\",\"send\":\"all\"},\"id\":\"120363203450035277@g.us\",\"name\":\"Movie Plan\",\"participants\":[\"917834811116@c.us\",\"917834811115@c.us\",\"917834811114@c.us\"]},{\"admins\":[\"917834811114@c.us\"],\"config\":{\"disappear\":false,\"edit\":\"all\",\"send\":\"all\"},\"id\":\"120363218884368888@g.us\",\"name\":\"Developer Group\",\"participants\":[\"917834811114@c.us\"]}],\"limit\":500,\"success\":true,\"total\":79}"
        }

      %{
        method: :get,
        url: "https://api.maytapi.com/api/3fa22108-f464-41e5-81d9-d8a298854430/listPhones"
      } ->
        %Tesla.Env{
          status: 200,
          body:
            "[{\"id\":42093,\"number\":\"917834811114\",\"status\":\"active\",\"type\":\"whatsapp\",\"name\":\"\",\"data\":{},\"multi_device\":true}]"
        }
    end)

    assert :ok == WAManagedPhones.fetch_wa_managed_phones(organization.id)

    assert :ok ==
             WhatsappGroup.fetch_wa_groups(organization.id)

    SeedsDev.seed_tag()
    SeedsDev.seed_contacts()
    SeedsDev.seed_messages()
    {:ok, %{organization_id: organization.id}}
  end

  describe "handler" do
    test "handler should return nil data", %{conn: conn} do
      conn = post(conn, "/maytapi", @message_request_params)
      assert json_response(conn, 200) == nil
    end
  end

  describe "text" do
    setup do
      message_payload = %{
        "text" => "Inbound Message"
      }

      message_params =
        @message_request_params
        |> put_in(["payload", "type"], "text")
        |> put_in(["payload", "id"], Faker.String.base64(36))
        |> put_in(["payload", "payload"], message_payload)

      %{message_params: message_params}
    end

    test "Incoming text message without phone should raise exception", %{conn: conn} do
      text_msg_webhook = Map.delete(@text_message_webhook, "user")
      assert_raise RuntimeError, fn -> post(conn, "/maytapi", text_msg_webhook) end

      text_msg_webhook = put_in(@text_message_webhook, ["user", "phone"], nil)
      assert_raise RuntimeError, fn -> post(conn, "/maytapi", text_msg_webhook) end

      text_msg_webhook = put_in(@text_message_webhook, ["user", "phone"], "")
      assert_raise RuntimeError, fn -> post(conn, "/maytapi", text_msg_webhook) end
    end

    test "Incoming text message should be stored in the database, new contact", %{conn: conn} do
      conn = post(conn, "/maytapi", @text_message_webhook)
      assert conn.halted

      bsp_message_id = get_in(@text_message_webhook, ["message", "id"])

      {:ok, message} =
        Repo.fetch_by(WAMessage, %{
          bsp_id: bsp_message_id,
          organization_id: conn.assigns[:organization_id]
        })

      message = Repo.preload(message, [:media, :contact])

      # Provider message id should be updated
      assert message.bsp_status == :delivered
      assert message.flow == :inbound

<<<<<<< HEAD
      # ensure the message has been received by the mock
      # assert_receive :received_message_to_process

=======
>>>>>>> 8ee194aa
      # contact_type and message_type should be updated for wa groups
      assert message.contact.contact_type == "WA"
    end

    test "Incoming text message from the sender itself should be ignored", %{conn: conn} do
      from_self_message = put_in(@text_message_webhook, ["message", "fromMe"], true)
      conn = post(conn, "/maytapi", from_self_message)
      assert conn.resp_body == "null"
    end

    test "Updating the contact_type to WABA+WA due to sender contact already existing", %{
      conn: conn,
      message_params: message_params
    } do
      # handling a message from gupshup, so that the phone number will be already existing
      # in contacts table.
      gupshup_conn = post(conn, "/gupshup", message_params)
      assert gupshup_conn.halted
      bsp_message_id = get_in(message_params, ["payload", "id"])

      {:ok, message} =
        Repo.fetch_by(Message, %{
          bsp_message_id: bsp_message_id,
          organization_id: gupshup_conn.assigns[:organization_id]
        })

      message = Repo.preload(message, [:receiver, :sender, :media])

      # Provider message id should be updated
      assert message.bsp_status == :delivered
      assert message.flow == :inbound

      # ensure the message has been received by the mock
      assert_receive :received_message_to_process

      assert message.sender.last_message_at != nil
      assert true == Glific.in_past_time(message.sender.last_message_at, :seconds, 10)

      # Sender should be stored into the db
      assert message.sender.phone ==
               get_in(message_params, ["payload", "sender", "phone"])

      # handling text message from maytapi

      text_webhook_params =
        @text_message_webhook
        |> put_in(["user", "phone"], get_in(message_params, ["payload", "sender", "phone"]))

      gupshup_conn = post(conn, "/maytapi", text_webhook_params)

      assert gupshup_conn.halted

      bsp_message_id = get_in(text_webhook_params, ["message", "id"])

      {:ok, message} =
        Repo.fetch_by(WAMessage, %{
          bsp_id: bsp_message_id,
          organization_id: conn.assigns[:organization_id]
        })

      message = Repo.preload(message, [:media, :contact])

      # Provider message id should be updated
      assert message.bsp_status == :delivered
      assert message.flow == :inbound

      assert message.contact.contact_type == "WABA+WA"
    end

    test "Incoming text message should be stored in the database, but group doesnt exist, so creates group",
         %{
           conn: conn
         } do
      conn = post(conn, "/maytapi", @text_message_webhook_new_group)
      assert conn.halted

      bsp_message_id = get_in(@text_message_webhook_new_group, ["message", "id"])

      {:ok, message} =
        Repo.fetch_by(WAMessage, %{
          bsp_id: bsp_message_id,
          organization_id: conn.assigns[:organization_id]
        })

      message = Repo.preload(message, [:media, :contact])

      # Provider message id should be updated
      assert message.bsp_status == :delivered
      assert message.flow == :inbound

      # contact_type and message_type should be updated for wa groups
      assert message.contact.contact_type == "WA"
    end
  end

  describe "media" do
    setup do
      message_payload = %{
        "text" => "Inbound Message"
      }

      message_params =
        @message_request_params
        |> put_in(["payload", "type"], "text")
        |> put_in(["payload", "id"], Faker.String.base64(36))
        |> put_in(["payload", "payload"], message_payload)

      %{message_params: message_params}
    end

    test "Incoming media message without phone should raise exception", %{conn: conn} do
      media_msg_webhook = Map.delete(@media_message_webhook, "user")
      assert_raise RuntimeError, fn -> post(conn, "/maytapi", media_msg_webhook) end

      media_msg_webhook = put_in(@media_message_webhook, ["user", "phone"], nil)
      assert_raise RuntimeError, fn -> post(conn, "/maytapi", media_msg_webhook) end

      media_msg_webhook = put_in(@media_message_webhook, ["user", "phone"], "")
      assert_raise RuntimeError, fn -> post(conn, "/maytapi", media_msg_webhook) end
    end

    test "Incoming media message should be stored in the database, new contact", %{conn: conn} do
      conn = post(conn, "/maytapi", @media_message_webhook)
      assert conn.halted

      bsp_message_id = get_in(@media_message_webhook, ["message", "id"])

      {:ok, message} =
        Repo.fetch_by(WAMessage, %{
          bsp_id: bsp_message_id,
          organization_id: conn.assigns[:organization_id]
        })

      message = Repo.preload(message, [:media, :contact])

      # Provider message id should be updated
      assert message.bsp_status == :delivered
      assert message.flow == :inbound

      # contact_type and message_type should be updated for wa groups
      assert message.contact.contact_type == "WA"
    end

    test "Incoming media message should be stored in the database where media is a file", %{
      conn: conn
    } do
      media_message_payload =
        put_in(@media_message_webhook, ["message", "type"], "document")
        |> put_in(["message", "mime"], "application/pdf")
        |> put_in(["message", "filename"], "file.pdf")
        |> put_in(["message", "url"], "https://cdnydm.com/wh/x7Yr1HQYy_m9RZ_xcJ6dw.pdf")

      conn = post(conn, "/maytapi", media_message_payload)
      assert conn.halted

      bsp_message_id = get_in(media_message_payload, ["message", "id"])

      {:ok, message} =
        Repo.fetch_by(WAMessage, %{
          bsp_id: bsp_message_id,
          organization_id: conn.assigns[:organization_id]
        })

      message = Repo.preload(message, [:media, :contact])

      # Provider message id should be updated
      assert message.bsp_status == :delivered
      assert message.flow == :inbound

      # contact_type and message_type should be updated for wa groups
      assert message.contact.contact_type == "WA"
      assert message.media.content_type == "document"
    end

    test "Incoming media message should be stored in the database where media is a sticker", %{
      conn: conn
    } do
      media_message_payload =
        put_in(@media_message_webhook, ["message", "type"], "sticker")
        |> put_in(["message", "mime"], "image/webp")
        |> put_in(["message", "filename"], "sticker.webp")
        |> put_in(["message", "url"], "https://cdnydm.com/wh/x7Yr1HQYy_m9RZ_xcJ6dw.webp")

      conn = post(conn, "/maytapi", media_message_payload)
      assert conn.halted

      bsp_message_id = get_in(media_message_payload, ["message", "id"])

      {:ok, message} =
        Repo.fetch_by(WAMessage, %{
          bsp_id: bsp_message_id,
          organization_id: conn.assigns[:organization_id]
        })

      message = Repo.preload(message, [:media, :contact])

      # Provider message id should be updated
      assert message.bsp_status == :delivered
      assert message.flow == :inbound

      # contact_type and message_type should be updated for wa groups
      assert message.contact.contact_type == "WA"
      assert message.media.content_type == "sticker"
    end

    test "Incoming media message should be stored in the database where media is a whatsapp audio",
         %{conn: conn} do
      media_message_payload =
        put_in(@media_message_webhook, ["message", "type"], "ptt")
        |> put_in(["message", "mime"], "audio/ogg")
        |> put_in(["message", "filename"], "audio.oga")
        |> put_in(["message", "url"], "https://cdnydm.com/wh/x7Yr1HQYy_m9RZ_xcJ6dw.oga")

      conn = post(conn, "/maytapi", media_message_payload)
      assert conn.halted

      bsp_message_id = get_in(media_message_payload, ["message", "id"])

      {:ok, message} =
        Repo.fetch_by(WAMessage, %{
          bsp_id: bsp_message_id,
          organization_id: conn.assigns[:organization_id]
        })

      message = Repo.preload(message, [:media, :contact])

      # Provider message id should be updated
      assert message.bsp_status == :delivered
      assert message.flow == :inbound

      # contact_type and message_type should be updated for wa groups
      assert message.contact.contact_type == "WA"
      assert message.media.content_type == "ptt"
    end

    test "Incoming media message should be stored in the database where media is a uploaded audio",
         %{conn: conn} do
      media_message_payload =
        put_in(@media_message_webhook, ["message", "type"], "audio")
        |> put_in(["message", "mime"], "audio/acc")
        |> put_in(["message", "filename"], "audio.us")
        |> put_in(["message", "url"], "https://cdnydm.com/wh/x7Yr1HQYy_m9RZ_xcJ6dw.us")

      conn = post(conn, "/maytapi", media_message_payload)
      assert conn.halted

      bsp_message_id = get_in(media_message_payload, ["message", "id"])

      {:ok, message} =
        Repo.fetch_by(WAMessage, %{
          bsp_id: bsp_message_id,
          organization_id: conn.assigns[:organization_id]
        })

      message = Repo.preload(message, [:media, :contact])

      # Provider message id should be updated
      assert message.bsp_status == :delivered
      assert message.flow == :inbound

      # contact_type and message_type should be updated for wa groups
      assert message.contact.contact_type == "WA"
      assert message.media.content_type == "audio"
    end

    test "Updating the contact_type to WABA+WA due to sender contact already existing", %{
      conn: conn,
      message_params: message_params
    } do
      # handling a message from gupshup, so that the phone number will be already existing
      # in contacts table.
      gupshup_conn = post(conn, "/gupshup", message_params)
      assert gupshup_conn.halted
      bsp_message_id = get_in(message_params, ["payload", "id"])

      {:ok, message} =
        Repo.fetch_by(Message, %{
          bsp_message_id: bsp_message_id,
          organization_id: gupshup_conn.assigns[:organization_id]
        })

      message = Repo.preload(message, [:receiver, :sender, :media])

      # Provider message id should be updated
      assert message.bsp_status == :delivered
      assert message.flow == :inbound

      # ensure the message has been received by the mock
      assert_receive :received_message_to_process

      assert message.sender.last_message_at != nil
      assert true == Glific.in_past_time(message.sender.last_message_at, :seconds, 10)

      # Sender should be stored into the db
      assert message.sender.phone ==
               get_in(message_params, ["payload", "sender", "phone"])

      # handling text message from maytapi

      text_webhook_params =
        @media_message_webhook
        |> put_in(["user", "phone"], get_in(message_params, ["payload", "sender", "phone"]))

      gupshup_conn = post(conn, "/maytapi", text_webhook_params)

      assert gupshup_conn.halted

      bsp_message_id = get_in(text_webhook_params, ["message", "id"])

      {:ok, message} =
        Repo.fetch_by(WAMessage, %{
          bsp_id: bsp_message_id,
          organization_id: gupshup_conn.assigns[:organization_id]
        })

      message = Repo.preload(message, [:media, :contact])

      # Provider message id should be updated
      assert message.bsp_status == :delivered
      assert message.flow == :inbound

      assert message.contact.contact_type == "WABA+WA"
    end

    test "Incoming media message should be stored in the database, but group doesnt exist, so creates group",
         %{
           conn: conn
         } do
      media_message_new_group =
        @media_message_webhook |> Map.put("conversation", "120363027326493365@g.us")

      conn = post(conn, "/maytapi", media_message_new_group)
      assert conn.halted

      bsp_message_id = get_in(media_message_new_group, ["message", "id"])

      {:ok, message} =
        Repo.fetch_by(WAMessage, %{
          bsp_id: bsp_message_id,
          organization_id: conn.assigns[:organization_id]
        })

      message = Repo.preload(message, [:media, :contact])

      # Provider message id should be updated
      assert message.bsp_status == :delivered
      assert message.flow == :inbound

<<<<<<< HEAD
      # ensure the message has been received by the mock
      # assert_receive :received_message_to_process

=======
>>>>>>> 8ee194aa
      # contact_type and message_type should be updated for wa groups
      assert message.contact.contact_type == "WA"
    end
  end
end<|MERGE_RESOLUTION|>--- conflicted
+++ resolved
@@ -215,12 +215,6 @@
       assert message.bsp_status == :delivered
       assert message.flow == :inbound
 
-<<<<<<< HEAD
-      # ensure the message has been received by the mock
-      # assert_receive :received_message_to_process
-
-=======
->>>>>>> 8ee194aa
       # contact_type and message_type should be updated for wa groups
       assert message.contact.contact_type == "WA"
     end
@@ -569,12 +563,6 @@
       assert message.bsp_status == :delivered
       assert message.flow == :inbound
 
-<<<<<<< HEAD
-      # ensure the message has been received by the mock
-      # assert_receive :received_message_to_process
-
-=======
->>>>>>> 8ee194aa
       # contact_type and message_type should be updated for wa groups
       assert message.contact.contact_type == "WA"
     end
