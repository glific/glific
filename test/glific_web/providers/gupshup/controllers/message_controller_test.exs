--- conflicted
+++ resolved
@@ -148,28 +148,16 @@
       conn: conn,
       message_params: message_params
     } do
-<<<<<<< HEAD
-      conn_bak = conn
-      # handling a message from gupshup, so that the phone number will be already existing
-      # in contacts table.
-      conn = post(conn, "/gupshup", message_params)
-      assert conn.halted
-=======
       # handling a message from gupshup, so that the phone number will be already existing
       # in contacts table.
       gupshup_conn = post(conn, "/gupshup", message_params)
       assert gupshup_conn.halted
->>>>>>> 466568af
-      bsp_message_id = get_in(message_params, ["payload", "id"])
-
-      {:ok, message} =
-        Repo.fetch_by(Message, %{
-          bsp_message_id: bsp_message_id,
-<<<<<<< HEAD
-          organization_id: conn.assigns[:organization_id]
-=======
+      bsp_message_id = get_in(message_params, ["payload", "id"])
+
+      {:ok, message} =
+        Repo.fetch_by(Message, %{
+          bsp_message_id: bsp_message_id,
           organization_id: gupshup_conn.assigns[:organization_id]
->>>>>>> 466568af
         })
 
       message = Repo.preload(message, [:receiver, :sender, :media])
@@ -189,33 +177,19 @@
                get_in(message_params, ["payload", "sender", "phone"])
 
       # second message by same sender with same name via gupshup, so no updates
-<<<<<<< HEAD
-      conn = assign(conn_bak, :organization_id, 1)
-
-=======
->>>>>>> 466568af
       message_params =
         message_params
         |> put_in(["payload", "type"], "text")
         |> put_in(["payload", "id"], Faker.String.base64(36))
 
-<<<<<<< HEAD
-      conn = post(conn, "/gupshup", message_params)
-      assert conn.halted
-=======
       gupshup_conn = post(conn, "/gupshup", message_params)
       assert gupshup_conn.halted
->>>>>>> 466568af
-      bsp_message_id = get_in(message_params, ["payload", "id"])
-
-      {:ok, message} =
-        Repo.fetch_by(Message, %{
-          bsp_message_id: bsp_message_id,
-<<<<<<< HEAD
-          organization_id: conn.assigns[:organization_id]
-=======
+      bsp_message_id = get_in(message_params, ["payload", "id"])
+
+      {:ok, message} =
+        Repo.fetch_by(Message, %{
+          bsp_message_id: bsp_message_id,
           organization_id: gupshup_conn.assigns[:organization_id]
->>>>>>> 466568af
         })
 
       message = Repo.preload(message, [:receiver, :sender, :media, :contact])
@@ -237,34 +211,20 @@
       assert message.contact.contact_type == "WABA"
 
       # third message by same sender with different name via gupshup, so name updates
-<<<<<<< HEAD
-      conn = assign(conn_bak, :organization_id, 1)
-
-=======
->>>>>>> 466568af
       message_params =
         message_params
         |> put_in(["payload", "type"], "text")
         |> put_in(["payload", "id"], Faker.String.base64(36))
         |> put_in(["payload", "sender", "name"], "Sumit")
 
-<<<<<<< HEAD
-      conn = post(conn, "/gupshup", message_params)
-      assert conn.halted
-=======
       gupshup_conn = post(conn, "/gupshup", message_params)
       assert gupshup_conn.halted
->>>>>>> 466568af
-      bsp_message_id = get_in(message_params, ["payload", "id"])
-
-      {:ok, message} =
-        Repo.fetch_by(Message, %{
-          bsp_message_id: bsp_message_id,
-<<<<<<< HEAD
-          organization_id: conn.assigns[:organization_id]
-=======
+      bsp_message_id = get_in(message_params, ["payload", "id"])
+
+      {:ok, message} =
+        Repo.fetch_by(Message, %{
+          bsp_message_id: bsp_message_id,
           organization_id: gupshup_conn.assigns[:organization_id]
->>>>>>> 466568af
         })
 
       message = Repo.preload(message, [:receiver, :sender, :media, :contact])
