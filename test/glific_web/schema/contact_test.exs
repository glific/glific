--- conflicted
+++ resolved
@@ -28,7 +28,6 @@
     assert res == "Default Sender"
   end
 
-<<<<<<< HEAD
   test "contacts field returns list of contacts in asc order" do
     result = query_gql_by(:list, variables: %{"opts" => %{"order" => "ASC"}})
     assert {:ok, query_data} = result
@@ -56,7 +55,8 @@
     assert get_in(contacts, [Access.at(0), "name"]) != "Test"
     assert get_in(contacts, [Access.at(1), "name"]) != "Test"
     assert get_in(contacts, [Access.at(2), "name"]) != "Test"
-=======
+  end
+
   test "count returns the number of contacts" do
     {:ok, query_data} = query_gql_by(:count)
     assert get_in(query_data, [:data, "countContacts"]) == 6
@@ -72,7 +72,6 @@
       query_gql_by(:count, variables: %{"filter" => %{"name" => "Default Sender"}})
 
     assert get_in(query_data, [:data, "countContacts"]) == 1
->>>>>>> 5eb0a16e
   end
 
   test "contact id returns one contact or nil" do
