--- conflicted
+++ resolved
@@ -511,11 +511,23 @@
     assert get_in(query_data, [:data, "search", Access.at(0), "contact", "id"]) == receiver_id
   end
 
-<<<<<<< HEAD
   test "search with the group filters will return the conversation", %{user: user} do
     message = Fixtures.message_fixture()
     contact_group = Fixtures.contact_group_fixture(%{organization_id: user.organization_id, contact_id: message.contact_id})
-=======
+
+    result =
+      auth_query_gql_by(:search, user,
+        variables: %{
+          "filter" => %{"term" => "", "includeGroups" => ["#{contact_group.group_id}"]},
+          "contactOpts" => %{"limit" => 1},
+          "messageOpts" => %{"limit" => 1}
+        }
+      )
+
+    assert {:ok, query_data} = result
+    assert get_in(query_data, [:data, "search", Access.at(0), "contact", "id"]) == "#{contact_group.contact_id}"
+  end
+
   test "search with the date range filters will returns the conversations", %{user: user} do
     message = Fixtures.message_fixture()
               |> Repo.preload([:contact])
@@ -526,15 +538,10 @@
         Contacts.update_contact(message.contact,
         %{last_message_at: DateTime.utc_now()}
     )
->>>>>>> d561b17b
-
-    result =
-      auth_query_gql_by(:search, user,
-        variables: %{
-<<<<<<< HEAD
-          "filter" => %{"term" => "", "includeGroups" => ["#{contact_group.group_id}"]},
-          "contactOpts" => %{"limit" => 1},
-=======
+
+    result =
+      auth_query_gql_by(:search, user,
+        variables: %{
           "filter" => %{
             "term" => "",
             "dateRange" => %{
@@ -543,21 +550,16 @@
             }
           },
           "contactOpts" => %{"limit" => contact_count},
->>>>>>> d561b17b
-          "messageOpts" => %{"limit" => 1}
-        }
-      )
-
-    assert {:ok, query_data} = result
-<<<<<<< HEAD
-    assert get_in(query_data, [:data, "search", Access.at(0), "contact", "id"]) == "#{contact_group.contact_id}"
-=======
+          "messageOpts" => %{"limit" => 1}
+        }
+      )
+
+    assert {:ok, query_data} = result
 
     conatct_ids = Enum.reduce(query_data[:data]["search"], [], fn row, acc ->
       acc ++ [row["contact"]["id"]]
       end)
 
     assert "#{contact.id}" in conatct_ids
->>>>>>> d561b17b
   end
 end