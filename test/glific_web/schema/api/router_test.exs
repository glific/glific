--- conflicted
+++ resolved
@@ -39,11 +39,6 @@
 
   # lets do a simple tags listing to test the forward call on the normal channel
   describe "test tags via /api and http" do
-<<<<<<< HEAD
-
-=======
-    @tag :pending
->>>>>>> fd1794e0
     test "gets a list of tags", %{conn: conn, access_token: token} do
       query = """
       query listTags {
