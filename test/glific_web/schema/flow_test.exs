defmodule GlificWeb.Schema.FlowTest do
  alias Glific.Flows.FlowContext
  use GlificWeb.ConnCase
  use Wormwood.GQLCase

  alias Glific.{
    Contacts,
    Fixtures,
    Flows,
    Flows.Action,
    Flows.Broadcast,
    Flows.Flow,
    Flows.FlowRevision,
    Flows.MessageBroadcast,
    Flows.Node,
    Groups,
    Groups.GroupContacts,
    Groups.WAGroup,
    Groups.WaGroupsCollections,
    Partners,
    Partners.Credential,
    Repo,
    Seeds.SeedsDev,
    State,
    Templates.InteractiveTemplates
  }

  import Ecto.Query

  setup do
    SeedsDev.seed_test_flows()
    default_provider = SeedsDev.seed_providers()
    SeedsDev.seed_organizations(default_provider)
    SeedsDev.seed_contacts()
    SeedsDev.seed_wa_managed_phones()
    SeedsDev.seed_wa_groups()

    :ok
  end

  load_gql(:list, GlificWeb.Schema, "assets/gql/flows/list.gql")
  load_gql(:by_id, GlificWeb.Schema, "assets/gql/flows/by_id.gql")
  load_gql(:create, GlificWeb.Schema, "assets/gql/flows/create.gql")
  load_gql(:update, GlificWeb.Schema, "assets/gql/flows/update.gql")
  load_gql(:export_flow, GlificWeb.Schema, "assets/gql/flows/export_flow.gql")
  load_gql(:import_flow, GlificWeb.Schema, "assets/gql/flows/import_flow.gql")
  load_gql(:delete, GlificWeb.Schema, "assets/gql/flows/delete.gql")
  load_gql(:publish, GlificWeb.Schema, "assets/gql/flows/publish.gql")
  load_gql(:contact_flow, GlificWeb.Schema, "assets/gql/flows/contact_flow.gql")
  load_gql(:contact_resume, GlificWeb.Schema, "assets/gql/flows/contact_resume.gql")
  load_gql(:group_flow, GlificWeb.Schema, "assets/gql/flows/group_flow.gql")
  load_gql(:copy, GlificWeb.Schema, "assets/gql/flows/copy.gql")
  load_gql(:flow_get, GlificWeb.Schema, "assets/gql/flows/flow_get.gql")
  load_gql(:flow_rel, GlificWeb.Schema, "assets/gql/flows/flow_release.gql")
  load_gql(:broadcast_stats, GlificWeb.Schema, "assets/gql/flows/broadcast_stats.gql")

  load_gql(
    :terminate_contact_flows,
    GlificWeb.Schema,
    "assets/gql/flows/terminate_contact_flows.gql"
  )

  load_gql(
    :reset_flow_count,
    GlificWeb.Schema,
    "assets/gql/flows/reset_flow_count.gql"
  )

  load_gql(:wa_group_flow, GlificWeb.Schema, "assets/gql/flows/wa_group_flow.gql")

  load_gql(
    :wa_group_collection_flow,
    GlificWeb.Schema,
    "assets/gql/flows/wa_group_collection_flow.gql"
  )

  test "flows field returns list of flows", %{manager: user} do
    result = auth_query_gql_by(:list, user)
    assert {:ok, query_data} = result

    flows = get_in(query_data, [:data, "flows"])
    assert length(flows) > 0

    res =
      flows |> get_in([Access.all(), "name"]) |> Enum.find(fn name -> name == "Help Workflow" end)

    assert res == "Help Workflow"

    [flow | _] = flows
    assert get_in(flow, ["id"]) > 0
  end

  test "flows field returns list of filtered flows", %{manager: user} do
    result = auth_query_gql_by(:list, user, variables: %{"filter" => %{"keyword" => "help"}})
    assert {:ok, query_data} = result

    flows = get_in(query_data, [:data, "flows"])
    assert length(flows) == 1

    name = "Test Workflow"
    {:ok, flow} = Repo.fetch_by(Flow, %{name: name, organization_id: user.organization_id})

    result = auth_query_gql_by(:list, user, variables: %{"filter" => %{"uuid" => flow.uuid}})
    assert {:ok, query_data} = result

    flow_uuid = get_in(query_data, [:data, "flows", Access.at(0), "uuid"])
    assert flow_uuid == flow.uuid

    # testing flow filter with is_active
    result =
      auth_query_gql_by(:list, user, variables: %{"filter" => %{"is_active" => flow.is_active}})

    assert {:ok, query_data} = result
    flow_name = get_in(query_data, [:data, "flows", Access.at(0), "name"])
    assert flow_name == "Help Workflow"

    result =
      auth_query_gql_by(:list, user,
        variables: %{"filter" => %{"is_background" => flow.is_background}}
      )

    assert {:ok, query_data} = result
    flow_name = get_in(query_data, [:data, "flows", Access.at(0), "name"])
    assert flow_name == "Help Workflow"
  end

  test "flows field returns list of flows filtered by status", %{manager: user} do
    # Create a new flow
    auth_query_gql_by(:create, user,
      variables: %{
        "input" => %{"name" => "New Flow", "keywords" => "new", "description" => "desc"}
      }
    )

    result = auth_query_gql_by(:list, user, variables: %{"filter" => %{"status" => "draft"}})
    assert {:ok, query_data} = result
    flows = get_in(query_data, [:data, "flows"])
    assert length(flows) == 1
  end

  test "flows field returns list of flows filtered by template, active and name_or_keyword_or_tags",
       %{manager: user} do
    result =
      auth_query_gql_by(:list, user,
        variables: %{
          "filter" => %{
            "is_active" => true,
            "is_template" => true,
            "name_or_keyword_or_tags" => "direct"
          }
        }
      )

    assert {:ok, query_data} = result
    flows = get_in(query_data, [:data, "flows"])
    assert length(flows) == 1

    # Marking flow as inactive
    {:ok, flow} =
      Repo.fetch_by(Flow, %{name: "Direct with GPT", organization_id: user.organization_id})

    auth_query_gql_by(:update, user,
      variables: %{
        "id" => flow.id,
        "input" => %{"is_active" => false}
      }
    )

    # Fetching active template flow again and it should nothing as flow is inactive now
    result =
      auth_query_gql_by(:list, user,
        variables: %{
          "filter" => %{
            "is_active" => true,
            "is_template" => true,
            "name_or_keyword_or_tags" => "direct"
          }
        }
      )

    assert {:ok, query_data} = result
    flows = get_in(query_data, [:data, "flows"])
    assert Enum.empty?(flows) == true
  end

  test "is_template should be true for template flows", %{manager: user} do
    {:ok, flow} =
      Repo.fetch_by(Flow, %{name: "Clear_Variables flow", organization_id: user.organization_id})

    assert flow.is_template == true

    {:ok, flow} =
      Repo.fetch_by(Flow, %{name: "Direct with GPT", organization_id: user.organization_id})

    assert flow.is_template == true
  end

  test "flows field returns list of flows filtered by isPinned flag", %{manager: user} do
    # Create a new flow
    old_results = auth_query_gql_by(:list, user, variables: %{"filter" => %{"isPinned" => true}})
    assert {:ok, query_data} = old_results
    flows = get_in(query_data, [:data, "flows"])
    old_count = length(flows)

    auth_query_gql_by(:create, user,
      variables: %{
        "input" => %{
          "name" => "New Flow",
          "keywords" => "new",
          "description" => "desc",
          "isPinned" => true
        }
      }
    )

    result = auth_query_gql_by(:list, user, variables: %{"filter" => %{"isPinned" => true}})
    assert {:ok, query_data} = result
    flows = get_in(query_data, [:data, "flows"])
    ## it depends on the test sequence how many flows have pinned.
    assert length(flows) == old_count + 1
  end

  test "flow field id returns one flow or nil", %{manager: user} do
    name = "Test Workflow"
    {:ok, flow} = Repo.fetch_by(Flow, %{name: name, organization_id: user.organization_id})

    result = auth_query_gql_by(:by_id, user, variables: %{"id" => flow.id})
    assert {:ok, query_data} = result

    flow = get_in(query_data, [:data, "flow", "flow", "name"])
    assert flow == name

    result = auth_query_gql_by(:by_id, user, variables: %{"id" => 123_456})
    assert {:ok, query_data} = result

    message = get_in(query_data, [:data, "flow", "errors", Access.at(0), "message"])
    assert message == "Resource not found"
  end

  test "definition field returns one flow definition or nil", %{manager: user} do
    [flow | _] = Flows.list_flows(%{filter: %{name: "activity"}})

    name = flow.name
    flow_id = flow.id

    {:ok, flow} =
      Repo.fetch_by(FlowRevision, %{flow_id: flow_id, organization_id: user.organization_id})

    result = auth_query_gql_by(:export_flow, user, variables: %{"id" => flow.flow_id})
    assert {:ok, query_data} = result

    data =
      get_in(query_data, [:data, "exportFlow", "export_data"])
      |> Jason.decode!()

    assert length(data["flows"]) > 0

    assert Enum.any?(data["flows"], fn flow -> flow["definition"]["name"] == name end)
  end

  test "export flow and the import flow with template when published returns no error",
       %{manager: user} = _attrs do
    [flow | _] = Flows.list_flows(%{filter: %{name: "Import Workflow"}})

    flow_id = flow.id

    Repo.fetch_by(FlowRevision, %{flow_id: flow_id, organization_id: user.organization_id})

    result = auth_query_gql_by(:export_flow, user, variables: %{"id" => flow.id})
    assert {:ok, query_data} = result

    data =
      get_in(query_data, [:data, "exportFlow", "export_data"])
      |> Jason.decode!()

    # Deleting only import flows as importing same flow
    Flows.list_flows(%{id: flow.id})
    |> Enum.each(fn flow -> Flows.delete_flow(flow) end)

    assert length(data["flows"]) > 0
    import_flow = data |> Jason.encode!()
    result = auth_query_gql_by(:import_flow, user, variables: %{"flow" => import_flow})
    assert {:ok, query_data} = result
    import_status = get_in(query_data, [:data, "importFlow", "status", Access.at(0)])
    assert import_status["flowName"] == "Import Workflow"
    assert import_status["status"] == "Successfully imported"

    {:ok, flow} =
      Repo.fetch_by(Flow, %{name: "Import Workflow", organization_id: user.organization_id})

    result = auth_query_gql_by(:publish, user, variables: %{"uuid" => flow.uuid})
    assert {:ok, query_data} = result
    assert get_in(query_data, [:data, "publishFlow", "errors"]) == nil
    assert get_in(query_data, [:data, "publishFlow", "success"]) == true
  end

  test "export flow and the import flow", %{manager: user} do
    [flow | _] = Flows.list_flows(%{filter: %{name: "New Contact Workflow"}})

    result = auth_query_gql_by(:export_flow, user, variables: %{"id" => flow.id})
    assert {:ok, query_data} = result

    data =
      get_in(query_data, [:data, "exportFlow", "export_data"])
      |> Jason.decode!()

    assert length(data["flows"]) > 0

    # Deleting all existing flows as importing New Contact Flow creates sub flows as well
    Flows.list_flows(%{id: flow.id})
    |> Enum.each(fn flow -> Flows.delete_flow(flow) end)

    # Deleting all existing collections as importing New Contact Flow creates collections
    Groups.list_groups(%{})
    |> Enum.each(fn group -> Groups.delete_group(group) end)

    # Deleting all existing interactive templates as importing New Contact Flow creates interactive templates
    InteractiveTemplates.list_interactives(%{})
    |> Enum.each(fn interactive_template ->
      InteractiveTemplates.delete_interactive_template(interactive_template)
    end)

    import_flow = data |> Jason.encode!()
    result = auth_query_gql_by(:import_flow, user, variables: %{"flow" => import_flow})
    assert {:ok, query_data} = result
    import_status = get_in(query_data, [:data, "importFlow", "status", Access.at(0)])
    assert import_status["flowName"] == "New Contact Workflow"
    assert import_status["status"] == "Successfully imported"
    [group | _] = Groups.list_groups(%{filter: %{label: "Optin contacts"}})
    assert group.label == "Optin contacts"

    [interactive_template | _] =
      InteractiveTemplates.list_interactives(%{filter: %{label: "Optin template"}})

    assert interactive_template.label == "Optin template"
  end

  test "import flow returns an error when import the same flow ",
       %{manager: user} = _attrs do
    [flow | _] = Flows.list_flows(%{filter: %{name: "Import Workflow"}})

    flow_id = flow.id

    Repo.fetch_by(FlowRevision, %{flow_id: flow_id, organization_id: user.organization_id})

    result = auth_query_gql_by(:export_flow, user, variables: %{"id" => flow.id})
    assert {:ok, query_data} = result

    data =
      get_in(query_data, [:data, "exportFlow", "export_data"])
      |> Jason.decode!()

    assert length(data["flows"]) > 0
    import_flow = data |> Jason.encode!()
    result = auth_query_gql_by(:import_flow, user, variables: %{"flow" => import_flow})
    assert {:ok, query_data} = result
    import_status = get_in(query_data, [:data, "importFlow", "status", Access.at(0)])
    assert import_status["flowName"] == "Import Workflow"

    assert import_status["status"] ==
             "The keyword `importtest` was already used in the `Import Workflow` Flow."
  end

  test "create a flow and test possible scenarios and errors", %{manager: user} do
    name = "Flow Test Name"
    keywords = ["test_keyword", "test_keyword_2"]
    description = "test description"

    result =
      auth_query_gql_by(:create, user,
        variables: %{
          "input" => %{"name" => name, "keywords" => keywords, "description" => description}
        }
      )

    assert {:ok, query_data} = result

    flow_name = get_in(query_data, [:data, "createFlow", "flow", "name"])
    assert flow_name == name

    # create message without required attributes
    result = auth_query_gql_by(:create, user, variables: %{"input" => %{}})

    assert {:ok, query_data} = result

    assert get_in(query_data, [:data, "createFlow", "errors", Access.at(0), "message"]) =~
             "can't be blank"

    # create flow with existing keyword
    result =
      auth_query_gql_by(:create, user,
        variables: %{
          "input" => %{
            "name" => "name_2",
            "keywords" => ["test_keyword"],
            "description" => "desc_2"
          }
        }
      )

    assert {:ok, query_data} = result

    assert "keywords" = get_in(query_data, [:data, "createFlow", "errors", Access.at(0), "key"])

    assert get_in(query_data, [:data, "createFlow", "errors", Access.at(0), "message"]) =~
             "The keyword `testkeyword` was already used in the `Flow Test Name` Flow."
  end

  test "create a flow with is_template field", %{manager: user} do
    name = "Flow Test Name"
    keywords = ["test_keyword"]
    description = "test description"
    is_template = true

    result =
      auth_query_gql_by(:create, user,
        variables: %{
          "input" => %{
            "name" => name,
            "keywords" => keywords,
            "description" => description,
            "is_template" => is_template
          }
        }
      )

    assert {:ok, query_data} = result
    assert get_in(query_data, [:data, "createFlow", "flow", "isTemplate"]) == is_template
  end

  test "update a flow and test possible scenarios and errors", %{manager: user} do
    {:ok, flow} =
      Repo.fetch_by(Flow, %{name: "Test Workflow", organization_id: user.organization_id})

    name = "Flow Test Name"
    keywords = ["test_keyword"]
    description = "test description"

    result =
      auth_query_gql_by(:update, user,
        variables: %{
          "id" => flow.id,
          "input" => %{"name" => name, "keywords" => keywords, "description" => description}
        }
      )

    assert {:ok, query_data} = result

    new_name = get_in(query_data, [:data, "updateFlow", "flow", "name"])
    assert new_name == name
  end

  test "delete a flow", %{manager: user} do
    {:ok, flow} =
      Repo.fetch_by(Flow, %{name: "Test Workflow", organization_id: user.organization_id})

    result = auth_query_gql_by(:delete, user, variables: %{"id" => flow.id})
    assert {:ok, query_data} = result
    assert get_in(query_data, [:data, "deleteFlow", "errors"]) == nil

    result = auth_query_gql_by(:delete, user, variables: %{"id" => 123_456_789})
    assert {:ok, query_data} = result

    message = get_in(query_data, [:data, "deleteFlow", "errors", Access.at(0), "message"])
    assert message == "Resource not found"
  end

  test "Publish flow", %{manager: user} do
    {:ok, flow} =
      Repo.fetch_by(Flow, %{name: "Language Workflow", organization_id: user.organization_id})

    result = auth_query_gql_by(:publish, user, variables: %{"uuid" => flow.uuid})
    assert {:ok, query_data} = result
    assert get_in(query_data, [:data, "publishFlow", "errors"]) == nil
    assert get_in(query_data, [:data, "publishFlow", "success"]) == true

    result = auth_query_gql_by(:publish, user, variables: %{"uuid" => Ecto.UUID.generate()})
    assert {:ok, query_data} = result

    message = get_in(query_data, [:data, "publishFlow", "errors", Access.at(0), "message"])
    assert message == "Resource not found"
  end

  test "Publish a flow which has warnings", %{manager: user} do
    {:ok, flow} =
      Repo.fetch_by(Flow, %{name: "Test Workflow", organization_id: user.organization_id})

    result = auth_query_gql_by(:publish, user, variables: %{"uuid" => flow.uuid})
    assert {:ok, query_data} = result
    assert is_list(get_in(query_data, [:data, "publishFlow", "errors"]))
    assert get_in(query_data, [:data, "publishFlow", "success"]) == false
  end

  test "Start flow for a contact", %{manager: user} = attrs do
    {:ok, flow} =
      Repo.fetch_by(Flow, %{name: "Test Workflow", organization_id: user.organization_id})

    [contact | _tail] = Contacts.list_contacts(%{filter: attrs})

    result =
      auth_query_gql_by(:contact_flow, user,
        variables: %{"flowId" => flow.id, "contactId" => contact.id}
      )

    assert {:ok, query_data} = result

    # flows don't care about the contact state, we allow each flow node to check
    # and figure out if the operation is permitted
    assert get_in(query_data, [:data, "startContactFlow", "success"]) == true

    # will add test for success with integration tests
  end

  test "Resume flow for a contact", %{manager: user} = attrs do
    {:ok, flow} =
      Repo.fetch_by(Flow, %{name: "Test Workflow", organization_id: user.organization_id})

    [contact | _tail] = Contacts.list_contacts(%{filter: attrs})

    data = %{one: "1", two: "2"} |> Jason.encode!()

    result =
      auth_query_gql_by(:contact_resume, user,
        variables: %{"flowId" => flow.id, "contactId" => contact.id, "result" => data}
      )

    assert {:ok, query_data} = result

    # this flow is not waiting, so it should return error
    # we'll expand test case for a flow waiting soon
    assert get_in(query_data, [:data, "resumeContactFlow", "success"]) == true
    assert !is_nil(get_in(query_data, [:data, "resumeContactFlow", "errors"]))

    # will add test for success with integration tests
    # need to start the flow, setup the context, toggle the DB field
    # and then resume the flow
  end

  test "Terminate all flows for a contact", %{manager: user} = attrs do
    {:ok, flow} =
      Repo.fetch_by(Flow, %{name: "Test Workflow", organization_id: user.organization_id})

    [contact | _tail] = Contacts.list_contacts(%{filter: attrs})

    result =
      auth_query_gql_by(:terminate_contact_flows, user,
        variables: %{"flowId" => flow.id, "contactId" => contact.id}
      )

    assert {:ok, query_data} = result

    assert get_in(query_data, [:data, "terminateContactFlows", "success"]) == true
  end

  test "Reset all the counts for a flows", %{manager: user} do
    {:ok, flow} =
      Repo.fetch_by(Flow, %{name: "Test Workflow", organization_id: user.organization_id})

    result = auth_query_gql_by(:reset_flow_count, user, variables: %{"flowId" => flow.id})

    assert {:ok, query_data} = result

    assert get_in(query_data, [:data, "resetFlowCount", "success"]) == true
  end

  test "Start flow for contacts of a group", %{manager: user} do
    {:ok, flow} =
      Repo.fetch_by(Flow, %{name: "Test Workflow", organization_id: user.organization_id})

    group = Fixtures.group_fixture()
    # when there are contacts in the group
    contact =
      Fixtures.contact_fixture(%{organization_id: user.organization_id})

    GroupContacts.update_group_contacts(%{
      group_id: group.id,
      add_contact_ids: [contact.id],
      delete_contact_ids: [],
      organization_id: user.organization_id
    })

    result =
      auth_query_gql_by(:group_flow, user,
        variables: %{"flowId" => flow.id, "groupId" => group.id}
      )

    assert {:ok, query_data} = result
    assert get_in(query_data, [:data, "startGroupFlow", "success"]) == true
  end

  test "Start flow for contacts of group when the collection is empty", %{manager: user} do
    {:ok, flow} =
      Repo.fetch_by(Flow, %{name: "Test Workflow", organization_id: user.organization_id})

    group = Fixtures.group_fixture()

    # where there are no contacts in the flow
    result =
      auth_query_gql_by(:group_flow, user,
        variables: %{"flowId" => flow.id, "groupId" => group.id}
      )

    assert {:ok, query_data} = result
    # Even if the contact_ids is empty, it doesn't have to return error
    assert get_in(query_data, [:data, "startGroupFlow", "success"]) == true
  end

  test "copy a flow and test possible scenarios and errors", %{manager: user} do
    {:ok, flow} =
      Repo.fetch_by(Flow, %{name: "Test Workflow", organization_id: user.organization_id})

    name = "Flow Test Name"
    keywords = ["test_keyword"]
    description = "test description"

    result =
      auth_query_gql_by(:copy, user,
        variables: %{
          "id" => flow.id,
          "input" => %{"name" => name, "keywords" => keywords, "description" => description}
        }
      )

    assert {:ok, query_data} = result

    assert name == get_in(query_data, [:data, "copyFlow", "flow", "name"])
  end

  test "flow get returns a flow contact",
       %{manager: staff, user: user} do
    State.reset(user.organization_id)

    result = auth_query_gql_by(:flow_get, staff, variables: %{"id" => 1})
    assert {:ok, query_data} = result

    assert String.contains?(
             get_in(query_data, [:data, "flowGet", "flow", "name"]),
             "Help Workflow"
           )

    user = Map.put(user, :fingerprint, Ecto.UUID.generate())
    result = auth_query_gql_by(:flow_get, user, variables: %{"id" => 1})
    assert {:ok, query_data} = result

    assert get_in(query_data, [:data, "flowGet", "errors", Access.at(0), "message"]) ==
             "This flow is being edited by some name right now!"

    # now release a flow and try again
    result = auth_query_gql_by(:flow_rel, staff, variables: %{})
    assert {:ok, query_data} = result
    assert get_in(query_data, [:data, "flowRelease"]) == nil

    user = Map.put(user, :fingerprint, Ecto.UUID.generate())
    result = auth_query_gql_by(:flow_get, user, variables: %{"id" => 1})
    assert {:ok, query_data} = result

    assert String.contains?(
             get_in(query_data, [:data, "flowGet", "flow", "name"]),
             "Help Workflow"
           )
  end

  test "message broadcast stats", %{glific_admin: glific_admin} = attrs do
    [flow | _tail] = Flows.list_flows(%{filter: attrs})
    group = Fixtures.group_fixture()

    [contact, contact2 | _] =
      Contacts.list_contacts(%{
        filter: %{organization_id: attrs.organization_id, name: "Glific Simulator"}
      })

    Groups.create_contact_group(%{
      group_id: group.id,
      contact_id: contact.id,
      organization_id: attrs.organization_id
    })

    Groups.create_contact_group(%{
      group_id: group.id,
      contact_id: contact2.id,
      organization_id: attrs.organization_id
    })

    {:ok, flow} = Flows.start_group_flow(flow, [group.id])

    assert {:ok, message_broadcast} =
             Repo.fetch_by(MessageBroadcast, %{
               group_id: group.id,
               flow_id: flow.id
             })

    assert message_broadcast.completed_at == nil

    # lets sleep for 3 seconds, to ensure that messages have been delivered
    Broadcast.execute_broadcasts(attrs.organization_id)
    Process.sleep(3_000)

    result =
      auth_query_gql_by(:broadcast_stats, glific_admin,
        variables: %{
          "messageBroadcastId" => message_broadcast.id
        }
      )

    # test case should be checking the message categories as well
    # but currently as bsp_status is returning null, msg_categories is not populated. Will come back at later time
    assert {:ok, query_data} = result
    broadcast_stats = get_in(query_data, [:data, "broadcastStats"])
    broadcast_map = Jason.decode!(broadcast_stats)
    assert true == Map.has_key?(broadcast_map, "failed")
    assert true == Map.has_key?(broadcast_map, "msg_categories")
    assert true == Map.has_key?(broadcast_map, "pending")
    assert true == Map.has_key?(broadcast_map, "success")
  end

  test "Start flow for a whatsapp group", %{manager: user} = _attrs do
    {:ok, flow} =
      Repo.fetch_by(Flow, %{name: "Whatsapp Group", organization_id: user.organization_id})

    [wa_grp | _] =
      WAGroup
      |> where([wa_group], wa_group.organization_id == 1)
      |> limit(1)
      |> Repo.all()

    result =
      auth_query_gql_by(:wa_group_flow, user,
        variables: %{"flowId" => flow.id, "waGroupId" => wa_grp.id}
      )

    assert {:ok, _query_data} = result
  end

  test "Start flow for contacts of group for a deleted collection", %{manager: user} do
    {:ok, flow} =
      Repo.fetch_by(Flow, %{name: "Help Workflow", organization_id: user.organization_id})

    group = Fixtures.group_fixture()
    node = %Node{uuid: "Test UUID"}

    json = %{
      "uuid" => "UUID 1",
      "type" => "start_session",
      "contacts" => [%{"name" => "NGO Admin", "uuid" => "14"}],
      "create_contact" => false,
      "exclusions" => %{"in_a_flow" => false},
      "groups" => %{
        "uuid" => group.id,
        "name" => group.label
      },
      "flow" => %{
        "name" => "Help Workflow",
        "uuid" => "3fa22108-f464-41e5-81d9-d8a298854429"
      }
    }

    Action.process(json, %{}, node)

    _delete_group = Groups.delete_group(group)

    result =
      auth_query_gql_by(:group_flow, user,
        variables: %{"flowId" => flow.id, "groupId" => group.id}
      )

    assert {:ok, query_data} = result

    assert get_in(query_data, [:errors, Access.at(0), :message]) ==
             "No valid groups found"
  end

  test "export flow failed due to sub flow not existing", %{manager: user} do
    [flow | _] = Flows.list_flows(%{filter: %{name: "New Contact Workflow"}})

    flow_id = flow.id

    Repo.fetch_by(FlowRevision, %{flow_id: flow_id, organization_id: user.organization_id})
    uuid = "dd8d0a16-b8c3-4b61-bf8e-e5cad6fa8a2f"

    from(f in Flow, where: f.uuid == ^uuid)
    |> Repo.delete_all([])

    result = auth_query_gql_by(:export_flow, user, variables: %{"id" => flow.id})
    assert {:ok, query_data} = result
    assert length(get_in(query_data, [:errors])) == 1
  end

  test "Start flow for a whatsapp group collection", %{manager: user} = _attrs do
    {:ok, flow} =
      Repo.fetch_by(Flow, %{name: "Whatsapp Group", organization_id: user.organization_id})

    wa_managed_phone = Fixtures.wa_managed_phone_fixture(%{organization_id: user.organization_id})

    wa_group_1 =
      Fixtures.wa_group_fixture(%{
        organization_id: user.organization_id,
        wa_managed_phone_id: wa_managed_phone.id
      })

    group = Fixtures.group_fixture(%{organization_id: user.organization_id})

    WaGroupsCollections.update_collection_wa_group(%{
      organization_id: user.organization_id,
      group_id: group.id,
      add_wa_group_ids: [wa_group_1.id, wa_group_1.id],
      delete_wa_group_ids: []
    })

    result =
      auth_query_gql_by(:wa_group_collection_flow, user,
        variables: %{"flowId" => flow.id, "groupId" => group.id}
      )

    assert {:ok, _query_data} = result
  end

  test "Start flow for a whatsapp group when gupshup creds are inactive",
       %{manager: user} = _attrs do
    {:ok, flow} =
      Repo.fetch_by(Flow, %{name: "Whatsapp Group", organization_id: user.organization_id})

    # clearing the org cache that's setup at the beginning of test
    Partners.remove_organization_cache(1, "glific")

    # Setting the gupshup cred active status to false, which will then not create
    # a bsp key in the organization.services map

    {1, _} =
      Credential
      |> where([c], c.organization_id == ^user.organization_id and c.provider_id == 1)
      |> update([c], set: [is_active: false])
      |> select([c], {c.provider_id})
      |> Repo.update_all([])

    [wa_grp | _] =
      WAGroup
      |> where([wa_group], wa_group.organization_id == 1)
      |> limit(1)
      |> Repo.all()

    result =
      auth_query_gql_by(:wa_group_flow, user,
        variables: %{"flowId" => flow.id, "waGroupId" => wa_grp.id}
      )

    assert {:ok, %{data: _}} = result
  end

<<<<<<< HEAD
  test "terminate inactive flows", attrs do
    {:ok, context} =
      FlowContext.create_flow_context(%{
        contact_id: Fixtures.contact_fixture().id,
        flow_id: 1,
        flow_uuid: Ecto.UUID.generate(),
        uuid_map: %{},
        organization_id: attrs.organization_id
      })

    assert context.id != nil
    assert is_nil(context.completed_at)

    {:ok, flow} =
      Repo.fetch_by(Flow, %{id: 1})

    description = "test description"

    # updating the description of flow shouldnt do anything on the flowcontexts
    result =
      auth_query_gql_by(:update, attrs.manager,
        variables: %{
          "id" => flow.id,
          "input" => %{"description" => description}
        }
      )

    assert {:ok, _query_data} = result

    fc =
      FlowContext
      |> where([fc], fc.id == ^context.id)
      |> Repo.one()

    assert is_nil(fc.completed_at)

    # updating the is_active to false should kill the running flowcontexts of the flow
    result =
      auth_query_gql_by(:update, attrs.manager,
        variables: %{
          "id" => flow.id,
          "input" => %{"is_active" => false}
        }
      )

    assert {:ok, _query_data} = result

    fc =
      FlowContext
      |> where([fc], fc.id == ^context.id)
      |> Repo.one()

    refute is_nil(fc.completed_at)
    assert fc.is_killed
=======
  test "import flow with assistant should also import the assistant in kaapi", %{manager: user} do
    organization_id = user.organization_id

    # activate kaapi
    enable_kaapi(%{organization_id: organization_id})

    FunWithFlags.enable(:is_kaapi_enabled,
      for_actor: %{organization_id: organization_id}
    )

    Tesla.Mock.mock(fn
      %{method: :post} ->
        %Tesla.Env{
          status: 200,
          body: %{
            error: nil,
            data: %{
              id: 164,
              name: "test_asst",
              instructions: "you are a helpful assistant",
              assistant_id: "asst_gzxxq",
              model: "gpt-4o",
              temperature: 0.0,
              project_id: 86,
              vector_store_ids: []
            },
            success: true,
            metadata: nil
          }
        }
    end)

    [flow | _] = Flows.list_flows(%{filter: %{name: "call_and_wait"}})
    flow_id = flow.id

    Repo.fetch_by(FlowRevision, %{flow_id: flow_id, organization_id: organization_id})

    result =
      auth_query_gql_by(:export_flow, user, variables: %{"id" => flow.id})

    assert {:ok, query_data} = result

    export_data = get_in(query_data, [:data, "exportFlow", "export_data"])
    data = Jason.decode!(export_data)

    # Delete the flow before importing
    Flows.list_flows(%{filter: %{id: flow.id}})
    |> Enum.each(fn flow -> Flows.delete_flow(flow) end)

    import_flow = Jason.encode!(data)
    result = auth_query_gql_by(:import_flow, user, variables: %{"flow" => import_flow})
    assert {:ok, query_data} = result

    import_status =
      get_in(query_data, [:data, "importFlow", "status", Access.at(0)])

    assert import_status["flowName"] == "call_and_wait"
    assert import_status["status"] == "Successfully imported"
  end

  test "import flow with failed assistant should add he warning in pop-up", %{
    manager: user
  } do
    organization_id = user.organization_id

    # activate kaapi
    enable_kaapi(%{organization_id: organization_id})

    FunWithFlags.enable(:is_kaapi_enabled,
      for_actor: %{organization_id: organization_id}
    )

    Tesla.Mock.mock(fn
      %{method: :post} ->
        %Tesla.Env{
          status: 404,
          body: %{
            error: "Assistant not found",
            data: nil,
            success: false
          }
        }
    end)

    [flow | _] = Flows.list_flows(%{filter: %{name: "call_and_wait"}})

    result = auth_query_gql_by(:export_flow, user, variables: %{"id" => flow.id})
    assert {:ok, query_data} = result
    export_data = get_in(query_data, [:data, "exportFlow", "export_data"])
    data = Jason.decode!(export_data)

    # Delete the flow before importing
    Flows.list_flows(%{filter: %{id: flow.id}})
    |> Enum.each(fn flow -> Flows.delete_flow(flow) end)

    import_flow = Jason.encode!(data)
    result = auth_query_gql_by(:import_flow, user, variables: %{"flow" => import_flow})

    assert {:ok, query_data} = result

    import_status =
      get_in(query_data, [:data, "importFlow", "status", Access.at(0)])

    assert import_status["status"] ==
             "Successfully imported with warnings: Failed to import assistant\n\nAssistant ID: asst_pJMbE1OALvgWtZfGfDicrgAD"
  end

  defp enable_kaapi(attrs) do
    {:ok, credential} =
      Partners.create_credential(%{
        organization_id: attrs.organization_id,
        shortcode: "kaapi",
        keys: %{},
        secrets: %{
          "api_key" => "sk_3fa22108-f464-41e5-81d9-d8a298854430"
        }
      })

    valid_update_attrs = %{
      keys: %{},
      secrets: %{
        "api_key" => "sk_3fa22108-f464-41e5-81d9-d8a298854430"
      },
      is_active: true,
      organization_id: attrs.organization_id,
      shortcode: "kaapi"
    }

    Partners.update_credential(credential, valid_update_attrs)
>>>>>>> 0ce0948c
  end
end<|MERGE_RESOLUTION|>--- conflicted
+++ resolved
@@ -846,62 +846,6 @@
     assert {:ok, %{data: _}} = result
   end
 
-<<<<<<< HEAD
-  test "terminate inactive flows", attrs do
-    {:ok, context} =
-      FlowContext.create_flow_context(%{
-        contact_id: Fixtures.contact_fixture().id,
-        flow_id: 1,
-        flow_uuid: Ecto.UUID.generate(),
-        uuid_map: %{},
-        organization_id: attrs.organization_id
-      })
-
-    assert context.id != nil
-    assert is_nil(context.completed_at)
-
-    {:ok, flow} =
-      Repo.fetch_by(Flow, %{id: 1})
-
-    description = "test description"
-
-    # updating the description of flow shouldnt do anything on the flowcontexts
-    result =
-      auth_query_gql_by(:update, attrs.manager,
-        variables: %{
-          "id" => flow.id,
-          "input" => %{"description" => description}
-        }
-      )
-
-    assert {:ok, _query_data} = result
-
-    fc =
-      FlowContext
-      |> where([fc], fc.id == ^context.id)
-      |> Repo.one()
-
-    assert is_nil(fc.completed_at)
-
-    # updating the is_active to false should kill the running flowcontexts of the flow
-    result =
-      auth_query_gql_by(:update, attrs.manager,
-        variables: %{
-          "id" => flow.id,
-          "input" => %{"is_active" => false}
-        }
-      )
-
-    assert {:ok, _query_data} = result
-
-    fc =
-      FlowContext
-      |> where([fc], fc.id == ^context.id)
-      |> Repo.one()
-
-    refute is_nil(fc.completed_at)
-    assert fc.is_killed
-=======
   test "import flow with assistant should also import the assistant in kaapi", %{manager: user} do
     organization_id = user.organization_id
 
@@ -1031,6 +975,61 @@
     }
 
     Partners.update_credential(credential, valid_update_attrs)
->>>>>>> 0ce0948c
+  end
+
+  test "terminate inactive flows", attrs do
+    {:ok, context} =
+      FlowContext.create_flow_context(%{
+        contact_id: Fixtures.contact_fixture().id,
+        flow_id: 1,
+        flow_uuid: Ecto.UUID.generate(),
+        uuid_map: %{},
+        organization_id: attrs.organization_id
+      })
+
+    assert context.id != nil
+    assert is_nil(context.completed_at)
+
+    {:ok, flow} =
+      Repo.fetch_by(Flow, %{id: 1})
+
+    description = "test description"
+
+    # updating the description of flow shouldnt do anything on the flowcontexts
+    result =
+      auth_query_gql_by(:update, attrs.manager,
+        variables: %{
+          "id" => flow.id,
+          "input" => %{"description" => description}
+        }
+      )
+
+    assert {:ok, _query_data} = result
+
+    fc =
+      FlowContext
+      |> where([fc], fc.id == ^context.id)
+      |> Repo.one()
+
+    assert is_nil(fc.completed_at)
+
+    # updating the is_active to false should kill the running flowcontexts of the flow
+    result =
+      auth_query_gql_by(:update, attrs.manager,
+        variables: %{
+          "id" => flow.id,
+          "input" => %{"is_active" => false}
+        }
+      )
+
+    assert {:ok, _query_data} = result
+
+    fc =
+      FlowContext
+      |> where([fc], fc.id == ^context.id)
+      |> Repo.one()
+
+    refute is_nil(fc.completed_at)
+    assert fc.is_killed
   end
 end