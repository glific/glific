defmodule GlificWeb.Schema.FlowTest do
  use GlificWeb.ConnCase, async: true
  use Wormwood.GQLCase

  alias Glific.{
    Flows.Flow,
    Repo,
    Seeds.SeedsDev
  }

  setup do
    SeedsDev.seed_flows()
    :ok
  end

  load_gql(:list, GlificWeb.Schema, "assets/gql/flows/list.gql")
  load_gql(:by_id, GlificWeb.Schema, "assets/gql/flows/by_id.gql")
  load_gql(:create, GlificWeb.Schema, "assets/gql/flows/create.gql")
  load_gql(:update, GlificWeb.Schema, "assets/gql/flows/update.gql")
  load_gql(:delete, GlificWeb.Schema, "assets/gql/flows/delete.gql")

  test "flows field returns list of flows" do
    result = query_gql_by(:list)
    assert {:ok, query_data} = result

    flows = get_in(query_data, [:data, "flows"])
    assert length(flows) > 0

    res = flows |> get_in([Access.all(), "name"]) |> Enum.find(fn x -> x == "Help Workflow" end)
    assert res == "Help Workflow"

    [flow | _] = flows
    assert get_in(flow, ["id"]) > 0
  end

  test "flow field id returns one flow or nil" do
    name = "Test Workflow"
    {:ok, flow} = Repo.fetch_by(Flow, %{name: name})

    result = query_gql_by(:by_id, variables: %{"id" => flow.id})
    assert {:ok, query_data} = result

    flow = get_in(query_data, [:data, "flow", "flow", "name"])
    assert flow == name

    result = query_gql_by(:by_id, variables: %{"id" => 123_456})
    assert {:ok, query_data} = result

    message = get_in(query_data, [:data, "flow", "errors", Access.at(0), "message"])
    assert message == "Resource not found"
  end

  test "create a flow and test possible scenarios and errors" do
<<<<<<< HEAD
=======
    name = "Test Workflow"
    {:ok, flow} = Repo.fetch_by(Flow, %{name: name})
    language_id = flow.language_id

>>>>>>> 5caecf77
    name = "Flow Test Name"
    shortcode = "test shortcode"

    result =
      query_gql_by(:create,
        variables: %{
          "input" => %{"name" => name, "shortcode" => shortcode}
        }
      )

    assert {:ok, query_data} = result

    flow_name = get_in(query_data, [:data, "createFlow", "flow", "name"])
    assert flow_name == name

    # create message without required atributes
    result =
      query_gql_by(:create,
        variables: %{"input" => %{"name" => name}}
      )

    assert {:ok, query_data} = result

    assert "can't be blank" =
             get_in(query_data, [:data, "createFlow", "errors", Access.at(0), "message"])
  end

  test "update a flow and test possible scenarios and errors" do
    {:ok, flow} = Repo.fetch_by(Flow, %{name: "Test Workflow"})

    name = "Flow Test Name"
    shortcode = "Test shortcode"

    result =
      query_gql_by(:update,
        variables: %{
          "id" => flow.id,
          "input" => %{"name" => name, "shortcode" => shortcode}
        }
      )

    assert {:ok, query_data} = result

    new_name = get_in(query_data, [:data, "updateFlow", "flow", "name"])
    assert new_name == name
  end

  test "delete a flow" do
    {:ok, flow} = Repo.fetch_by(Flow, %{name: "Test Workflow"})

    result = query_gql_by(:delete, variables: %{"id" => flow.id})
    assert {:ok, query_data} = result
    assert get_in(query_data, [:data, "deleteFlow", "errors"]) == nil

    result = query_gql_by(:delete, variables: %{"id" => 123_456_789})
    assert {:ok, query_data} = result

    message = get_in(query_data, [:data, "deleteFlow", "errors", Access.at(0), "message"])
    assert message == "Resource not found"
  end
end<|MERGE_RESOLUTION|>--- conflicted
+++ resolved
@@ -51,13 +51,6 @@
   end
 
   test "create a flow and test possible scenarios and errors" do
-<<<<<<< HEAD
-=======
-    name = "Test Workflow"
-    {:ok, flow} = Repo.fetch_by(Flow, %{name: name})
-    language_id = flow.language_id
-
->>>>>>> 5caecf77
     name = "Flow Test Name"
     shortcode = "test shortcode"
 
