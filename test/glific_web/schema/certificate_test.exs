defmodule GlificWeb.Schema.CertificateTest do
  use GlificWeb.ConnCase
  use Wormwood.GQLCase
  import Mock

  alias Glific.Partners
  load_gql(:create, GlificWeb.Schema, "assets/gql/certificates/create.gql")
  load_gql(:update, GlificWeb.Schema, "assets/gql/certificates/update.gql")
  load_gql(:get, GlificWeb.Schema, "assets/gql/certificates/by_id.gql")
  load_gql(:list, GlificWeb.Schema, "assets/gql/certificates/list.gql")
  load_gql(:count, GlificWeb.Schema, "assets/gql/certificates/count.gql")
  load_gql(:delete, GlificWeb.Schema, "assets/gql/certificates/delete.gql")

<<<<<<< HEAD
=======
  setup do
    valid_attrs_slides = %{
      shortcode: "google_slides",
      secrets: %{
        "service_account" =>
          Jason.encode!(%{
            project_id: "DEFAULT PROJECT ID",
            private_key_id: "DEFAULT API KEY",
            client_email: "DEFAULT CLIENT EMAIL",
            private_key: "DEFAULT PRIVATE KEY"
          })
      },
      is_active: true,
      organization_id: 1
    }

    {:ok, _credential} = Partners.create_credential(valid_attrs_slides)
    :ok
  end

>>>>>>> 56a2e36a
  test "create certificate template failures", %{user: user} do
    result = auth_query_gql_by(:create, user, variables: %{})
    assert {:ok, query_data} = result

    # No input
    assert length(query_data.errors) == 2

    # no required params
    result =
      auth_query_gql_by(:create, user,
        variables: %{
          "input" => %{
            "label" => ""
          }
        }
      )

    assert {:ok,
            %{
              data: %{
                "CreateCertificateTemplate" => %{
                  "errors" => [
                    %{"message" => "Label: can't be blank"},
                    %{"message" => "Url: can't be blank"}
                  ]
                }
              }
            }} =
             result

    # invalid url
    result =
      auth_query_gql_by(:create, user,
        variables: %{
          "input" => %{
            "label" => "slides",
            "url" => "slides url"
          }
        }
      )

    assert {:ok,
            %{
              data: %{
                "CreateCertificateTemplate" => %{
                  "errors" => [
                    %{"message" => "Url: Invalid url"}
                  ]
                }
              }
            }} =
             result

    # invalid type
    result =
      auth_query_gql_by(:create, user,
        variables: %{
          "input" => %{
            "label" => "slides",
            "url" => "https://example.com",
            "type" => "pdf"
          }
        }
      )

    assert {:ok,
            %{
              errors: [
                %{
                  message:
                    "Argument \"input\" has invalid value $input.\nIn field \"type\": Expected type \"CertificateTemplateTypeEnum\", found \"pdf\"."
                }
              ]
            }} =
             result

    Tesla.Mock.mock(fn
      %{method: :get} ->
        %Tesla.Env{
          status: 401
        }
    end)

    # Not a valid google slide
    result =
      auth_query_gql_by(:create, user,
        variables: %{
          "input" => %{
            "label" => "slides",
            "url" => "https://example.com"
          }
        }
      )

    assert {:ok,
            %{
              data: %{
                "CreateCertificateTemplate" => %{
                  "errors" => [
                    %{"message" => "Url: Template url not a valid Google Slides url"}
                  ]
                }
              }
            }} =
             result

    Tesla.Mock.mock(fn
      %{method: :get} ->
        %Tesla.Env{
          status: 200
        }
    end)

    # Other validations
    result =
      auth_query_gql_by(:create, user,
        variables: %{
          "input" => %{
            "label" => String.duplicate("slides", 100),
            "url" => "https://docs.google.com/presentation/d/id/edit#slide=id.g123"
          }
        }
      )

    assert {:ok,
            %{
              data: %{
                "CreateCertificateTemplate" => %{
                  "errors" => [
                    %{"message" => "Label: should be at most 40 character(s)"}
                  ]
                }
              }
            }} =
             result

    Tesla.Mock.mock(fn
      %{method: :get} ->
        %Tesla.Env{
          status: 200
        }
    end)

    # Other validations
    result =
      auth_query_gql_by(:create, user,
        variables: %{
          "input" => %{
            "label" => "slides",
            "url" => "https://docs.google.com/presentation/d/id/edit#slide=id.g123",
            "description" => String.duplicate("lorum ipsum", 250)
          }
        }
      )

    assert {:ok,
            %{
              data: %{
                "CreateCertificateTemplate" => %{
                  "errors" => [
                    %{"message" => "Description: should be at most 150 character(s)"}
                  ]
                }
              }
            }} =
             result
  end

  test "create certificate template success", %{user: user} do
    Tesla.Mock.mock(fn
      %{method: :get} ->
        %Tesla.Env{
          status: 200
        }
    end)

    with_mock(
      Goth.Token,
      [],
      fetch: fn _url ->
        {:ok, %{token: "mock_access_token", expires: System.system_time(:second) + 120}}
      end
    ) do
      # Other validations
      result =
        auth_query_gql_by(:create, user,
          variables: %{
            "input" => %{
              "label" => "slides",
              "url" => "https://docs.google.com/presentation/d/id/edit#slide=id.g123",
              "description" => "lorum ipsum"
            }
          }
        )

      assert {:ok,
              %{
                data: %{
                  "CreateCertificateTemplate" => %{
                    "certificateTemplate" => %{"id" => _}
                  }
                }
              }} =
               result
    end
  end

  test "update certificate template success", %{user: user} do
    Tesla.Mock.mock(fn
      %{method: :get} ->
        %Tesla.Env{
          status: 200
        }
    end)

    with_mock(
      Goth.Token,
      [],
      fetch: fn _url ->
        {:ok, %{token: "mock_access_token", expires: System.system_time(:second) + 120}}
      end
    ) do
      result =
        auth_query_gql_by(:create, user,
          variables: %{
            "input" => %{
              "label" => "slides",
              "url" => "https://docs.google.com/presentation/d/id/edit#slide=id.g1223",
              "description" => "lorum ipsum"
            }
          }
        )

      assert {:ok,
              %{
                data: %{
                  "CreateCertificateTemplate" => %{
                    "certificateTemplate" => %{"id" => id}
                  }
                }
              }} =
               result

      result =
        auth_query_gql_by(:update, user,
          variables: %{
            "id" => id,
            "input" => %{
              "label" => "slides2",
              "url" => "https://docs.google.com/presentation/d/id2/edit#slide=id.g123"
            }
          }
<<<<<<< HEAD
        }
      )

    assert {:ok,
            %{
              data: %{
                "UpdateCertificateTemplate" => %{
                  "certificateTemplate" => %{
                    "id" => ^id,
                    "label" => "slides2",
                    "url" => "https://docs.google.com/presentation/d/id2/edit#slide=id.p",
                    "description" => "lorum ipsum"
=======
        )

      assert {:ok,
              %{
                data: %{
                  "UpdateCertificateTemplate" => %{
                    "certificateTemplate" => %{
                      "id" => ^id,
                      "label" => "slides2",
                      "url" => "https://docs.google.com/presentation/d/id2/edit#slide=id.g123",
                      "description" => "lorum ipsum"
                    }
>>>>>>> 56a2e36a
                  }
                }
              }} =
               result
    end
  end

  test "update certificate template failure", %{user: user} do
    Tesla.Mock.mock(fn
      %{method: :get} ->
        %Tesla.Env{
          status: 200
        }
    end)

    with_mock(
      Goth.Token,
      [],
      fetch: fn _url ->
        {:ok, %{token: "mock_access_token", expires: System.system_time(:second) + 120}}
      end
    ) do
      result =
        auth_query_gql_by(:create, user,
          variables: %{
            "input" => %{
              "label" => "slides",
              "url" => "https://docs.google.com/presentation/d/id/edit#slide=id.g093e4290",
              "description" => "lorum ipsum"
            }
          }
        )

<<<<<<< HEAD
    assert {:ok,
            %{
              data: %{
                "CreateCertificateTemplate" => %{
                  "certificateTemplate" => %{"id" => id}
=======
      assert {:ok,
              %{
                data: %{
                  "CreateCertificateTemplate" => %{
                    "certificateTemplate" => %{"id" => id}
                  }
>>>>>>> 56a2e36a
                }
              }} =
               result

<<<<<<< HEAD
    Tesla.Mock.mock(fn
      %{method: :get} ->
        %Tesla.Env{
          status: 400
        }
    end)

    result =
      auth_query_gql_by(:update, user,
        variables: %{
          "id" => id,
          "input" => %{
            "label" => "slides2",
            "url" => "ht://docs.google.com/presentation/d/id2/edit#slide=id.p"
          }
        }
      )

    assert {:ok,
            %{
              data: %{
                "UpdateCertificateTemplate" => %{
                  "errors" => [
                    %{"message" => "Url: Invalid Template url"}
                  ]
                }
              }
            }} =
             result
  end

  test "get certificate template", %{user: user} do
=======
      Tesla.Mock.mock(fn
        %{method: :get} ->
          %Tesla.Env{
            status: 400
          }
      end)

      result =
        auth_query_gql_by(:update, user,
          variables: %{
            "id" => id,
            "input" => %{
              "label" => "slides2",
              "url" => "https://docs.google.com/presentation/d/id2/edit#slide=id.p"
            }
          }
        )

      assert {:ok,
              %{
                data: %{
                  "UpdateCertificateTemplate" => %{
                    "errors" => [
                      %{"message" => "Url: Template url not a valid Google Slides url"}
                    ]
                  }
                }
              }} =
               result
    end
  end

  test "update certificate template failure while fetching file details from drive", %{user: user} do
>>>>>>> 56a2e36a
    Tesla.Mock.mock(fn
      %{method: :get} ->
        %Tesla.Env{
          status: 200
        }
    end)

    with_mock(
      Goth.Token,
      [],
      fetch: fn _url ->
        {:ok, %{token: "mock_access_token", expires: System.system_time(:second) + 120}}
      end
    ) do
      result =
        auth_query_gql_by(:create, user,
          variables: %{
            "input" => %{
              "label" => "slides",
              "url" => "https://docs.google.com/presentation/d/id/edit#slide=id.g093e4290",
              "description" => "lorum ipsum"
            }
          }
        )

      assert {:ok,
              %{
                data: %{
                  "CreateCertificateTemplate" => %{
                    "certificateTemplate" => %{"id" => id}
                  }
                }
              }} =
               result

      Tesla.Mock.mock(fn
        %{method: :get, url: "https://www.googleapis.com/drive/v3/files/id2"} ->
          %Tesla.Env{
            status: 400
          }

        %{method: :get} ->
          %Tesla.Env{
            status: 200
          }
      end)

      result =
        auth_query_gql_by(:update, user,
          variables: %{
            "id" => id,
            "input" => %{
              "label" => "slides2",
              "url" => "https://docs.google.com/presentation/d/id2/edit#slide=id.g093e4290"
            }
          }
        )

      assert {:ok,
              %{
                data: %{
                  "UpdateCertificateTemplate" => %{
                    "errors" => [
                      %{"message" => "Url: Insufficient permissions to access this slide"}
                    ]
                  }
                }
              }} =
               result
    end
  end

  test "get certificate template", %{user: user} do
    Tesla.Mock.mock(fn
      %{method: :get} ->
        %Tesla.Env{
          status: 200
        }
    end)

    with_mock(
      Goth.Token,
      [],
      fetch: fn _url ->
        {:ok, %{token: "mock_access_token", expires: System.system_time(:second) + 120}}
      end
    ) do
      result =
        auth_query_gql_by(:create, user,
          variables: %{
            "input" => %{
              "label" => "slides",
              "url" => "https://docs.google.com/presentation/d/id/edit#slide=id.g123",
              "description" => "lorum ipsum"
            }
          }
        )

      assert {:ok,
              %{
                data: %{
                  "CreateCertificateTemplate" => %{
                    "certificateTemplate" => %{"id" => id}
                  }
                }
              }} =
               result

      result =
        auth_query_gql_by(:get, user,
          variables: %{
            "id" => id
          }
        )

      assert {:ok,
              %{
                data: %{
                  "CertificateTemplate" => %{
                    "certificateTemplate" => %{
                      "id" => ^id,
                      "label" => "slides"
                    }
                  }
                }
              }} =
               result

      result =
        auth_query_gql_by(:get, user,
          variables: %{
            "id" => 0
          }
        )

      assert {:ok,
              %{
                data: %{
                  "CertificateTemplate" => %{
                    "errors" => [
                      %{"message" => "Resource not found"}
                    ]
                  }
                }
              }} =
               result
    end
  end

  test "list certificate templates", %{user: user} do
    Tesla.Mock.mock(fn
      %{method: :get} ->
        %Tesla.Env{
          status: 200
        }
    end)

    with_mock(
      Goth.Token,
      [],
      fetch: fn _url ->
        {:ok, %{token: "mock_access_token", expires: System.system_time(:second) + 120}}
      end
    ) do
      _result =
        auth_query_gql_by(:create, user,
          variables: %{
            "input" => %{
              "label" => "slides",
              "url" => "https://docs.google.com/presentation/d/id/edit#slide=id.g123",
              "description" => "lorum ipsum"
            }
          }
        )

      _result =
        auth_query_gql_by(:create, user,
          variables: %{
            "input" => %{
              "label" => "LMS",
              "url" => "https://docs.google.com/presentation/d/id/edit#slide=id.g123",
              "description" => "lorum ipsum2"
            }
          }
        )
    end

    result =
      auth_query_gql_by(:list, user, variables: %{})

    assert {:ok,
            %{
              data: %{
                "CertificateTemplates" => cert_templates
              }
            }} =
             result

    assert length(cert_templates) == 2

    # with a certain label
    result =
      auth_query_gql_by(:list, user, variables: %{"filter" => %{"label" => "sli"}})

    assert {:ok,
            %{
              data: %{
                "CertificateTemplates" => cert_templates
              }
            }} =
             result

    assert length(cert_templates) == 1

    # with a certain limit
    result =
      auth_query_gql_by(:list, user, variables: %{"opts" => %{"limit" => 1}})

    assert {:ok,
            %{
              data: %{
                "CertificateTemplates" => cert_templates
              }
            }} =
             result

    assert length(cert_templates) == 1

    # empty list
    result =
      auth_query_gql_by(:list, user, variables: %{"filter" => %{"label" => "new_lms"}})

    assert {:ok,
            %{
              data: %{
                "CertificateTemplates" => cert_templates
              }
            }} =
             result

    assert Enum.empty?(cert_templates)
  end

  test "count certificate templates", %{user: user} do
    Tesla.Mock.mock(fn
      %{method: :get} ->
        %Tesla.Env{
          status: 200
        }
    end)

    with_mock(
      Goth.Token,
      [],
      fetch: fn _url ->
        {:ok, %{token: "mock_access_token", expires: System.system_time(:second) + 120}}
      end
    ) do
      _result =
        auth_query_gql_by(:create, user,
          variables: %{
            "input" => %{
              "label" => "slides",
              "url" => "https://docs.google.com/presentation/d/id/edit#slide=id.g123",
              "description" => "lorum ipsum"
            }
          }
        )

      _result =
        auth_query_gql_by(:create, user,
          variables: %{
            "input" => %{
              "label" => "LMS",
              "url" => "https://docs.google.com/presentation/d/id/edit#slide=id.g123",
              "description" => "lorum ipsum2"
            }
          }
        )
    end

    result =
      auth_query_gql_by(:count, user, variables: %{})

    assert {:ok,
            %{
              data: %{
                "countCertificateTemplates" => 2
              }
            }} =
             result

    # with a certain label
    result =
      auth_query_gql_by(:count, user, variables: %{"filter" => %{"label" => "sli"}})

    assert {:ok,
            %{
              data: %{
                "countCertificateTemplates" => 1
              }
            }} =
             result

    # empty list
    result =
      auth_query_gql_by(:count, user, variables: %{"filter" => %{"label" => "new_lms"}})

    assert {:ok,
            %{
              data: %{
                "countCertificateTemplates" => 0
              }
            }} =
             result
  end

  test "delete certificate template", %{user: user} do
    Tesla.Mock.mock(fn
      %{method: :get} ->
        %Tesla.Env{
          status: 200
        }
    end)

    with_mock(
      Goth.Token,
      [],
      fetch: fn _url ->
        {:ok, %{token: "mock_access_token", expires: System.system_time(:second) + 120}}
      end
    ) do
      result =
        auth_query_gql_by(:create, user,
          variables: %{
            "input" => %{
              "label" => "slides",
              "url" => "https://docs.google.com/presentation/d/id/edit#slide=id.g123",
              "description" => "lorum ipsum"
            }
          }
        )

      assert {:ok,
              %{
                data: %{
                  "CreateCertificateTemplate" => %{
                    "certificateTemplate" => %{"id" => id}
                  }
                }
              }} =
               result

      result =
        auth_query_gql_by(:delete, user,
          variables: %{
            "id" => id
          }
        )

      assert {:ok,
              %{
                data: %{
                  "deleteCertificateTemplate" => %{
                    "certificateTemplate" => %{
                      "id" => ^id,
                      "label" => "slides"
                    }
                  }
                }
              }} =
               result
    end

    # invalid ID
    result =
      auth_query_gql_by(:delete, user,
        variables: %{
          "id" => 0
        }
      )

    assert {:ok,
            %{
              data: %{
                "deleteCertificateTemplate" => %{
                  "errors" => [
                    %{"message" => "Resource not found"}
                  ]
                }
              }
            }} =
             result
  end
end<|MERGE_RESOLUTION|>--- conflicted
+++ resolved
@@ -11,8 +11,6 @@
   load_gql(:count, GlificWeb.Schema, "assets/gql/certificates/count.gql")
   load_gql(:delete, GlificWeb.Schema, "assets/gql/certificates/delete.gql")
 
-<<<<<<< HEAD
-=======
   setup do
     valid_attrs_slides = %{
       shortcode: "google_slides",
@@ -33,7 +31,6 @@
     :ok
   end
 
->>>>>>> 56a2e36a
   test "create certificate template failures", %{user: user} do
     result = auth_query_gql_by(:create, user, variables: %{})
     assert {:ok, query_data} = result
@@ -286,20 +283,6 @@
               "url" => "https://docs.google.com/presentation/d/id2/edit#slide=id.g123"
             }
           }
-<<<<<<< HEAD
-        }
-      )
-
-    assert {:ok,
-            %{
-              data: %{
-                "UpdateCertificateTemplate" => %{
-                  "certificateTemplate" => %{
-                    "id" => ^id,
-                    "label" => "slides2",
-                    "url" => "https://docs.google.com/presentation/d/id2/edit#slide=id.p",
-                    "description" => "lorum ipsum"
-=======
         )
 
       assert {:ok,
@@ -312,7 +295,6 @@
                       "url" => "https://docs.google.com/presentation/d/id2/edit#slide=id.g123",
                       "description" => "lorum ipsum"
                     }
->>>>>>> 56a2e36a
                   }
                 }
               }} =
@@ -346,58 +328,16 @@
           }
         )
 
-<<<<<<< HEAD
-    assert {:ok,
-            %{
-              data: %{
-                "CreateCertificateTemplate" => %{
-                  "certificateTemplate" => %{"id" => id}
-=======
       assert {:ok,
               %{
                 data: %{
                   "CreateCertificateTemplate" => %{
                     "certificateTemplate" => %{"id" => id}
                   }
->>>>>>> 56a2e36a
-                }
-              }} =
-               result
-
-<<<<<<< HEAD
-    Tesla.Mock.mock(fn
-      %{method: :get} ->
-        %Tesla.Env{
-          status: 400
-        }
-    end)
-
-    result =
-      auth_query_gql_by(:update, user,
-        variables: %{
-          "id" => id,
-          "input" => %{
-            "label" => "slides2",
-            "url" => "ht://docs.google.com/presentation/d/id2/edit#slide=id.p"
-          }
-        }
-      )
-
-    assert {:ok,
-            %{
-              data: %{
-                "UpdateCertificateTemplate" => %{
-                  "errors" => [
-                    %{"message" => "Url: Invalid Template url"}
-                  ]
-                }
-              }
-            }} =
-             result
-  end
-
-  test "get certificate template", %{user: user} do
-=======
+                }
+              }} =
+               result
+
       Tesla.Mock.mock(fn
         %{method: :get} ->
           %Tesla.Env{
@@ -431,7 +371,6 @@
   end
 
   test "update certificate template failure while fetching file details from drive", %{user: user} do
->>>>>>> 56a2e36a
     Tesla.Mock.mock(fn
       %{method: :get} ->
         %Tesla.Env{
