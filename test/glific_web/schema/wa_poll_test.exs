--- conflicted
+++ resolved
@@ -25,11 +25,7 @@
 
     assert wa_poll["label"] == "Test Poll"
 
-<<<<<<< HEAD
     # by default the only one should be false
-=======
-    # by default the allow multiple answer should be false
->>>>>>> a9f9f201
     assert wa_poll["allowMultipleAnswer"] == false
 
     # allow multiple answer should be true
@@ -42,7 +38,6 @@
               "{\"options\":[{\"id\":0,\"name\":\"okay\",\"voters\":[],\"votes\":0},{\"id\":1,
               \"name\":\"huh\",\"voters\":[],\"votes\":0}],\"text\":\"testing poll\"}",
             "allow_multiple_answer" => true
-<<<<<<< HEAD
           }
         }
       )
@@ -99,8 +94,6 @@
             "poll_content" =>
               "{\"options\":[{\"id\":0,\"name\":\"okay\",\"voters\":[],\"votes\":0},{\"id\":1,
               \"name\":\"huh\",\"voters\":[],\"votes\":0}],\"text\":\"testing poll\"}"
-=======
->>>>>>> a9f9f201
           }
         }
       )
@@ -112,51 +105,10 @@
     {:ok, wa_poll} =
       Repo.fetch_by(WaPoll, %{label: label, organization_id: user.organization_id})
 
-<<<<<<< HEAD
     result = auth_query_gql_by(:fetch, user, variables: %{"waPollId" => wa_poll.id})
 
     assert {:ok, query_data} = result
     fetched_wa_poll = query_data |> get_in([:data, "waPoll", "waPoll"])
     assert fetched_wa_poll["label"] == label
-=======
-    assert wa_poll["allowMultipleAnswer"] == true
-
-    # Create a poll with duplicate options
-    result =
-      auth_query_gql_by(:create, user,
-        variables: %{
-          "input" => %{
-            "label" => "Duplicate Options Poll",
-            "poll_content" =>
-              "{\"options\":[{\"id\":0,\"name\":\"duplicate\",\"voters\":[],\"votes\":0},{\"id\":1,
-            \"name\":\"duplicate\",\"voters\":[],\"votes\":0}],\"text\":\"poll with duplicates\"}"
-          }
-        }
-      )
-
-    assert {:ok, result_data} = result
-    assert result_data |> get_in([:data, "CreateWaPoll"]) == nil
-
-    # Create a poll with more than 12 options
-    long_options =
-      Enum.map(0..12, fn i ->
-        %{"id" => i, "name" => "Option #{i}", "voters" => [], "votes" => 0}
-      end)
-      |> Jason.encode!()
-
-    result =
-      auth_query_gql_by(:create, user,
-        variables: %{
-          "input" => %{
-            "label" => "Too Many Options Poll",
-            "poll_content" =>
-              "{\"options\":#{long_options},\"text\":\"poll with too many options\"}"
-          }
-        }
-      )
-
-    assert {:ok, result_data} = result
-    assert result_data |> get_in([:data, "CreateWaPoll"]) == nil
->>>>>>> a9f9f201
   end
 end