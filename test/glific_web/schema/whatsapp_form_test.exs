--- conflicted
+++ resolved
@@ -238,7 +238,94 @@
     assert error["message"] == "Resource not found"
   end
 
-<<<<<<< HEAD
+  test "retrieves a WhatsApp form with sheet details when sheet is associated", %{
+    manager: user,
+    organization_id: organization_id
+  } do
+    Tesla.Mock.mock(fn %{method: :get} -> %Tesla.Env{status: 200, body: ""} end)
+
+    {:ok, sheet} =
+      Glific.Sheets.create_sheet(%{
+        label: "WhatsApp Form Responses",
+        url: "https://docs.google.com/spreadsheets/d/test-sheet-id/edit",
+        type: "READ",
+        organization_id: organization_id
+      })
+
+    {:ok, form} = Repo.fetch_by(WhatsappForm, %{name: "newsletter_subscription_form"})
+
+    {:ok, updated_form} =
+      form
+      |> Ecto.Changeset.change(%{sheet_id: sheet.id})
+      |> Repo.update()
+
+    {:ok, query} =
+      auth_query_gql_by(:whatsapp_form, user, variables: %{"whatsappFormId" => updated_form.id})
+
+    sheet_data = query.data["whatsappForm"]["whatsappForm"]["sheet"]
+    assert sheet_data != nil
+    assert sheet_data["id"] == "#{sheet.id}"
+    assert sheet_data["label"] == "WhatsApp Form Responses"
+    assert sheet_data["url"] == "https://docs.google.com/spreadsheets/d/test-sheet-id/edit"
+    assert sheet_data["isActive"] == true
+  end
+
+  test "retrieves a WhatsApp form with null sheet when no sheet is associated", %{
+    manager: user
+  } do
+    {:ok, form} = Repo.fetch_by(WhatsappForm, %{name: "sign_up_form"})
+
+    {:ok, query} =
+      auth_query_gql_by(:whatsapp_form, user, variables: %{"whatsappFormId" => form.id})
+
+    assert query.data["whatsappForm"]["whatsappForm"]["sheet"] == nil
+  end
+
+  test "lists WhatsApp forms with sheet details when sheets are associated", %{
+    manager: user,
+    organization_id: organization_id
+  } do
+    Tesla.Mock.mock(fn %{method: :get} -> %Tesla.Env{status: 200, body: ""} end)
+
+    {:ok, sheet1} =
+      Glific.Sheets.create_sheet(%{
+        label: "Sign Up Responses",
+        url: "https://docs.google.com/spreadsheets/d/test-sheet-1/edit",
+        type: "READ",
+        organization_id: organization_id
+      })
+
+    {:ok, sheet2} =
+      Glific.Sheets.create_sheet(%{
+        label: "Contact Responses",
+        url: "https://docs.google.com/spreadsheets/d/test-sheet-2/edit",
+        type: "READ",
+        organization_id: organization_id
+      })
+
+    {:ok, form1} = Repo.fetch_by(WhatsappForm, %{name: "sign_up_form"})
+    {:ok, form2} = Repo.fetch_by(WhatsappForm, %{name: "contact_us_form"})
+
+    form1 |> Ecto.Changeset.change(%{sheet_id: sheet1.id}) |> Repo.update()
+    form2 |> Ecto.Changeset.change(%{sheet_id: sheet2.id}) |> Repo.update()
+
+    {:ok, query} = auth_query_gql_by(:list_whatsapp_forms, user, variables: %{})
+
+    forms = query.data["listWhatsappForms"]
+
+    form_with_sheet1 = Enum.find(forms, fn f -> f["name"] == "sign_up_form" end)
+    form_with_sheet2 = Enum.find(forms, fn f -> f["name"] == "contact_us_form" end)
+    form_without_sheet = Enum.find(forms, fn f -> f["name"] == "feedback_form" end)
+
+    assert form_with_sheet1["sheet"]["id"] == "#{sheet1.id}"
+    assert form_with_sheet1["sheet"]["label"] == "Sign Up Responses"
+
+    assert form_with_sheet2["sheet"]["id"] == "#{sheet2.id}"
+    assert form_with_sheet2["sheet"]["label"] == "Contact Responses"
+
+    assert form_without_sheet["sheet"] == nil
+  end
+
   test "syncs WhatsApp forms for an organization that does not exist in the database from Business Manager",
        %{manager: user} do
     Tesla.Mock.mock(fn
@@ -368,93 +455,5 @@
     assert updated_form1.status == :published
     assert updated_form1.name == "Customer"
     assert updated_form2.name == "sign_up_form"
-=======
-  test "retrieves a WhatsApp form with sheet details when sheet is associated", %{
-    manager: user,
-    organization_id: organization_id
-  } do
-    Tesla.Mock.mock(fn %{method: :get} -> %Tesla.Env{status: 200, body: ""} end)
-
-    {:ok, sheet} =
-      Glific.Sheets.create_sheet(%{
-        label: "WhatsApp Form Responses",
-        url: "https://docs.google.com/spreadsheets/d/test-sheet-id/edit",
-        type: "READ",
-        organization_id: organization_id
-      })
-
-    {:ok, form} = Repo.fetch_by(WhatsappForm, %{name: "newsletter_subscription_form"})
-
-    {:ok, updated_form} =
-      form
-      |> Ecto.Changeset.change(%{sheet_id: sheet.id})
-      |> Repo.update()
-
-    {:ok, query} =
-      auth_query_gql_by(:whatsapp_form, user, variables: %{"whatsappFormId" => updated_form.id})
-
-    sheet_data = query.data["whatsappForm"]["whatsappForm"]["sheet"]
-    assert sheet_data != nil
-    assert sheet_data["id"] == "#{sheet.id}"
-    assert sheet_data["label"] == "WhatsApp Form Responses"
-    assert sheet_data["url"] == "https://docs.google.com/spreadsheets/d/test-sheet-id/edit"
-    assert sheet_data["isActive"] == true
-  end
-
-  test "retrieves a WhatsApp form with null sheet when no sheet is associated", %{
-    manager: user
-  } do
-    {:ok, form} = Repo.fetch_by(WhatsappForm, %{name: "sign_up_form"})
-
-    {:ok, query} =
-      auth_query_gql_by(:whatsapp_form, user, variables: %{"whatsappFormId" => form.id})
-
-    assert query.data["whatsappForm"]["whatsappForm"]["sheet"] == nil
-  end
-
-  test "lists WhatsApp forms with sheet details when sheets are associated", %{
-    manager: user,
-    organization_id: organization_id
-  } do
-    Tesla.Mock.mock(fn %{method: :get} -> %Tesla.Env{status: 200, body: ""} end)
-
-    {:ok, sheet1} =
-      Glific.Sheets.create_sheet(%{
-        label: "Sign Up Responses",
-        url: "https://docs.google.com/spreadsheets/d/test-sheet-1/edit",
-        type: "READ",
-        organization_id: organization_id
-      })
-
-    {:ok, sheet2} =
-      Glific.Sheets.create_sheet(%{
-        label: "Contact Responses",
-        url: "https://docs.google.com/spreadsheets/d/test-sheet-2/edit",
-        type: "READ",
-        organization_id: organization_id
-      })
-
-    {:ok, form1} = Repo.fetch_by(WhatsappForm, %{name: "sign_up_form"})
-    {:ok, form2} = Repo.fetch_by(WhatsappForm, %{name: "contact_us_form"})
-
-    form1 |> Ecto.Changeset.change(%{sheet_id: sheet1.id}) |> Repo.update()
-    form2 |> Ecto.Changeset.change(%{sheet_id: sheet2.id}) |> Repo.update()
-
-    {:ok, query} = auth_query_gql_by(:list_whatsapp_forms, user, variables: %{})
-
-    forms = query.data["listWhatsappForms"]
-
-    form_with_sheet1 = Enum.find(forms, fn f -> f["name"] == "sign_up_form" end)
-    form_with_sheet2 = Enum.find(forms, fn f -> f["name"] == "contact_us_form" end)
-    form_without_sheet = Enum.find(forms, fn f -> f["name"] == "feedback_form" end)
-
-    assert form_with_sheet1["sheet"]["id"] == "#{sheet1.id}"
-    assert form_with_sheet1["sheet"]["label"] == "Sign Up Responses"
-
-    assert form_with_sheet2["sheet"]["id"] == "#{sheet2.id}"
-    assert form_with_sheet2["sheet"]["label"] == "Contact Responses"
-
-    assert form_without_sheet["sheet"] == nil
->>>>>>> d6a57b7a
   end
 end