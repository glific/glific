/* This file is for your main application CSS */
@import "tailwindcss/base";
@import "tailwindcss/components";
@import "tailwindcss/utilities";

/* Alerts and form errors used by phx.new */
.alert {
  border-radius: 4px;
  box-shadow: 5px black;
}
.alert-info {
  color: #31708f;
  background-color: #d9edf7;
  border-color: #bce8f1;
}
.alert-warning {
  color: #8a6d3b;
  background-color: #fcf8e3;
  border-color: #faebcc;
}
.alert-danger {
  color: #a94442;
  background-color: #f2dede;
  border-color: #ebccd1;
}
.alert p {
  margin-bottom: 0;
}
.alert:empty {
  display: none;
}
.invalid-feedback {
  color: #a94442;
  display: block;
  margin: -1rem 0 2rem;
}

/* LiveView specific classes for your customization */
.phx-no-feedback.invalid-feedback,
.phx-no-feedback .invalid-feedback {
  display: none;
}

.phx-click-loading {
  opacity: 0.5;
  transition: opacity 1s ease-out;
}

.phx-disconnected {
  cursor: wait;
}
.phx-disconnected * {
  pointer-events: none;
}

.phx-modal {
  opacity: 1 !important;
  position: fixed;
  z-index: 1;
  left: 0;
  top: 0;
  width: 100%;
  height: 100%;
  overflow: auto;
  background-color: rgb(0, 0, 0);
  background-color: rgba(0, 0, 0, 0.4);
}

.phx-modal-content {
  background-color: #fefefe;
  margin: 15vh auto;
  padding: 20px;
  border: 1px solid #888;
  width: 80%;
}

.phx-modal-close {
  color: #aaa;
  float: right;
  font-size: 28px;
  font-weight: bold;
}

.phx-modal-close:hover,
.phx-modal-close:focus {
  color: black;
  text-decoration: none;
  cursor: pointer;
}

.dropdown {
  margin-top: -18px;
}

.dropbtn {
  background: rgba(240, 247, 241, 1);
  border-radius: 24px;
}

.dropdown-content {
  display: none;
  background-color: #fff;
  width: 200px;
  border: 1px solid rgba(187, 187, 187, 0.8);
  border-radius: 5px;
}

.dropdown:hover .dropdown-content {
  display: block;
}

.wrapper {
  @apply p-32 h-full;
  background: rgba(248, 250, 245, 1);
  padding: 30px 0;
  width: 100%;
}

<<<<<<< HEAD
.date-filter {
  padding: 0 150px;
=======
.charts-wrapper {
  margin: 0 9rem;
>>>>>>> 5ef47502
}

.center_form {
  display: flex;
  justify-content: center;
  align-items: center;
}

.bar-chart {
  @apply bg-white rounded-2xl border border-gray-200 shadow-md hover:bg-gray-100 dark:bg-gray-800 dark:border-gray-700 dark:hover:bg-gray-700;
  color: rgba(113, 121, 113, 1);
  width: 50%;
  margin: 1rem;
}

.pie-chart {
  @apply bg-white rounded-2xl border border-gray-200 shadow-md hover:bg-gray-100 dark:bg-gray-800 dark:border-gray-700 dark:hover:bg-gray-700;
  color: rgba(113, 121, 113, 1);
  width: 50%;
  margin: 1rem;
}

.series-bar-chart {
  @apply bg-white rounded-2xl border border-gray-200 shadow-md hover:bg-gray-100 dark:bg-gray-800 dark:border-gray-700 dark:hover:bg-gray-700;
  color: rgba(113, 121, 113, 1);
  font-size: 16px;
  margin: 1rem;
}

.download-btn {
  border-bottom: 1px solid rgba(239, 239, 239, 1);
  width: 100%;
  display: flex;
  justify-content: space-between;
  padding: 12px;
}

.exc-tick {
  stroke: grey;
}

.exc-tick line {
  visibility: hidden;
}

.exc-tick text {
  fill: rgba(85, 85, 85, 1);
  stroke: none;
  font-size: 16px;
}

.exc-domain {
  stroke: rgb(207, 207, 207);
}

.pie-chart .exc-legend {
  transform: translate(-200px, 50px);
  stroke: black;
}

.exc-legend text {
  fill: rgba(119, 119, 119, 1);
  stroke: none;
  font-size: 1.4rem;
  font-weight: 500;
}

/* Styling for broadcast table */
.table {
  @apply block text-sm text-gray-500 bg-white rounded-lg shadow-md dark:bg-gray-800 dark:border-gray-700 dark:hover:bg-gray-700;
  table-layout: fixed;
}

table {
  width: 100%;
}

.table th,
.table td {
  @apply m-2;
  border-top: 1px solid rgba(0, 0, 0, 0.03);
  border-bottom: 1px solid rgba(0, 0, 0, 0.03);
  max-width: 280px;
  padding: 0 40px;
  width: 25%;
  height: 48px;
  text-align: left;
}

.table th {
  background: rgba(226, 241, 223, 1);
}

.table-hd {
  border-top: 1px solid rgba(0, 0, 0, 0.03);
  border-bottom: 1px solid rgba(0, 0, 0, 0.03);
  border-radius: 8px;
}

/* Styling for metric cards */
.card-section {
  width: 100%;
  padding: 2.5rem 10rem;
  border: rgba(239, 239, 239, 1) solid 1px;
}

.card {
  @apply block my-6 mr-6 bg-white rounded-lg border border-gray-200 shadow-md hover:bg-gray-100 dark:bg-gray-800 dark:border-gray-700 dark:hover:bg-gray-700;
  padding: 32px 24px;
  height: 140px;
  width: 220px;
}<|MERGE_RESOLUTION|>--- conflicted
+++ resolved
@@ -116,13 +116,8 @@
   width: 100%;
 }
 
-<<<<<<< HEAD
-.date-filter {
-  padding: 0 150px;
-=======
 .charts-wrapper {
   margin: 0 9rem;
->>>>>>> 5ef47502
 }
 
 .center_form {
