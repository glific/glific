--- conflicted
+++ resolved
@@ -140,15 +140,12 @@
   @apply bg-gray-100;
 }
 
-<<<<<<< HEAD
 .btn {
   @apply font-bold py-2 px-4 rounded;
 }
-=======
+
 .chart {
   height: 400px;
   width: 400px;
 }
 
->>>>>>> b8166200
-
