defmodule Glific.MixProject do
  use Mix.Project

  @github_url "https://github.com/glific/glific/"
  @home_url "https://glific.io"

  def project do
    [
      app: :glific,
      version: "0.3.0",
      elixir: "~> 1.10",
      elixirc_paths: elixirc_paths(Mix.env()),
      dialyzer: [
        plt_file: {:no_warn, "priv/plts/dialyzer.plt"},
        ignore_warnings: ".dialyzer_ignore.exs"
      ],
      releases: [
        prod: [
          include_executable_for: [:unix],
          steps: [:assemble, :tar]
        ]
      ],
      compilers: [:phoenix, :gettext] ++ Mix.compilers(),
      start_permanent: Mix.env() == :prod,
      aliases: aliases(),
      deps: deps(),
      test_coverage: [tool: ExCoveralls],
      docs: [
        main: "readme",
        extras: ["README.md", "CHANGELOG.md"]
      ],
      preferred_cli_env: [
        coveralls: :test
      ],

      # Lets add meta information on project
      name: "Glific",
      description: "An open source two way communication platform for the social sector",
      source_url: @github_url,
      homepage_url: @home_url,
      package: [
        maintainers: ["Glific Project Team"],
        licenses: ["AGPL 3.0"],
        links: %{
          "GitHub" => @github_url
        }
      ]
    ]
  end

  # Configuration for the OTP application.
  #
  # Type `mix help compile.app` for more information.
  def application do
    [
      mod: {Glific.Application, []},
      extra_applications: [:logger, :runtime_tools, :mnesia]
    ]
  end

  # Specifies which paths to compile per environment.
  defp elixirc_paths(:test), do: ["lib", "test/support"]
  defp elixirc_paths(_), do: ["lib"]

  # Specifies your project dependencies.
  #
  # Type `mix help deps` for examples and options.
  defp deps do
    [
      {:phoenix, "~> 1.5"},
      {:phoenix_ecto, "~> 4.1"},
      {:ecto_sql, "~> 3.4"},
      {:postgrex, ">= 0.0.0"},
      {:phoenix_live_view, "~> 0.13"},
      {:floki, ">= 0.0.0", only: :test},
      {:phoenix_html, "~> 2.11"},
      {:phoenix_live_reload, "~> 1.2", only: :dev},
      {:phoenix_live_dashboard, "~> 0.2"},
      {:phoenix_pubsub, "~> 2.0"},
      {:telemetry_metrics, "~> 0.4"},
      {:telemetry_poller, "~> 0.4"},
      {:gettext, "~> 0.18"},
      {:decimal, "~> 1.8"},
      {:jason, "~> 1.2"},
      {:sentry, "~> 7.2"},
      {:plug_cowboy, "~> 2.0"},
      {:ecto_enum, "~> 1.4"},
      {:pow, "~> 1.0"},
      {:dialyxir, "~> 1.0", only: [:dev, :test], runtime: false},
      {:credo, "~> 1.4", only: [:dev, :test], runtime: false},
      {:ex_doc, "~> 0.22", only: [:dev, :test], runtime: false},
      {:inch_ex, "~> 2.0", only: [:dev, :test], runtime: false},
      {:doctor, "~> 0.13"},
      {:httpoison, "~> 1.6"},
      {:poison, "~> 4.0"},
      {:ex_rated, "~> 1.2"},
      {:absinthe, "~> 1.5"},
      {:absinthe_plug, "~> 1.5"},
      {:absinthe_phoenix, "~> 2.0"},
      {:absinthe_relay, "~> 1.5"},
      {:dataloader, "~> 1.0"},
      {:hackney, "~> 1.16"},
      {:tesla, "~> 1.3"},
      {:oban, "~> 2.0"},
      {:faker, "~> 0.13", only: [:dev, :test]},
      {:excoveralls, "~> 0.13", only: :test},
      {:cors_plug, "~> 2.0"},
      {:ex_check, ">= 0.12.0", only: [:dev, :test], runtime: false},
      {:sobelow, "~> 0.8", only: [:dev, :test]},
      {:wormwood, "~> 0.1"},
      {:gen_stage, "~> 1.0"},
      {:timex, "~> 3.0"},
      {:slugify, "~> 1.3"},
      {:cachex, "~> 3.2"},
<<<<<<< HEAD
      {:fun_with_flags, "~> 1.5"},
      {:fun_with_flags_ui, "~> 0.7.2"},
      {:passwordless_auth, git: "https://github.com/glific/passwordless_auth.git"},
      {:phil_columns, git: "https://github.com/glific/phil_columns-ex.git"}
=======
      {:phil_columns, "~> 3.1"},
      {:passwordless_auth, git: "https://github.com/glific/passwordless_auth.git"}
>>>>>>> f27b716b
    ]
  end

  # Aliases are shortcuts or tasks specific to the current project.
  # For example, to install project dependencies and perform other setup tasks, run:
  #
  #     $ mix setup
  #
  # See the documentation for `Mix` for more info on aliases.
  defp aliases do
    [
      setup: ["deps.get", "compile", "ecto.reset", "cmd npm install --prefix assets"],
      reset: ["deps.get", "clean", "compile", "ecto.reset", "cmd npm install --prefix assets"],
      "ecto.setup": [
        "ecto.create --quiet",
        "ecto.migrate",
        "phil_columns.seed",
        "run priv/repo/seeds_dev.exs"
      ],
      "ecto.reset": ["ecto.drop", "ecto.setup"],
      # test: ["ecto.create --quiet", "ecto.migrate", "test"]
      test: [
        "ecto.drop",
        "ecto.create --quiet",
        "ecto.migrate",
        "phil_columns.seed",
        "test"
      ]
    ]
  end
end<|MERGE_RESOLUTION|>--- conflicted
+++ resolved
@@ -112,15 +112,10 @@
       {:timex, "~> 3.0"},
       {:slugify, "~> 1.3"},
       {:cachex, "~> 3.2"},
-<<<<<<< HEAD
       {:fun_with_flags, "~> 1.5"},
       {:fun_with_flags_ui, "~> 0.7.2"},
-      {:passwordless_auth, git: "https://github.com/glific/passwordless_auth.git"},
-      {:phil_columns, git: "https://github.com/glific/phil_columns-ex.git"}
-=======
       {:phil_columns, "~> 3.1"},
       {:passwordless_auth, git: "https://github.com/glific/passwordless_auth.git"}
->>>>>>> f27b716b
     ]
   end
 
