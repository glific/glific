--- conflicted
+++ resolved
@@ -88,11 +88,8 @@
       {:phoenix_live_view, "~> 0.18"},
       {:phoenix_live_dashboard, "~> 0.7"},
       {:phoenix_view, "~> 2.0"},
-<<<<<<< HEAD
       {:pbkdf2_elixir, "~> 2.0"},
-=======
       {:pow, "~> 1.0.28"},
->>>>>>> 4235c33a
       {:telemetry, "~> 1.0"},
       {:telemetry_metrics, "~> 0.6"},
       {:telemetry_poller, "~> 1.0"},
