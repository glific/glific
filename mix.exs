defmodule Glific.MixProject do
  use Mix.Project

  @github_url "https://github.com/glific/glific/"
  @home_url "https://glific.io"
  @test_envs [:test, :test_full]

  def project do
    [
      app: :glific,
<<<<<<< HEAD
      version: "1.1.2",
=======
      version: "1.1.0",
>>>>>>> 00d7856e
      elixir: "~> 1.10",
      elixirc_paths: elixirc_paths(Mix.env()),
      dialyzer: [
        plt_file: {:no_warn, "priv/plts/dialyzer.plt"},
        ignore_warnings: ".dialyzer_ignore.exs"
        # list_unused_filters: true
      ],
      releases: [
        prod: [
          include_executable_for: [:unix],
          steps: [:assemble, :tar]
        ]
      ],
      compilers: [:phoenix, :gettext] ++ Mix.compilers(),
      start_permanent: Mix.env() == :prod,
      aliases: aliases(),
      deps: deps(),
      test_coverage: [
        tool: ExCoveralls,
        test_task: :test_full
      ],
      docs: [
        main: "readme",
        extras: ["README.md", "CHANGELOG.md"]
      ],
      preferred_cli_env: [
        coveralls: :test,
        "coveralls.html": :test,
        test_full: :test
      ],
      # Lets add meta information on project
      name: "Glific",
      description: "An open source two way communication platform for the social sector",
      source_url: @github_url,
      homepage_url: @home_url,
      package: [
        maintainers: ["Glific Project Team"],
        licenses: ["AGPL 3.0"],
        links: %{
          "GitHub" => @github_url
        }
      ]
    ]
  end

  # Configuration for the OTP application.
  #
  # Type `mix help compile.app` for more information.
  def application do
    [
      mod: {Glific.Application, []},
      extra_applications: [:logger, :runtime_tools, :mnesia, :os_mon]
    ]
  end

  # Specifies which paths to compile per environment.
  defp elixirc_paths(env) when env in @test_envs, do: ["lib", "test/support"]
  defp elixirc_paths(_), do: ["lib"]

  # Specifies your project dependencies.
  #
  # Type `mix help deps` for examples and options.
  defp deps do
    [
      {:phoenix, "~> 1.5"},
      {:phoenix_ecto, "~> 4.1"},
      {:ecto_sql, "~> 3.4"},
      {:postgrex, ">= 0.0.0"},
      {:floki, ">= 0.27.0", only: @test_envs},
      {:phoenix_html, "~> 2.11"},
      {:phoenix_live_reload, "~> 1.2", only: [:dev | @test_envs]},
      {:phoenix_pubsub, "~> 2.0"},
      {:phoenix_live_view, "~> 0.15"},
      {:phoenix_live_dashboard, "~> 0.4"},
      {:telemetry_metrics, "~> 0.4"},
      {:telemetry_poller, "~> 0.4"},
      {:gettext, "~> 0.18"},
      {:decimal, "~> 1.8"},
      {:jason, "~> 1.2"},
      {:plug_cowboy, "~> 2.0"},
      {:ecto_enum, "~> 1.4"},
      {:pow, "~> 1.0.21"},
      {:dialyxir, "~> 1.0", only: [:dev | @test_envs], runtime: false},
      {:credo, "~> 1.4", only: [:dev | @test_envs], runtime: false},
      {:ex_doc, "~> 0.22", only: [:dev | @test_envs], runtime: false},
      {:inch_ex, "~> 2.0", only: [:dev | @test_envs], runtime: false},
      {:doctor, "~> 0.13"},
      {:httpoison, "~> 1.6"},
      {:poison, "~> 4.0"},
      {:ex_rated, "~> 1.2"},
      {:absinthe, "~> 1.5"},
      {:absinthe_plug, "~> 1.5"},
      {:absinthe_phoenix, "~> 2.0"},
      {:dataloader, "~> 1.0"},
      {:hackney, "~> 1.16"},
      {:tesla, "~> 1.3"},
      {:oban, "~> 2.0"},
      {:oban_web, "~> 2.5", organization: "oban"},
      {:oban_pro, "~> 0.6", organization: "oban"},
      {:faker, "~> 0.13"},
      {:mock, "~> 0.3", only: [:dev | @test_envs]},
      {:excoveralls, "~> 0.13", only: @test_envs},
      {:publicist, "~> 1.1"},
      {:cors_plug, "~> 2.0"},
      {:ex_check, "~> 0.12", only: [:dev | @test_envs], runtime: false},
      {:sobelow, "~> 0.8", only: [:dev | @test_envs]},
      {:goth, "~> 1.2"},
      {:wormwood, "~> 0.1"},
      {:timex, "~> 3.0"},
      {:slugify, "~> 1.3"},
      {:cachex, "~> 3.2"},
      {:fun_with_flags, "~> 1.5"},
      {:fun_with_flags_ui, "~> 0.7"},
      {:passwordless_auth, "~> 0.3.0"},
      {:appsignal_phoenix, "~> 2.0"},
      {:poolboy, "~> 1.5"},
      {:phil_columns, git: "https://github.com/glific/phil_columns-ex.git"},
      {:cloak_ecto, "~> 1.1"},
      {:google_api_big_query, "~> 0.47.0"},
      {:waffle, "~> 1.1"},
      {:waffle_gcs, git: "https://github.com/glific/waffle_gcs"},
      {:waffle_ecto, "~> 0.0"},
      {:csv, "~> 2.4"},
      {:observer_cli, "~> 1.6"},
      {:apiac_filter_ip_whitelist, "~> 1.0"},
      {:ex_phone_number, "~> 0.2"},
      {:tzdata, "~> 1.1"}
    ]
  end

  # Aliases are shortcuts or tasks specific to the current project.
  # For example, to install project dependencies and perform other setup tasks, run:
  #
  #     $ mix setup
  #
  # See the documentation for `Mix` for more info on aliases.
  defp aliases do
    [
      setup: ["deps.get", "compile", "ecto.reset", "cmd npm install --prefix assets"],
      reset: ["deps.get", "clean", "compile", "ecto.reset", "cmd npm install --prefix assets"],
      "ecto.setup": [
        "ecto.create --quiet",
        "ecto.migrate",
        "phil_columns.seed --tenant glific",
        "run priv/repo/seeds_dev.exs",
        "run priv/repo/seeds_credentials.exs"
      ],
      "ecto.reset": ["ecto.drop", "ecto.setup"],
      "ecto.scale": [
        "ecto.reset",
        "run priv/repo/seeds_scale.exs"
      ],
      "ecto.scale_2": [
        "phil_columns.seed --tenant org_2",
        "run priv/repo/seeds_scale.exs --organization 2 --contacts 250"
      ],
      test_full: [
        "ecto.drop",
        "ecto.create --quiet",
        "ecto.migrate",
        "phil_columns.seed --tenant glific",
        "test"
      ],
      test: ["ecto.create --quiet", "ecto.migrate", "test"]
    ]
  end
end<|MERGE_RESOLUTION|>--- conflicted
+++ resolved
@@ -8,11 +8,7 @@
   def project do
     [
       app: :glific,
-<<<<<<< HEAD
       version: "1.1.2",
-=======
-      version: "1.1.0",
->>>>>>> 00d7856e
       elixir: "~> 1.10",
       elixirc_paths: elixirc_paths(Mix.env()),
       dialyzer: [
