defmodule Glific.MixProject do
  use Mix.Project

  @github_url "https://github.com/glific/glific/"
  @home_url "https://glific.io"

  def project do
    [
      app: :glific,
<<<<<<< HEAD
      version: "0.1.0",
=======
      version: "0.3.0",
>>>>>>> 05c36b5c
      elixir: "~> 1.10",
      elixirc_paths: elixirc_paths(Mix.env()),
      dialyzer: [
        plt_file: {:no_warn, "priv/plts/dialyzer.plt"},
        ignore_warnings: ".dialyzer_ignore.exs"
      ],
      releases: [
        prod: [
          include_executable_for: [:unix],
          steps: [:assemble, :tar]
        ]
      ],
      compilers: [:phoenix, :gettext] ++ Mix.compilers(),
      start_permanent: Mix.env() == :prod,
      aliases: aliases(),
      deps: deps(),
      test_coverage: [tool: ExCoveralls],
      docs: [
        main: "readme",
        extras: ["README.md", "CHANGELOG.md"]
      ],
      preferred_cli_env: [
        coveralls: :test
      ],

      # Lets add meta information on project
      name: "Glific",
      description: "An open source two way communication platform for the social sector",
      source_url: @github_url,
      homepage_url: @home_url,
      package: [
        maintainers: ["Glific Project Team"],
        licenses: ["AGPL 3.0"],
        links: %{
          "GitHub" => @github_url
        }
      ]
    ]
  end

  # Configuration for the OTP application.
  #
  # Type `mix help compile.app` for more information.
  def application do
    [
      mod: {Glific.Application, []},
      extra_applications: [:logger, :runtime_tools, :mnesia]
    ]
  end

  # Specifies which paths to compile per environment.
  defp elixirc_paths(:test), do: ["lib", "test/support"]
  defp elixirc_paths(_), do: ["lib"]

  # Specifies your project dependencies.
  #
  # Type `mix help deps` for examples and options.
  defp deps do
    [
      {:phoenix, "~> 1.5"},
      {:phoenix_ecto, "~> 4.1"},
      {:ecto_sql, "~> 3.4"},
      {:postgrex, ">= 0.0.0"},
      {:phoenix_live_view, "~> 0.13"},
      {:floki, ">= 0.0.0", only: :test},
      {:phoenix_html, "~> 2.11"},
      {:phoenix_live_reload, "~> 1.2", only: :dev},
      {:phoenix_live_dashboard, "~> 0.2"},
      {:phoenix_pubsub, "~> 2.0"},
      {:telemetry_metrics, "~> 0.4"},
      {:telemetry_poller, "~> 0.4"},
      {:gettext, "~> 0.18"},
      {:decimal, "~> 1.8"},
      {:jason, "~> 1.2"},
      {:sentry, "~> 7.2"},
      {:plug_cowboy, "~> 2.0"},
      {:ecto_enum, "~> 1.4"},
      {:pow, "~> 1.0"},
      {:dialyxir, "~> 1.0", only: [:dev, :test], runtime: false},
      {:credo, "~> 1.4", only: [:dev, :test], runtime: false},
      {:ex_doc, "~> 0.22", only: [:dev, :test], runtime: false},
      {:inch_ex, "~> 2.0", only: [:dev, :test], runtime: false},
      {:doctor, "~> 0.13"},
      {:httpoison, "~> 1.6"},
      {:poison, "~> 4.0"},
      {:ex_rated, "~> 1.2"},
      {:absinthe, "~> 1.5"},
      {:absinthe_plug, "~> 1.5"},
      {:absinthe_phoenix, "~> 2.0"},
      {:absinthe_relay, "~> 1.5"},
      {:dataloader, "~> 1.0"},
      {:hackney, "~> 1.16"},
      {:tesla, "~> 1.3"},
      {:oban, "~> 2.0"},
      {:faker, "~> 0.13", only: [:dev, :test]},
      {:mock, "~> 0.3", only: [:dev, :test]},
      {:excoveralls, "~> 0.13", only: :test},
      {:cors_plug, "~> 2.0"},
      {:ex_check, ">= 0.12.0", only: [:dev, :test], runtime: false},
      {:sobelow, "~> 0.8", only: [:dev, :test]},
<<<<<<< HEAD
      {:wormwood, "~> 0.1.0"},
      {:goth, "~> 1.2.0"},
      {:elixir_uuid, "~> 1.2"},
=======
      {:wormwood, "~> 0.1"},
      {:gen_stage, "~> 1.0"},
      {:timex, "~> 3.0"},
      {:slugify, "~> 1.3"},
      {:cachex, "~> 3.2"},
      {:fun_with_flags, "~> 1.5"},
      {:fun_with_flags_ui, "~> 0.7.2"},
      {:phil_columns, "~> 3.1"},
      {:passwordless_auth, git: "https://github.com/glific/passwordless_auth.git"}
>>>>>>> 05c36b5c
    ]
  end

  # Aliases are shortcuts or tasks specific to the current project.
  # For example, to install project dependencies and perform other setup tasks, run:
  #
  #     $ mix setup
  #
  # See the documentation for `Mix` for more info on aliases.
  defp aliases do
    [
      setup: ["deps.get", "compile", "ecto.reset", "cmd npm install --prefix assets"],
      reset: ["deps.get", "clean", "compile", "ecto.reset", "cmd npm install --prefix assets"],
      "ecto.setup": [
        "ecto.create --quiet",
        "ecto.migrate",
        "phil_columns.seed",
        "run priv/repo/seeds_dev.exs"
      ],
      "ecto.reset": ["ecto.drop", "ecto.setup"],
      # test: ["ecto.create --quiet", "ecto.migrate", "test"]
      test: [
        "ecto.drop",
        "ecto.create --quiet",
        "ecto.migrate",
        "phil_columns.seed",
        "test"
      ]
    ]
  end
end<|MERGE_RESOLUTION|>--- conflicted
+++ resolved
@@ -7,11 +7,7 @@
   def project do
     [
       app: :glific,
-<<<<<<< HEAD
-      version: "0.1.0",
-=======
       version: "0.3.0",
->>>>>>> 05c36b5c
       elixir: "~> 1.10",
       elixirc_paths: elixirc_paths(Mix.env()),
       dialyzer: [
@@ -112,11 +108,7 @@
       {:cors_plug, "~> 2.0"},
       {:ex_check, ">= 0.12.0", only: [:dev, :test], runtime: false},
       {:sobelow, "~> 0.8", only: [:dev, :test]},
-<<<<<<< HEAD
-      {:wormwood, "~> 0.1.0"},
       {:goth, "~> 1.2.0"},
-      {:elixir_uuid, "~> 1.2"},
-=======
       {:wormwood, "~> 0.1"},
       {:gen_stage, "~> 1.0"},
       {:timex, "~> 3.0"},
@@ -126,7 +118,6 @@
       {:fun_with_flags_ui, "~> 0.7.2"},
       {:phil_columns, "~> 3.1"},
       {:passwordless_auth, git: "https://github.com/glific/passwordless_auth.git"}
->>>>>>> 05c36b5c
     ]
   end
 
