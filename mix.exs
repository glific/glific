defmodule Glific.MixProject do
  use Mix.Project

  @github_url "https://github.com/glific/glific/"
  @home_url "https://glific.io"
  @test_envs [:test, :test_full]

  def project do
    [
      app: :glific,
      version: "1.3.1",
      elixir: "~> 1.11",
      elixirc_paths: elixirc_paths(Mix.env()),
      dialyzer: [
        plt_file: {:no_warn, "priv/plts/dialyzer.plt"},
        ignore_warnings: ".dialyzer_ignore.exs"
        # list_unused_filters: true
      ],
      releases: [
        prod: [
          include_executable_for: [:unix],
          steps: [:assemble, :tar]
        ]
      ],
      compilers: [:phoenix, :gettext] ++ Mix.compilers(),
      start_permanent: Mix.env() == :prod,
      aliases: aliases(),
      deps: deps(),
      test_coverage: [
        tool: ExCoveralls,
        test_task: :test_full
      ],
      docs: [
        main: "readme",
        extras: ["README.md", "CHANGELOG.md"]
      ],
      preferred_cli_env: [
        coveralls: :test,
        "coveralls.html": :test,
        test_full: :test
      ],
      # Lets add meta information on project
      name: "Glific",
      description: "An open source two way communication platform for the social sector",
      source_url: @github_url,
      homepage_url: @home_url,
      package: [
        maintainers: ["Glific Project Team"],
        licenses: ["AGPL 3.0"],
        links: %{
          "GitHub" => @github_url
        }
      ]
    ]
  end

  # Configuration for the OTP application.
  #
  # Type `mix help compile.app` for more information.
  def application do
    [
      mod: {Glific.Application, []},
      extra_applications: [:logger, :runtime_tools, :mnesia, :os_mon]
    ]
  end

  # Specifies which paths to compile per environment.
  defp elixirc_paths(env) when env in @test_envs, do: ["lib", "test/support"]
  defp elixirc_paths(_), do: ["lib"]

  # Specifies your project dependencies.
  #
  # Type `mix help deps` for examples and options.
  defp deps do
    [
      {:phoenix, "~> 1.5"},
      {:phoenix_ecto, "~> 4.1"},
      {:ecto_sql, "~> 3.4"},
      {:ecto_psql_extras, "~> 0.2"},
      {:postgrex, ">= 0.0.0"},
      {:floki, ">= 0.27.0", only: @test_envs},
      {:phoenix_html, "~> 2.11"},
      {:phoenix_live_reload, "~> 1.2", only: [:dev | @test_envs]},
      {:phoenix_pubsub, "~> 2.0"},
      {:phoenix_live_view, "~> 0.15"},
      {:phoenix_live_dashboard, "~> 0.4"},
      {:telemetry_metrics, "~> 0.4"},
      {:telemetry_poller, "~> 0.4"},
      {:gettext, "~> 0.18"},
      {:decimal, "~> 1.8"},
      {:jason, "~> 1.2"},
      {:plug_cowboy, "~> 2.0"},
      {:ecto_enum, "~> 1.4"},
      {:pow, "~> 1.0.21"},
      {:dialyxir, "~> 1.0", only: [:dev | @test_envs], runtime: false},
      {:credo, "~> 1.4", only: [:dev | @test_envs], runtime: false},
      {:ex_doc, "~> 0.22", only: [:dev | @test_envs], runtime: false},
      {:inch_ex, "~> 2.0", only: [:dev | @test_envs], runtime: false},
      {:doctor, "~> 0.13"},
      {:httpoison, "~> 1.6"},
      {:poison, "~> 4.0"},
      {:ex_rated, "~> 1.2"},
      {:absinthe, "~> 1.5"},
      {:absinthe_plug, "~> 1.5"},
      {:absinthe_phoenix, "~> 2.0"},
      {:dataloader, "~> 1.0"},
      {:hackney, "~> 1.16"},
      {:tesla, "~> 1.3"},
      {:oban, "~> 2.0"},
      {:oban_web, "~> 2.5", organization: "oban"},
      {:oban_pro, "~> 0.6", organization: "oban"},
      {:faker, "~> 0.13"},
      {:mock, "~> 0.3", only: [:dev | @test_envs]},
      {:excoveralls, "~> 0.13", only: @test_envs},
      {:publicist, "~> 1.1"},
      {:cors_plug, "~> 2.0"},
      {:ex_check, "~> 0.12", only: [:dev | @test_envs], runtime: false},
      {:sobelow, "~> 0.8", only: [:dev | @test_envs]},
      {:goth, "~> 1.2"},
      {:wormwood, "~> 0.1"},
      {:timex, "~> 3.0"},
      {:slugify, "~> 1.3"},
      {:cachex, "~> 3.2"},
      {:fun_with_flags, "~> 1.5"},
      {:fun_with_flags_ui, "~> 0.7"},
      {:passwordless_auth, "~> 0.3.0"},
      {:appsignal_phoenix, "~> 2.0"},
      {:poolboy, "~> 1.5"},
      {:phil_columns, git: "https://github.com/glific/phil_columns-ex.git"},
      {:cloak_ecto, "~> 1.1"},
      {:google_api_big_query, "~> 0.47.0"},
      {:waffle, "~> 1.1"},
      {:waffle_gcs, git: "https://github.com/glific/waffle_gcs"},
      {:waffle_ecto, "~> 0.0"},
      {:csv, "~> 2.4"},
      {:observer_cli, "~> 1.6"},
      {:apiac_filter_ip_whitelist, "~> 1.0"},
      {:ex_phone_number, "~> 0.2"},
<<<<<<< HEAD
      {:tzdata, "~> 1.1"},
      {:stripity_stripe, "~> 2.0"}
=======
      {:remote_ip, "~> 1.0"},
      {:tzdata, "~> 1.1"}
>>>>>>> 9d5925a7
    ]
  end

  # Aliases are shortcuts or tasks specific to the current project.
  # For example, to install project dependencies and perform other setup tasks, run:
  #
  #     $ mix setup
  #
  # See the documentation for `Mix` for more info on aliases.
  defp aliases do
    [
      setup: ["deps.get", "compile", "ecto.reset", "cmd npm install --prefix assets"],
      reset: ["deps.get", "clean", "compile", "ecto.reset", "cmd npm install --prefix assets"],
      "ecto.setup": [
        "ecto.create --quiet",
        "ecto.migrate",
        "phil_columns.seed --tenant glific",
        "run priv/repo/seeds_dev.exs",
        "run priv/repo/seeds_credentials.exs"
      ],
      "ecto.reset": ["ecto.drop", "ecto.setup"],
      "ecto.scale": [
        "ecto.reset",
        "run priv/repo/seeds_scale.exs"
      ],
      "ecto.scale_2": [
        "phil_columns.seed --tenant org_2",
        "run priv/repo/seeds_scale.exs --organization 2 --contacts 250"
      ],
      test_full: [
        "ecto.drop",
        "ecto.create --quiet",
        "ecto.migrate",
        "phil_columns.seed --tenant glific",
        "test"
      ],
      test: ["ecto.create --quiet", "ecto.migrate", "test"]
    ]
  end
end<|MERGE_RESOLUTION|>--- conflicted
+++ resolved
@@ -136,13 +136,9 @@
       {:observer_cli, "~> 1.6"},
       {:apiac_filter_ip_whitelist, "~> 1.0"},
       {:ex_phone_number, "~> 0.2"},
-<<<<<<< HEAD
       {:tzdata, "~> 1.1"},
-      {:stripity_stripe, "~> 2.0"}
-=======
+      {:stripity_stripe, "~> 2.0"},
       {:remote_ip, "~> 1.0"},
-      {:tzdata, "~> 1.1"}
->>>>>>> 9d5925a7
     ]
   end
 
