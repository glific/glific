--- conflicted
+++ resolved
@@ -8,11 +8,7 @@
   def project do
     [
       app: :glific,
-<<<<<<< HEAD
       version: "1.1.5",
-=======
-      version: "1.1.3",
->>>>>>> c2cf82db
       elixir: "~> 1.10",
       elixirc_paths: elixirc_paths(Mix.env()),
       dialyzer: [
