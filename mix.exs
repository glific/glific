--- conflicted
+++ resolved
@@ -13,13 +13,8 @@
   def project do
     [
       app: :glific,
-<<<<<<< HEAD
-      version: "2.1.2",
+      version: "2.1.3",
       elixir: "~> 1.12",
-=======
-      version: "2.1.3",
-      elixir: "~> 1.11",
->>>>>>> 62378b81
       elixirc_paths: elixirc_paths(Mix.env()),
       dialyzer: [
         plt_file: {:no_warn, "priv/plts/dialyzer.plt"},
