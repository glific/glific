--- conflicted
+++ resolved
@@ -56,10 +56,7 @@
           --fetch-public-key SHA256:4/OSKi0NRF91QVVXlGAhb/BIMLnK8NHcx/EWs+aIWPc \ 
           --auth-key ${{ secrets.OBAN_PRO_KEY }}
           mix hex.organization auth oban --key ${{ secrets.OBAN_PRO_KEY }}
-<<<<<<< HEAD
-=======
           mix local.hex --force
->>>>>>> a6d7d4bd
           mix deps.get
           #mix local.rebar --force
 
