name: Continuous Integration

on:
  push:
    branches: [master]
  pull_request:
    branches: [master]

jobs:
  test:
    runs-on: ubuntu-latest

    services:
      postgres:
        image: postgres:13 # postgres image for test database.
        env:
          POSTGRES_USER: postgres
          POSTGRES_PASSWORD: postgres
          POSTGRES_DB: glific_test
        ports:
          - 5432:5432
        options: --health-cmd pg_isready --health-interval 10s --health-timeout 5s --health-retries 5

    env:
      MIX_ENV: test
      GITHUB_TOKEN: ${{ secrets.GITHUB_TOKEN }}

    strategy:
      matrix: # build matrix for the job
        elixir: [1.14.2]
        otp: [25.1.2]

    steps:
      - name: Checkout the code
        uses: actions/checkout@v2
        with:
          fetch-depth: 0

      - name: Setup elixir
        uses: erlef/setup-elixir@v1
        with:
          elixir-version: ${{ matrix.elixir }}
          otp-version: ${{ matrix.otp }}

      - name: Retrieve Mix Dependencies Cache
        uses: actions/cache@v1
        id: elixir-mix-cache #id to use in retrieve action
        with:
          path: deps
          key: ${{ runner.os }}-${{ matrix.otp }}-${{ matrix.elixir }}-v2.3-mix-${{ hashFiles(format('{0}{1}', github.workspace, '/mix.lock')) }}

      - name: Install Mix Dependencies if not Cached
        if: steps.elixir-mix-cache.outputs.cache-hit != 'true'
        run: |
          mix hex.repo add oban https://getoban.pro/repo \
          --fetch-public-key SHA256:4/OSKi0NRF91QVVXlGAhb/BIMLnK8NHcx/EWs+aIWPc \ 
          --auth-key ${{ secrets.OBAN_PRO_KEY }}
          mix hex.organization auth oban --key ${{ secrets.OBAN_PRO_KEY }}
          mix local.hex --force
          mix deps.get
<<<<<<< HEAD
          mix local.rebar --force
=======
          #mix local.rebar --force
>>>>>>> a6d7d4bd

      - name: Retrieve PLT Cache
        uses: actions/cache@v1
        id: elixir-plt-cache #id to use in retrieve action
        with:
          path: priv/plts_v1
          key: ${{ runner.os }}-${{ matrix.otp }}-${{ matrix.elixir }}-v2.3-plts-${{ hashFiles(format('{0}{1}', github.workspace, '/mix.lock')) }}

      - name: Create PLTs
        if: steps.elixir-plt-cache.outputs.cache-hit != 'true'
        run: |
          mkdir -p priv/plts_v1
          mix dialyzer --plt

      - name: Run check
        run: mix check

      - name: Coveralls for code coverage
        run: mix do compile --warnings-as-errors, coveralls.json

      - name: Code coverage
        run: bash <(curl -s https://codecov.io/bash)<|MERGE_RESOLUTION|>--- conflicted
+++ resolved
@@ -58,11 +58,7 @@
           mix hex.organization auth oban --key ${{ secrets.OBAN_PRO_KEY }}
           mix local.hex --force
           mix deps.get
-<<<<<<< HEAD
-          mix local.rebar --force
-=======
           #mix local.rebar --force
->>>>>>> a6d7d4bd
 
       - name: Retrieve PLT Cache
         uses: actions/cache@v1
