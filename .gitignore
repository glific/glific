--- conflicted
+++ resolved
@@ -46,9 +46,5 @@
 .vscode
 .DS_Store
 
-<<<<<<< HEAD
-/Mnesia.nonode@nohost
-=======
 # don't commit mnesia files
-/Mnesia*
->>>>>>> 23bc90bb
+/Mnesia*