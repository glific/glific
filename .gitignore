# The directory Mix will write compiled artifacts to.
/_build/

# If you run "mix test --cover", coverage assets end up here.
/cover/

# The directory Mix downloads your dependencies sources to.
/deps/

# Where 3rd-party dependencies like ExDoc output generated docs.
/doc/

# Ignore .fetch files in case you like to edit your project deps locally.
/.fetch

# If the VM crashes, it generates a dump, let's ignore it too.
erl_crash.dump

# Also ignore archive artifacts (built via "mix archive.build").
*.ez

# Ignore package tarball (built via "mix hex.build").
glific-*.tar

# If NPM crashes, it generates a log, let's ignore it too.
npm-debug.log

# The directory NPM downloads your dependencies sources to.
/assets/node_modules/

# Since we are building assets from assets/,
# we ignore priv/static. You may want to comment
# this depending on your deployment strategy.
/priv/static/

# Keep all our secrets in these files
# We should explore valult for production level secrets
**/*.secret.exs
.*credentials.json

# Ignore the dialyzer cache files
/priv/plts/*.plt
/priv/plts/*.plt.hash

# dont commit apple temp file
.DS_Store
<<<<<<< HEAD
*.env
*.credentials.json
=======

.vscode/
.vscode

# don't commit mnesia files
/Mnesia.nonode@nohost
>>>>>>> 05c36b5c
<|MERGE_RESOLUTION|>--- conflicted
+++ resolved
@@ -37,21 +37,18 @@
 # We should explore valult for production level secrets
 **/*.secret.exs
 .*credentials.json
+ # for vapor style config
+*.env
+
 
 # Ignore the dialyzer cache files
 /priv/plts/*.plt
 /priv/plts/*.plt.hash
 
-# dont commit apple temp file
-.DS_Store
-<<<<<<< HEAD
-*.env
-*.credentials.json
-=======
-
+# ignore visual studio and macos temp files
 .vscode/
 .vscode
+.DS_Store
 
 # don't commit mnesia files
-/Mnesia.nonode@nohost
->>>>>>> 05c36b5c
+/Mnesia.nonode@nohost